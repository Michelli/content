#!/usr/bin/env python3

import os
import sys
import json
from datetime import datetime
from typing import Any
from collections.abc import Generator, Iterable
from pathlib import Path
from demisto_sdk.commands.common.tools import get_pack_metadata

from git import Repo

CONTENT_ROOT_PATH = os.path.abspath(os.path.join(__file__, '../../..'))  # full path to content root repo
CONTENT_ROLES_PATH = Path(os.path.join(CONTENT_ROOT_PATH, ".github", "content_roles.json"))

DOC_REVIEWER_KEY = "DOC_REVIEWER"
CONTRIBUTION_REVIEWERS_KEY = "CONTRIBUTION_REVIEWERS"
CONTRIBUTION_SECURITY_REVIEWER_KEY = "CONTRIBUTION_SECURITY_REVIEWER"
<<<<<<< HEAD
=======
TIM_REVIEWER_KEY = "TIM_REVIEWER"
>>>>>>> 6f77591c

# override print so we have a timestamp with each print
org_print = print
CallArgs = Iterable[tuple[Any] | tuple[Any, dict]]


def load_json(file_path: str) -> dict:
    """ Reads and loads json file.

    Args:
        file_path (str): full path to json file.

    Returns:
        dict: loaded json file.

    """
    try:
        if file_path and os.path.exists(file_path):
            with open(file_path) as json_file:
                result = json.load(json_file)
        else:
            result = {}
        return result
    except json.decoder.JSONDecodeError:
        return {}


def timestamped_print(*args, **kwargs):
    org_print(datetime.now().strftime('%H:%M:%S.%f'), *args, **kwargs)


def iter_flatten_call_args(
    call_args: CallArgs,
) -> Generator:
    for arg in call_args:
        if isinstance(arg, tuple):
            if isinstance(arg[0], tuple):  # nested tuple
                yield arg[0][0]
            else:
                yield arg[0]

        elif isinstance(arg, str):
            yield arg
        else:
            raise ValueError("Unexpected call arg type")


def flatten_call_args(call_args: CallArgs) -> tuple[Any, ...]:
    return tuple(iter_flatten_call_args(call_args))


class EnvVariableError(Exception):
    def __init__(self, env_var_name: str):
        super().__init__(f'{env_var_name} env variable not set or empty')


def get_env_var(env_var_name: str, default_val: str | None = None) -> str:
    """Thin wrapper around 'os.getenv'

    Raises:
        EnvVariableError: If the environment variable is not set or empty and no default value was passed.

    Args:
        env_var_name (str): The environment variable to fetch
        default_val (Optional[str], optional): The value to return should the environment variable be unset
            or empty. Defaults to None.

    Returns:
        str: The value of the environment variable
    """
    env_var_val = os.getenv(env_var_name)
    if not env_var_val:
        if default_val is not None:
            return default_val
        raise EnvVariableError(env_var_name)
    return env_var_val


class Checkout:  # pragma: no cover
    """Checks out a given branch.
    When the context manager exits, the context manager checks out the
    previously current branch.
    """

    def __init__(self, repo: Repo, branch_to_checkout: str, fork_owner: str | None = None, repo_name: str = 'content'):
        """Initializes instance attributes.
        Arguments:
            repo: git repo object
            branch_to_checkout: The branch or commit hash to check out.
            fork_owner (str): The owner of the forked repository.
                Leave it as None if the branch is in the same repository.
            repo_name (str): the name of the forked repo (without the owner)
        """
        self.repo = repo

        if fork_owner:
            forked_remote_name = f'{fork_owner}_{repo_name}_{branch_to_checkout}_remote'
            url = f"https://github.com/{fork_owner}/{repo_name}"
            try:
                self.repo.create_remote(name=forked_remote_name, url=url)
                print(f'Successfully created remote {forked_remote_name} for repo {url}')  # noqa: T201
            except Exception as error:
                print(f'could not create remote from {url}, {error=}')  # noqa: T201
                # handle the case where the name of the forked repo is not content
                if github_event_path := os.getenv("GITHUB_EVENT_PATH"):
                    try:
                        payload = json.loads(github_event_path)
                    except ValueError:
                        print('failed to load GITHUB_EVENT_PATH')  # noqa: T201
                        raise ValueError(f'cannot checkout to the forked branch {branch_to_checkout} of the owner {fork_owner}')
                    # forked repo name includes fork_owner + repo name, for example foo/content.
                    forked_repo_name = payload.get("pull_request", {}).get("head", {}).get("repo", {}).get("full_name")
                    self.repo.create_remote(name=forked_remote_name, url=f"https://github.com/{forked_repo_name}")
                else:
                    raise

            forked_remote = self.repo.remote(forked_remote_name)
            forked_remote.fetch(branch_to_checkout)
            self.branch_to_checkout = f'refs/remotes/{forked_remote_name}/{branch_to_checkout}'
        else:
            self.branch_to_checkout = branch_to_checkout
            self.repo.remote().fetch(branch_to_checkout)

        try:
            self._original_branch = self.repo.active_branch.name
        except TypeError:
            self._original_branch = self.repo.git.rev_parse('HEAD')

    def __enter__(self):
        """Checks out the given branch"""
        self.repo.git.checkout(self.branch_to_checkout)
        print(f'Checked out to branch {self.branch_to_checkout}')  # noqa: T201
        return self

    def __exit__(self, *args):
        """Checks out the previous branch"""
        self.repo.git.checkout(self._original_branch)
        print(f"Checked out to original branch {self._original_branch}")  # noqa: T201


class ChangeCWD:
    """
    Temporary changes the cwd to the given dir and then reverts it.
    Use with 'with' statement.
    """

    def __init__(self, directory):
        self.current = Path().cwd()
        self.directory = directory

    def __enter__(self):
        os.chdir(self.directory)

    def __exit__(self, *args):
        os.chdir(self.current)


<<<<<<< HEAD
def get_content_reviewers(content_roles: dict[str, Any]) -> tuple[list[str], str]:
=======
def get_content_reviewers(content_roles: dict[str, Any]) -> tuple[list[str], str, str]:
>>>>>>> 6f77591c
    """
    Retrieve the content reviewers from the JSON file

    Args:
        - `content_roles` (``dict[str, Any]``): The current content team roles and members.

    Return:
        - `list[str]` of content reviewers GitHub usernames.
        - `str` of security reviewer GitHub username.
    """

    try:
        contribution_reviewers: list[str] = content_roles[CONTRIBUTION_REVIEWERS_KEY]
        security_reviewer: str = content_roles[CONTRIBUTION_SECURITY_REVIEWER_KEY]
<<<<<<< HEAD
=======
        tim_reviewer: str = content_roles[TIM_REVIEWER_KEY]
>>>>>>> 6f77591c

        if not isinstance(contribution_reviewers, list):
            print(f"'{CONTRIBUTION_REVIEWERS_KEY}' is not an array. Terminating...")  # noqa: T201
            sys.exit(1)

        if not isinstance(security_reviewer, str) or not security_reviewer:
            print(f"'{CONTRIBUTION_SECURITY_REVIEWER_KEY}' is not a string. Terminating...")  # noqa: T201
            sys.exit(1)

<<<<<<< HEAD
=======
        if not isinstance(tim_reviewer, str) or not tim_reviewer:
            print(f"'{TIM_REVIEWER_KEY}' is not a string. Terminating...")  # noqa: T201
            sys.exit(1)

>>>>>>> 6f77591c
        if not contribution_reviewers or not security_reviewer:
            print("No contribution or  reviewers")  # noqa: T201
            sys.exit(1)

<<<<<<< HEAD
        return contribution_reviewers, security_reviewer
=======
        return contribution_reviewers, security_reviewer, tim_reviewer
>>>>>>> 6f77591c
    except KeyError as ke:
        print(f"Error parsing reviewers: {str(ke)}.")  # noqa: T201
        sys.exit(1)


def get_support_level(pack_dirs: set[str]) -> set[str]:
    """
    Get the pack support levels from the pack metadata.

    Args:
        pack_dirs (set): paths to the packs that were changed
    """
    packs_support_levels = set()

    for pack_dir in pack_dirs:
        if pack_support_level := get_pack_metadata(pack_dir).get('support'):
<<<<<<< HEAD
            print(f'Pack support level for pack {pack_dir} is {pack_support_level}')
            packs_support_levels.add(pack_support_level)
        else:
            print(f'Could not find pack support level for pack {pack_dir}')
=======
            print(f'Pack support level for pack {pack_dir} is {pack_support_level}')  # noqa: T201
            packs_support_levels.add(pack_support_level)
        else:
            print(f'Could not find pack support level for pack {pack_dir}')  # noqa: T201
>>>>>>> 6f77591c

    return packs_support_levels


def get_doc_reviewer(content_roles: dict[str, Any]) -> str:
    """
    Retrieve the doc reviewer from content roles JSON/`dict`.

    Args:
        - `content_roles` (``dict[str, Any]``): The current content team roles and members.

    Return:
        - `str` of document reviewer GitHub username.
        If there's an error in retrieving the tech writer/doc reviewer, we raise a `ValueError`
    """

    if not (reviewer := content_roles.get(DOC_REVIEWER_KEY)):
        raise ValueError("Cannot get doc reviewer")
    return reviewer<|MERGE_RESOLUTION|>--- conflicted
+++ resolved
@@ -17,10 +17,7 @@
 DOC_REVIEWER_KEY = "DOC_REVIEWER"
 CONTRIBUTION_REVIEWERS_KEY = "CONTRIBUTION_REVIEWERS"
 CONTRIBUTION_SECURITY_REVIEWER_KEY = "CONTRIBUTION_SECURITY_REVIEWER"
-<<<<<<< HEAD
-=======
 TIM_REVIEWER_KEY = "TIM_REVIEWER"
->>>>>>> 6f77591c
 
 # override print so we have a timestamp with each print
 org_print = print
@@ -178,11 +175,7 @@
         os.chdir(self.current)
 
 
-<<<<<<< HEAD
-def get_content_reviewers(content_roles: dict[str, Any]) -> tuple[list[str], str]:
-=======
 def get_content_reviewers(content_roles: dict[str, Any]) -> tuple[list[str], str, str]:
->>>>>>> 6f77591c
     """
     Retrieve the content reviewers from the JSON file
 
@@ -197,10 +190,7 @@
     try:
         contribution_reviewers: list[str] = content_roles[CONTRIBUTION_REVIEWERS_KEY]
         security_reviewer: str = content_roles[CONTRIBUTION_SECURITY_REVIEWER_KEY]
-<<<<<<< HEAD
-=======
         tim_reviewer: str = content_roles[TIM_REVIEWER_KEY]
->>>>>>> 6f77591c
 
         if not isinstance(contribution_reviewers, list):
             print(f"'{CONTRIBUTION_REVIEWERS_KEY}' is not an array. Terminating...")  # noqa: T201
@@ -210,22 +200,15 @@
             print(f"'{CONTRIBUTION_SECURITY_REVIEWER_KEY}' is not a string. Terminating...")  # noqa: T201
             sys.exit(1)
 
-<<<<<<< HEAD
-=======
         if not isinstance(tim_reviewer, str) or not tim_reviewer:
             print(f"'{TIM_REVIEWER_KEY}' is not a string. Terminating...")  # noqa: T201
             sys.exit(1)
 
->>>>>>> 6f77591c
         if not contribution_reviewers or not security_reviewer:
             print("No contribution or  reviewers")  # noqa: T201
             sys.exit(1)
 
-<<<<<<< HEAD
-        return contribution_reviewers, security_reviewer
-=======
         return contribution_reviewers, security_reviewer, tim_reviewer
->>>>>>> 6f77591c
     except KeyError as ke:
         print(f"Error parsing reviewers: {str(ke)}.")  # noqa: T201
         sys.exit(1)
@@ -242,17 +225,10 @@
 
     for pack_dir in pack_dirs:
         if pack_support_level := get_pack_metadata(pack_dir).get('support'):
-<<<<<<< HEAD
-            print(f'Pack support level for pack {pack_dir} is {pack_support_level}')
-            packs_support_levels.add(pack_support_level)
-        else:
-            print(f'Could not find pack support level for pack {pack_dir}')
-=======
             print(f'Pack support level for pack {pack_dir} is {pack_support_level}')  # noqa: T201
             packs_support_levels.add(pack_support_level)
         else:
             print(f'Could not find pack support level for pack {pack_dir}')  # noqa: T201
->>>>>>> 6f77591c
 
     return packs_support_levels
 
