import pytest

from Utils.github_workflow_scripts.jira_integration_scripts import link_pr_to_jira_issue

PR_WITH_ONLY_FIXES_WITH_SPACE = """This pr is dummy
fixes: https://jira-hq.paloaltonetworks.local/browse/CIAC-3473 somthing
something else to say"""
PR_WITH_ONLY_FIXES_WITH_NEWLINE = """This pr is dummy
fixes: https://jira-hq.paloaltonetworks.local/browse/CIAC-3473
something else to say"""
PR_WITH_ONLY_FIXES_WITHOUT_END_OF_STR = """This pr is dummy
fixes: https://jira-hq.paloaltonetworks.local/browse/CIAC-3473"""

PR_WITH_ONLY_RELATES_WITH_SPACE = """This pr is dummy
relates: https://jira-hq.paloaltonetworks.local/browse/CIAC-3472 somthing
something else to say"""
PR_WITH_ONLY_RELATES_WITH_NEWLINE = """This pr is dummy
relates: https://jira-hq.paloaltonetworks.local/browse/CIAC-3472
something else to say"""
PR_WITH_ONLY_RELATES_WITHOUT_END_OF_STR = """This pr is dummy
relates:https://jira-hq.paloaltonetworks.local/browse/CIAC-3472"""

PR_WITH_BOTH_BY_NEWLINE = """This pr is dummy
fixes: https://jira-hq.paloaltonetworks.local/browse/CIAC-3473
relates: https://jira-dc.paloaltonetworks.com/browse/CIAC-3475

something else to say"""
PR_WITH_MULTIPLE_FIXES_BY_NEWLINE = """This pr is dummy
fixes:https://jira-hq.paloaltonetworks.local/browse/CIAC-3473
fixes: https://jira-dc.paloaltonetworks.com/browse/CIAC-3475

something else to say"""

PR_TEST_CASE = [
    # Pr is not merged, so just need to detect all the issues.
    (PR_WITH_ONLY_FIXES_WITH_SPACE, False, ['CIAC-3473'], ['fixes']),
    (PR_WITH_ONLY_FIXES_WITH_NEWLINE, False, ['CIAC-3473'], ['fixes']),
    (PR_WITH_ONLY_FIXES_WITHOUT_END_OF_STR, False, ['CIAC-3473'], ['fixes']),
    (PR_WITH_MULTIPLE_FIXES_BY_NEWLINE, False, ['CIAC-3473', 'CIAC-3475'], ['fixes', 'fixes']),

    # Pr is merged, so need to detect the issues fixed by it.
    (PR_WITH_ONLY_FIXES_WITH_SPACE, True, ['CIAC-3473'], ['fixes']),
    (PR_WITH_ONLY_FIXES_WITH_NEWLINE, True, ['CIAC-3473'], ['fixes']),
    (PR_WITH_ONLY_FIXES_WITHOUT_END_OF_STR, True, ['CIAC-3473'], ['fixes']),
    (PR_WITH_MULTIPLE_FIXES_BY_NEWLINE, True, ['CIAC-3473', 'CIAC-3475'], ['fixes', 'fixes']),

    # PR is not merge, so just need to detect all the issues.
    (PR_WITH_ONLY_RELATES_WITH_SPACE, False, ['CIAC-3472'], ['relates']),
    (PR_WITH_ONLY_RELATES_WITH_NEWLINE, False, ['CIAC-3472'], ['relates']),
    (PR_WITH_ONLY_RELATES_WITHOUT_END_OF_STR, False, ['CIAC-3472'], ['relates']),
    (PR_WITH_BOTH_BY_NEWLINE, False, ['CIAC-3473', 'CIAC-3475'], ['fixes', 'relates']),

    # PR is merged, related issues should not be detected.
    (PR_WITH_ONLY_RELATES_WITH_SPACE, True, [], []),
    (PR_WITH_ONLY_RELATES_WITH_NEWLINE, True, [], []),
    (PR_WITH_ONLY_RELATES_WITHOUT_END_OF_STR, True, [], []),
    (PR_WITH_BOTH_BY_NEWLINE, True, ['CIAC-3473'], ['fixes'])
]


@pytest.mark.parametrize('pr_body, is_merged, expected_ids, expected_actions', PR_TEST_CASE)
def test_find_fixed_issue_in_body(pr_body, is_merged, expected_ids, expected_actions):
    """
    Given: A PR representing text containing a few links.
    When: Searching all relevant links for closing/ for connecting
    Then: validates relevant links were fetch for closing, and relevant links were fetch when only connected.
    """
    res = link_pr_to_jira_issue.find_fixed_issue_in_body(pr_body, is_merged)
    res_ids = [x.get('id') for x in res]
    assert res_ids == expected_ids

    res_actions = [x.get('action') for x in res]
    assert res_actions == expected_actions


TRIGGER_TEST_CASE = [
    (
        True,
        [  # case one link with fixes:
            {'action': 'fixes', 'link': 'https://jira-hq.paloaltonetworks.local/browse/CIAC-3473', 'id': 'CIAC-3473'}
        ]
    ),
    (
        False,
        [  # case multiple links only related:
            {'action': 'fixes', 'link': 'https://jira-hq.paloaltonetworks.local/browse/CIAC-3473', 'id': 'CIAC-3473'},
<<<<<<< HEAD
            {'action': 'relates', 'link': 'https://jira-hq.paloaltonetworks.local/browse/CIAC-3475', 'id': 'CIAC-3475'}
=======
            {'action': 'relates', 'link': 'https://jira-dc.paloaltonetworks.com/browse/CIAC-3475', 'id': 'CIAC-3475'}
>>>>>>> 6f77591c
        ]
    )
]


@pytest.mark.parametrize('is_merged, expected', TRIGGER_TEST_CASE)
def test_trigger_generic_webhook(requests_mock, is_merged, expected):
    """
    Given: the links in a PR
    When: Running github action on PR
    Then: make sure the request to server is created correctly.
    """
    class OptionMock:
        def __init__(self, link, num, title, body, merged):
            self.pr_link = link
            self.pr_title = title
            self.pr_body = body
            self.is_merged = merged
            self.pr_num = num
            self.username = 'test_user'
            self.password = 'test_password'
            self.url = 'http://test.com'

    post_mock = requests_mock.post(
        f'http://test.com/instance/execute/{link_pr_to_jira_issue.GENERIC_WEBHOOK_NAME}', status_code=200, json=[{"id": "1"}])
    option_mock = OptionMock('pr_link_example', '1', 'dummy pr', PR_WITH_BOTH_BY_NEWLINE, is_merged)
    link_pr_to_jira_issue.trigger_generic_webhook(option_mock)
    res = post_mock.last_request.json()
    assert res.get('name') == f'{link_pr_to_jira_issue.GENERIC_WEBHOOK_NAME} - #1'
    assert 'raw_json' in res
    assert 'closeIssue' in res.get('raw_json')
    assert res.get('raw_json').get('JiraIssues') == expected
    assert res.get('raw_json').get('closeIssue') == str(is_merged).lower()<|MERGE_RESOLUTION|>--- conflicted
+++ resolved
@@ -84,11 +84,7 @@
         False,
         [  # case multiple links only related:
             {'action': 'fixes', 'link': 'https://jira-hq.paloaltonetworks.local/browse/CIAC-3473', 'id': 'CIAC-3473'},
-<<<<<<< HEAD
-            {'action': 'relates', 'link': 'https://jira-hq.paloaltonetworks.local/browse/CIAC-3475', 'id': 'CIAC-3475'}
-=======
             {'action': 'relates', 'link': 'https://jira-dc.paloaltonetworks.com/browse/CIAC-3475', 'id': 'CIAC-3475'}
->>>>>>> 6f77591c
         ]
     )
 ]
