--- conflicted
+++ resolved
@@ -7,12 +7,6 @@
 
 urllib3.disable_warnings(urllib3.exceptions.InsecureRequestWarning)
 
-<<<<<<< HEAD
-JIRA_HOST_FOR_REGEX = "https:\/\/jira-hq.paloaltonetworks.local\/browse\/"
-JIRA_KEY_REGEX = "([A-Z][A-Z0-9]+-[0-9]+))\s?"
-JIRA_FIXED_ISSUE_REGEX = f"fixe[sd]:\s?.*({JIRA_HOST_FOR_REGEX}{JIRA_KEY_REGEX}"
-JIRA_RELATED_ISSUE_REGEX = f"relate[sd]:\s?.*({JIRA_HOST_FOR_REGEX}{JIRA_KEY_REGEX}"
-=======
 JIRA_KEY_REGEX = r"[A-Z]+-\d+"  # Matches Jira issue key format, e.g. PROJECT-123
 JIRA_DOMAINS = r"https:\/\/jira-dc\.paloaltonetworks\.com|https:\/\/jira-hq\.paloaltonetworks\.local"
 
@@ -21,7 +15,6 @@
 JIRA_FIXED_ISSUE_REGEX = fr"fixe[ds]:\s?.*({JIRA_HOST_FOR_REGEX})"
 JIRA_RELATED_ISSUE_REGEX = fr"relate[ds]:\s?.*({JIRA_HOST_FOR_REGEX})"
 
->>>>>>> 6f77591c
 GENERIC_WEBHOOK_NAME = "GenericWebhook_link_pr_to_jira"
 
 
@@ -58,20 +51,12 @@
     # If a PR is not merged, we just add the pr link to all the linked issues using Gold.
     # If the PR is merged, we only send issues that should be closed by it.
     # Assuming If the PR was merged, all the related links were fetched when the PR last edited.
-<<<<<<< HEAD
-    fixed_issue = [{"link": link, "id": issue_id, "action": 'fixes'} for link, issue_id in fixed_jira_issues]
-=======
     fixed_issue = [{"link": link, "id": issue_id, "action": 'fixes'} for link, _, issue_id in fixed_jira_issues]
->>>>>>> 6f77591c
     related_issue = []
 
     if not is_merged:
         print("Not merging, getting related issues.")  # noqa: T201
-<<<<<<< HEAD
-        related_issue = [{"link": link, "id": issue_id, "action": 'relates'} for link, issue_id in related_jira_issue]
-=======
         related_issue = [{"link": link, "id": issue_id, "action": 'relates'} for link, _, issue_id in related_jira_issue]
->>>>>>> 6f77591c
 
     return fixed_issue + related_issue
 
