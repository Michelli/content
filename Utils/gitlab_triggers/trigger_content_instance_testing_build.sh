--- conflicted
+++ resolved
@@ -6,11 +6,7 @@
 # This script takes the gitlab-ci trigger token as first parameter and the branch name as an optional second parameter (the default is the current branch).
 
 # Ways to run this script are:
-<<<<<<< HEAD
-# trigger_content_nightly_build.sh <trigger-token> [<branch-name>]
-=======
 # trigger_content_instance_testing_build.sh <trigger-token> [<branch-name>]
->>>>>>> 6f77591c
 if [[ "$#" -lt 1 ]]; then
   echo "Usage: $0 <trigger-token> <branch-name>[current-branch as default]"
   echo "Get the trigger token from here https://vault.paloaltonetworks.local/home#R2VuZXJpY1NlY3JldERldGFpbHM6RGF0YVZhdWx0OmIyMzJiNDU0LWEzOWMtNGY5YS1hMTY1LTQ4YjRlYzM1OTUxMzpSZWNvcmRJbmRleDowOklzVHJ1bmNhdGVk" # disable-secrets-detection
