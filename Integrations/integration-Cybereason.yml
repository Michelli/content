--- conflicted
+++ resolved
@@ -1960,9 +1960,4 @@
   isfetch: true
   runonce: false
 tests:
-<<<<<<< HEAD
-  - Cybereason Test
-=======
-  - Cybereason Test
-releaseNotes: "Added malopGuid argument to cybereason-query-malops command"
->>>>>>> f0e86aec
+  - Cybereason Test