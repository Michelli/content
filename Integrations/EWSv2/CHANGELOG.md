## [Unreleased]
<<<<<<< HEAD
- Improved implementation of **ews-move-item-between-mailboxes** command.
- Improved handling of uploaded EMLfiles.
=======


## [19.10.2] - 2019-10-29
- Improved implementation of the ***ews-search-mailbox*** command.
- Added the ***ews-get-items-as-eml*** command.

## [19.9.1] - 2019-09-18
Improved handling of uploaded EMLfiles.
>>>>>>> 191e979f

## [19.9.0] - 2019-09-04
- Improved implementation of the ***ews-get-contacts*** command.
- Improved security for the  Exchange 365 Compliance search.
- Added the *get-internal-items* argument to the ***ews-get-items-from-folder*** command, which enables you to retrieve EML and MSF file attachments.
- Improved security within the Docker container.


## [19.8.0] - 2019-08-06
  - Improved memory resource usage.
  - Added the ***ews-mark-items-as-read*** command.
  - Added the *Mark fetched emails as read* parameter to the integration instance configuration. 
  - Improved integration documentation.
<|MERGE_RESOLUTION|>--- conflicted
+++ resolved
@@ -1,9 +1,5 @@
 ## [Unreleased]
-<<<<<<< HEAD
-- Improved implementation of **ews-move-item-between-mailboxes** command.
-- Improved handling of uploaded EMLfiles.
-=======
-
+Improved implementation of the ***ews-move-item-between-mailboxes*** command.
 
 ## [19.10.2] - 2019-10-29
 - Improved implementation of the ***ews-search-mailbox*** command.
@@ -11,7 +7,6 @@
 
 ## [19.9.1] - 2019-09-18
 Improved handling of uploaded EMLfiles.
->>>>>>> 191e979f
 
 ## [19.9.0] - 2019-09-04
 - Improved implementation of the ***ews-get-contacts*** command.
