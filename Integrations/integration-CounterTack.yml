commonfields:
  id: CounterTack
  version: -1
name: CounterTack
display: CounterTack
category: Endpoint
image: data:image/png;base64,iVBORw0KGgoAAAANSUhEUgAAAHgAAAAyCAYAAACXpx/YAAAAAXNSR0IArs4c6QAAD2ZJREFUeAHtmgmcXVV9x8899y2zJSEYICshbEJeZgIkAQQqsYBiCQVZPuRjXQABsbW2iFQqBSPQWvGD2optQdBQEbSgFqSxpa3YoIBCDJnMAGEJgUwmO4RkMjPvvXvP6fd3Z+44M5mZTIAK1Pv/zPfd5Wz/81/Oufe9MSaTzAKZBTILZBbILJBZILNAZoHMApkFMgtkFsgskFkgs0BmgcwCmQUyC2QWyCzwf2uBYE+6f+nId04uxrl3xS5wo2lXtN52xea5qa2tK0ZTP6vzxlsgtydd5iJ7dNHae6rWj6pZ0YamO4hvovKfjqrBa6j04uyZpVpvT4qc39cY3xuwgQ9D/4ozwa9vXtH6P4uMGVVAri2VDi6E5jgCeLyls0Qda4LQ+8448M0Tm5/85WtQ8U1tskcO9oF1Ve+NGI3kqBd4E42m7mup0z67dELOB/fXWzuuzEBxr14hbi4GocFJ5pLG0nWLVrZeg8a2vanpEO/93horrw/vd27xfnWptbXjpVJpXj40S2oCO6FCAKuvJFpomLeW/gKzobF09VZnbtg7b2bb2A60nfeBt/H2ic1PtWiszaXSgbEx42NrUTF2tc5u31Ktth22atWOttmzDw1NtNfEXM3yYNmyqlSRtJdK+4fWTukoFJ6srXYeZE2+0FNiTET/efT11j4/sbl552ZWUxsVpndRIZlLb8Vc6INKkH920vLlm3VroJK9lYY7OO+i2jBv5LjhRM5HmeGK39j73p87JgzHvRLF95C8X4qs7bZBpRJGYa4cVGfYwB6Nm8ZvKpUa2gPzzbxx5+K10Ek/HMafmWBsKwY/K4zjE8daO2Fb7FoC588LwrCLAEh83Bn7vXOBOYZlYOpY56b7OHzAG9dAEET0kswpHwRB1dulK5qaPrDexbfnbHCG9Z4Drbw1rABmfDH3zIamw892Pr4CFc7e3N19MI039BnFmovDwF/VUOl8b2zCW2g7Q0EqYfxkfYp8vHzjrFnvr0b+vDprbrTOVWLfu9pQL+9RJI4u5PTOpJ0+Njc2zkHhcyICV9dDCZoGkXHBzji+jko9sxpUUV2TIQuY7JzRZvmgLvbokpSZxNKsBfjWya0tj29sbDwwcva0MAyCigtX+yj+1vq6uvZpcXlenQ8Wdjn3MxeYb+ScKUfW2cAH8xrC4Kooji5iOX/aMiv+plHnMuvjrbEPugNrqjhxG/WfmzR+n5tffPnlaTkfN8Qm+CH9X23DMEmSyDnUsdvfEcTHNIT27J3O3ee9W0yQRc7E5FV4fH0QfKLTm5Nxbsw4qe8GzLlHBd3ytSx9P+fka+k9Zvr7e4XhJ16J3HwaK/MD78wFFVtdXuPytqIb+KhYqG3jNJFEuapxR40Pwyu7R8g8LVHbYvNf+61sOSVtPNRxXWNpQu635GACF18Fhq0+WebWFgprJ1U7HiAATyfIrg8LuUOnlLvvjay5qw79nTOLeeC7J9X7xcbGpR3O/RlFM6om+OLLUfxunHks12dgTKbhi5gkV2NNIc+Sv2Hrlq/nAnsDZd3W+Pms3bdTnjiqNmdNp/M/JOtXs6JzcIsntzz1o3Qsjv+6oanpyyZf0xFUum/lmm52lb6byUnQFftoa86HQYQy9LtJq2No2Q56s5a5X1X0+Q7WmiBZzwmdLtN1KT0vV++Jg6kbdTL7Mq2GE8es0Wm3+ynjJH0O188beZ9JlfECxjTT1O/cnv1sFaerNjTNfAgrPMo6fEBqyzAcaNSxPIl1xVpCjc0XC+XJy5adT1vjzz03XPPYY3k7ZkxtIdeV64oKC4wNvkXRfKzwDY5y6jqeSR5k9JBz6YAmdlUcuBpds8TKYAPExvHYqFKJwxwLMaUFa8v9K7D6xayC0gczmu58YE4pBLkkobTPaq5d3lej2Dxtw+BEtWUXWY7/1rH6JOOxoPFQGG9L+x3SGeoo0TqtxVEZTIb3bfr9it68U2+ewIwLMe5X2xtnnokiO3ts74tMtKk+F7IWR82BC9pjTcibC9c2zoytC2LWZ9cZV48cY21Dh3drTVQ+e2tT419UnFu64anWF2oa6rBbzF9RO9JcGarb+E6eP6rcyJMKaxjrHjI1yeAyi3A5DnYUvJtKjpmcdeevYyzcTgSZgOe243kDuazKloAj1zdYW9cR+4+0N838NTESOOdYHMzJbG2O8NmBrrWcP8z2cy3dJc6rOP8+2v15bP08TwNDxNLvgy6wK+gzqWNDz8tpXQdjJrKLgws4suzdt4nAn/C62+dnBkPJYH3a8K1wjIy9hWX1QLbcU3DoezC6Fkf9eSL61e1xdE8Qxl+cGNavW1/pugMLnknZiezRRls3jxUxQdviYrPYFfKbbFz5JO0uZd9MnJbOsUqjijdrydAbK7ZcDl2+gwqn87C0IMk1KuZY4oreLTXFugXbq93fz5tgAbdPlzqJBCZiLPZ5t6SCKzg/mSD7svzC808yIrbvLBt3U73Prer0jpDxbVNan/yP3h5M2xGlDVXnP8WY9eiOv72jzj+pB7pJHEzk2Uq1+lHa3KF2uzgYY6n6Y5OaV96ddvxWPU5fufIVdPs4e1t9l3cN9b2KksZmTKXauQ+vJP10//C6WbOmYYcGLFPg3Tayoe1aHwQbZ7c2q4nxc+acsKlSmcZTab0CWvd6lqyg2l2NNk19+umtvlQqbAzDd5NyFgMndZK2mBhjduy7bFkn1wv1yhPbeBw5YnM2dhWX6wzGjGmf9sgjerMx7XPmHOuinVNNFNbq2oUuZi/dNqW5pY2YCLqbDn8PudiXiapjw5pnuitdczuLlbb9unJuexg+zLOGXl379CjnPHqZF1VfsouDdZN3+/6vVrr1lha9F6Jg4qSRFJ3S0rJ2pPLed9LVI9ZpbdXDastIdVQ2ubX1pZHqsN8rEJ4Zqg7e8ob36cFlvW2Sh6fesq2D6wy+HrAUDS7Mrt+2FjgMzQ+S9kNm8Nt2Wr8bik9gmodAN+hp+QUYLCVu6NXx+TfbwXqI+0P4A2gAHlDNRngYlkCyX3F8u0kTCp8G2sL1mKVlXXPTK5T2Sz1ZyzF3gsr3RKZS+bMgm+md/oMwWPrev9/MJXocWknB20D7yl/D34G+K9b9Q+G3LRMZUK9bypLXIyfR+FOgLBMXwQ0wpvd6Hseroe/hiPPRyhNUVH8KmOIwjRRA4k1doq9nfBlT3AupfI6TU2Dw5PWQrIxOFOf4ekXZpczqL5dz8RlQcG3pX8C5kkEZqIejkUQPqHrA+gf4Um/FYznOgK9BO8yFCyCdSx3nI/U7eO7SRV867Tb7h16ig10mTl9vqOxPbxfCo3DfoJ5l2PeCljDJqfBJ0IQa4D/hqyBjy4D7wcugOsq8vwHVWw1y1ky4BhTtj4G+6boMtFLcDypTll0J54DkJtBT+XWg1eViOAMcaAtR9m2Aq2AOKJtuhw/DwXAe/ABS0VYkqe05mMc5roMvwDEg3dSH5qP5paIxNbbKxoGy9y9BevSX93OhsbVCLAP1mzh/FwfzTkVZ8CG+GTqCoyIlEb7JCqrOtExsadEy+nrlSDpQ1C6FwVGoh4MnQXIW3A1/DzK2jKFsPwwuATni+zAdroBNoHs/ATn2s7AGboUfw8mwEu4E5pe00ViLQYGmpfMA+C6shdXwafhbeB+o7kNwG+jZQfVmwUKYC+pb/coZuxM5RcF1OrTCj+AuOBw2w/mgcTT+HXARSA8FsBzeX9ZwoUBTfdmrz6a7OFhfZvONyvE5a4/vq0WLGr4A2ebiBzl9Ixw8kX4k63oOQ34WuPt52AgyxA6Q474Ncu4/wq/gBZgMEi25ylJll4wQgJa+R2EbbAEZ9lU4BD4GR8NikPNeAskv4HmYABr7p6C5S+6Hy+BAeBZWgBwsXf8Z5ASNszuRnpqH+pMsAWWnbKPV43pQNqb2/h7nKusCZbxE890HboRr4bswQPocLEsIibK4J5N7rvXJz4z6Oqz8mzuv6yyNwFTRoTqT05SFcqqcm8pSTmQYRawcbKG/5LlIp5Le170Q5Hg5V5LWSY+6pzoSBZdE4ysbp4FWEdU9CmSH/UAOTtsoICRX9hx2+7mSGh1wBUyCE0B20VY0A6bAvZDKi5xc1ntRy1F1p8N9oKzdxbnc633I6vn1QtfDilcJ9RZhUIXqMOLXD1Mw6HZqjNKg+/0v5RQFoCK2vygjJTU9hz367B8M/R07XCdpAD5FhVtA7bWFyLht0F9SR/e/N9L5eRR+Ex7oPe7FcS7I1Om4cvZwIh0UGPuC5nIHbIIBkmQw/wWwpOz4sp4vWAeU9ruIfc7wu0npj5tm/bxdATGEkOO09weV9U3+yKKlZw2cBsrUdhgsm7nxCuw/qGB673Vq4FQXTVhS6TmM+rO/smkApPfW0IuMPB5aYChJ6w5Vlt4bXEcrxCLQtqHlXWMcB5qLdJA9tEpofx9O1McvQBn8L3A7fAC6oU8SB+/b2qqlS4wobbMOH1MMc+/ix+5h6vGTCcv7sFHym1bbOb0avgO3wcegv5MP5VoTlOIfh3nwGEjfj8B6+BlItoKiX8vpE3A+HASrIM0AOT2ENBg4TbJQx8QGOkFkcImMJ3kOfgDKtpPgv0EyARRQCsA0KNKxuLWLpGMr+yXSQ+NqqZ0GL8F0kGhs+eJ78FHQw5ycKFF9rWjpfHR9N1wD18LXQfbqc4EGHrVcvt++M8PALtRM5OKh0A/W/JSVwA/a+unxV1/ZuPnfhxikmXty1IfgUtDydGLvua4fgrvgCLgAauDTcHDvdZpRcsrZ8EH4IxgLMtL+MBEUTItA/Ws/VXkRPgfvBD2k1MHDoIejs0ABdRSsgH+DRrgcpJ8y7k/gEZDxL4Z3wHSQNPcckk857wtwKtTDDNgBT4PMqIyT3gtgPWjJPQ4UzAqsw+EzcDycCefAJvg8zAaNq0C7ATTXS0DzVP/qb0BE63pEaW8qnUrYfYf/3fIjVuwtrMHT/O558+Tm1r8aob4mJcPJ2FL2WVgKiYIcFYQqPwyUrT+FzdBf5AA5pQ1UrrpypPbx1aCgUOQr25Q9G0HG136uOhr3l+DgQJgPcsSPoRvU7vdAq8Sr8Dg8B0eCgqMCyibptxJSkQ4yuPrQGHLyWtAcJUeDlmE5RAGmYFafCio5UrqeACXoAOmo8dVmJ+COZKWTPkVQW+nx2hz8wvwDasJXi3u7bv6PYBRSX+OC7ba686Blq6VUJpkFMgtkFsgskFkgs0BmgcwCmQUyC2QWyCyQWSCzQGaBzAKZBTILZBbILJBZILPA/0ML/C+8bI/5m1bpswAAAABJRU5ErkJggg==
description: CounterTack empowers endpoint security teams to assure endpoint protection
  for Identifying Cyber Threats. Integrating a predictive endpoint protection platform
configuration:
  - display: Server URL (e.g. https://democloud.countertack.com)
    name: server
    defaultvalue: https://democloud.countertack.com
    type: 0
    required: true
  - display: User Name
    name: credentials
    defaultvalue: ""
    type: 9
    required: true
  - display: Use system proxy settings
    name: proxy
    defaultvalue: ""
    type: 8
    required: false
  - display: Trust any certificate (unsecure)
    name: unsecure
    defaultvalue: ""
    type: 8
    required: false
  - display: Fetch incidents
    name: isFetch
    defaultvalue: ""
    type: 8
    required: false
  - display: Incident type
    name: incidentType
    defaultvalue: ""
    type: 13
    required: false
  - display: First fetch timestamp (<number> <time unit>, e.g., 12 hours, 7 days, 3
      months, 1 year)
    name: fetch_time
    defaultvalue: 3 days
    type: 0
    required: false
script:
  script: |
    ''' IMPORTS '''

    import json
    import requests
    import os
    import base64
    from datetime import datetime
    import time
    import os.path

    # Disable insecure warnings
    requests.packages.urllib3.disable_warnings()

    # remove proxy if not set to true in params
    if not demisto.params().get('proxy'):
        del os.environ['HTTP_PROXY']
        del os.environ['HTTPS_PROXY']
        del os.environ['http_proxy']
        del os.environ['https_proxy']

    ''' GLOBALS/PARAMS '''

    USERNAME = demisto.params().get('credentials').get('identifier')
    PASSWORD = demisto.params().get('credentials').get('password')
    SERVER_URL = demisto.params().get('server')[:-1] if demisto.params().get('server').endswith('/') else demisto.params().get('server')
    FETCH_TIME = demisto.params().get('fetch_time', '3 days').strip()

    # Should we use SSL
    USE_SSL = not demisto.params().get('unsecure', False)
    # Service base URL
    BASE_PATH = '{}/api/v2/'.format(SERVER_URL)
    # Headers to be sent in requests
    DEFAULT_HEADERS = {
        'Content-Type': 'application/json'
    }


    def http_request(method, suffix_url, headers=DEFAULT_HEADERS, body=None):
        """
        returns the http request

        """
        url = BASE_PATH + suffix_url

        response = requests.request(
            method,
            url,
            auth=(USERNAME, PASSWORD),
            headers=headers,
            verify=USE_SSL,
            data=body
        )
        # handle request failure
        if response.status_code not in {200}:
            message = parse_error_response(response)
            return_error('Error in API call to CounterTack with status code {}\n{}'.format(response.status_code, message))

        try:
            response = response.json()
        except:
            return_error(response.content)

        return response


    def parse_error_response(response):
        try:
            res = response.json()
            msg = res.get('message')
            if res.get('details') is not None and res.get('details')[0].get('message') is not None:
                msg = msg + "\n"+json.dumps(res.get('details')[0])
        except:
            return response.text
        return msg


    """

    ENDPOINTS

    """


    def get_endpoints_request():
        """
        This request returns a collection of endpoints.
        """
        suffix_url = 'endpoints'
        response = http_request('GET', suffix_url)
        return response


    def get_endpoints():

        """
        Returns the information on existing endpoints
        """
        data = []
        endpoint_standards = []
        context = {}
        endpoints = get_endpoints_request()
        for endpoint in endpoints:
            data.append({
                'Id': endpoint.get('id'),
                'Name': endpoint.get('name'),
                'OS': endpoint.get('product_name'),
                'IP': endpoint.get('ips'),
                'Status': endpoint.get('status'),
                'Threat': endpoint.get('threat')
            })
            endpoint_standards.append({
                'Id': endpoint.get('id'),
                'IPAddress': endpoint.get('ips'),
                'Domain': endpoint.get('domain'),
                'MACAddress': endpoint.get('mac'),
                'OS': endpoint.get('product_name'),
                'OSVersion': endpoint.get('driver_version'),
                'Model': endpoint.get('current_profile'),
                'Memory': endpoint.get('memory'),
                'Processors': endpoint.get('num_cpus')
            })

        context['CounterTack.Endpoint(val.Id && val.Id === obj.Id)'] = createContext(endpoints, keyTransform=underscoreToCamelCase)
        context['Endpoint'] = endpoint_standards

        headers = ['OS', 'Name', 'Threat', 'Status', 'Id', 'IP']
        entry = {
            'Type': entryTypes['note'],
            'Contents': endpoints,
            'ContentsFormat': formats['json'],
            'ReadableContentsFormat': formats['markdown'],
            'HumanReadable': tableToMarkdown(
                'CounterTack Endpoints', data, headers, removeNull=True),
            'EntryContext': context
        }
        demisto.results(entry)


    def get_endpoint_request(endpoint_id):

        """
        Request for a specific endpoint
        """
        suffix_url = 'endpoints/' + endpoint_id

        response = http_request('GET', suffix_url)

        return response


    def get_endpoint():
        """
        Get the information for the requested endpoint

        demisto parameter: (string) endpoint_id
            The unique ID of the endpoint

        returns:
            The information about the specified endpoint
        """
        context = {}
        endpoint_id = demisto.args().get('endpoint_id')

        response = get_endpoint_request(endpoint_id)

        content = {
            'OS': response.get('product_name'),
            'Domain': response.get('domain'),
            'IP': response.get('ip'),
            'Threat': response.get('threat'),
            'MaxImpact': response.get('max_impact'),
            'TenantID': response.get('tenant'),
            'IsQuarantined': response.get('is_quarantined'),
            'Profile': response.get('current_profile'),
            'Cluster_hosts': response.get('cluster_hosts'),
            'Status': response.get('status'),
            'Tags': response.get('tags')
        }

        endpoint_standards = {
            'Id': response.get('id'),
            'IPAddress': response.get('ips'),
            'Domain': response.get('domain'),
            'MACAddress': response.get('mac'),
            'OS': response.get('product_name'),
            'OSVersion': response.get('driver_version'),
            'Model': response.get('current_profile'),
            'Memory': response.get('memory'),
            'Processors': response.get('num_cpus')
        }

        context['CounterTack.Endpoint(val.Id && val.Id === obj.Id)'] = createContext(response, keyTransform=underscoreToCamelCase)
        context['Endpoint'] = endpoint_standards

        headers = ['OS', 'Domain', 'IP', 'Threat', 'MaxImpact', 'TenantID', 'IsQuarantined', 'Profile', 'Tags', 'Cluster_Hosts', 'Status']
        entry = {
            'Type': entryTypes['note'],
            'Contents': response,
            'ContentsFormat': formats['json'],
            'ReadableContentsFormat': formats['markdown'],
            'HumanReadable': tableToMarkdown(
                'CounterTack Endpoint information:', content, headers, removeNull=True),
            'EntryContext': context
        }
        demisto.results(entry)


    """
    ENDPOINTS TAGS
    """


    def endpoint_tags_request(endpoint_id):
        """
        This request retrieves tags from specified endpoint
        """

        suffix_url = 'endpoints/' + endpoint_id + '/tags'

        response = http_request('GET', suffix_url)
        return response



    def get_endpoint_tags():

        """
        Get the tags for the specified endpoint

        demisto parameter: (string) endpoint_id
            The unique ID of the endpoint
        """
        endpoint_id = demisto.args().get('endpoint_id')
        response = endpoint_tags_request(endpoint_id)

        response = {
            'tags': response
        }

        tags_context = {
            'Id': endpoint_id,
            'tags': response
        }

        context = {
            'CounterTack.Endpoint(val.Id && val.Id === obj.Id)': createContext(tags_context, keyTransform=underscoreToCamelCase)
        }

        entry = {
            'Type': entryTypes['note'],
            'Contents': response,
            'ContentsFormat': formats['json'],
            'ReadableContentsFormat': formats['markdown'],
            'HumanReadable': tableToMarkdown('CounterTack tags for the specified endpoint:', response, removeNull=True),
            'EntryContext': context
        }
        demisto.results(entry)


    def add_tags_request(endpoint_id, body):
        """
        The request adds tags to specified endpoint

        The request gets the endpoint ID and the tags the user wants to add.
        """
        suffix_url = 'endpoints/' + endpoint_id + '/tags'

        response = http_request('POST', suffix_url, body=json.dumps(body))
        return response


    def add_tags():

        """
        The command add tags for the specified endpoint.

        demisto parameter: (string) endpoint_id
            The unique ID of the endpoint
        demisto parameter: (array) body
            The tags to add to the endpoint
        """

        endpoint_id = demisto.args().get('endpoint_id')
        body = argToList(demisto.args().get('tags'))

        response = add_tags_request(endpoint_id, body)
        response = endpoint_tags_request(endpoint_id)

        response = {
            'tags': response,
            'Id': endpoint_id
        }

        context = {
            'CounterTack.Endpoint(val.Id && val.Id === obj.Id)': createContext(response, keyTransform=underscoreToCamelCase)
        }

        entry = {
            'Type': entryTypes['note'],
            'Contents': response,
            'ContentsFormat': formats['json'],
            'ReadableContentsFormat': formats['markdown'],
            'HumanReadable': tableToMarkdown("Endpoint tags were added successfully", response),
            'EntryContext': context
        }
        demisto.results(entry)


    def delete_tags_request(endpoint_id, body):

        """
        This request deletes specific tags from specified endpoint.

        demisto parameter: (string) endpoint_id
            The unique ID of the endpoint
        demisto parameter: (array) body
            The tags to delete from the endpoint
        """

        suffix_url = 'endpoints/' + endpoint_id + '/tags'

        response = http_request('DELETE', suffix_url, body=json.dumps(body))
        return response


    def delete_tags():
        """
        The command deletes tags for the specified endpoint.

        demisto parameter: (string) endpoint_id
            The unique ID of the endpoint
        demisto parameter: (array) body
            The tags to delete from the endpoint
        """

        endpoint_id = demisto.args().get('endpoint_id')
        body = argToList(demisto.args().get('tags'))

        response = delete_tags_request(endpoint_id, body)
        response = endpoint_tags_request(endpoint_id)

        response = {
            'tags': response,
            'Id': endpoint_id
        }

        context = {
            'CounterTack.Endpoint(val.Id && val.Id === obj.Id)': createContext(response, keyTransform=underscoreToCamelCase)
        }
        entry = {
            'Type': entryTypes['note'],
            'Contents': response,
            'ContentsFormat': formats['json'],
            'ReadableContentsFormat': formats['markdown'],
            'HumanReadable': tableToMarkdown(
                'Endpoint tags were deleted successfully', response),
            'EntryContext': context
        }
        demisto.results(entry)


    """
    ENDPOINTS COMMANDS
    """


    def endpoint_quarantine_request(endpoint_id, body):

        """
        Request to quarantine a specified endpoint

        demisto parameter: (string) endpoint_id
            The unique ID of the endpoint
        demisto parameter: (string) type
            The type of the command: quarantine
        """

        suffix_url = 'endpoints/' + endpoint_id + '/commands'
        response = http_request('POST', suffix_url, body=json.dumps(body))

        return response


    def endpoint_quarantine():

        """
        Prevents an endpoint(s) from any network communication, but maintains a connection to the Sentinel Cluster and addresses defined in the Global Whitelist.

        demisto parameter: (string) endpoint_id
            The unique ID of the endpoint
        demisto parameter: (string) type
            The type of the command: quarantine
        """

        endpoint_id = demisto.args().get('endpoint_id')
        body = {
            'type': 'quarantine'
        }
        response = endpoint_quarantine_request(endpoint_id, body)
        quarantine_response = get_endpoint_request(endpoint_id)
        quarantine_context = {
            'Id': endpoint_id,
            'is_quarantine': quarantine_response.get('is_quarantined')
        }

        context = {
            'CounterTack.Endpoint(val.Id && val.Id === obj.Id)': createContext(quarantine_context, keyTransform=underscoreToCamelCase)
        }

        data = {
            'Id': response.get('id'),
            'user name': response.get('username'),
            'request time': response.get('request_time'),
            'endpoint ID': response.get('endpoint_ids'),
            'command name': response.get('command_name'),
            'status': response.get('status'),
        }
        entry = {
            'Type': entryTypes['note'],
            'Contents': quarantine_context,
            'ContentsFormat': formats['json'],
            'ReadableContentsFormat': formats['markdown'],
            'HumanReadable': tableToMarkdown('The command has been applied successfully:', data, removeNull=True),
            'EntryContext': context
        }
        demisto.results(entry)


    def disable_quarantine():

        """
        Allows a previously quarantined endpoint to communicate with the network.

        demisto parameter: (string) endpoint_id
            The unique ID of the endpoint
        demisto parameter: (string) type
            The type of the command: lift_quarantine

        """
        endpoint_id = demisto.args().get('endpoint_id')
        body = {
            'type': 'lift_quarantine'
        }
        response = endpoint_quarantine_request(endpoint_id, body)
        quarantine_response = get_endpoint_request(endpoint_id)

        quarantine_context = {
            'Id': endpoint_id,
            'is_quarantine': quarantine_response.get('is_quarantined')
        }

        data = {
            'Id': response.get('id'),
            'user name': response.get('username'),
            'request time': response.get('request_time'),
            'endpoint ID': response.get('endpoint_ids'),
            'command name': response.get('command_name'),
            'status': response.get('status'),
        }

        context = {
            'CounterTack.Endpoint(val.Id && val.Id === obj.Id)': createContext(quarantine_context, keyTransform=underscoreToCamelCase)
        }

        entry = {
            'Type': entryTypes['note'],
            'Contents': quarantine_context,
            'ContentsFormat': formats['json'],
            'ReadableContentsFormat': formats['markdown'],
            'HumanReadable': tableToMarkdown('The command has been applied successfully:', data, removeNull=True),
            'EntryContext': context
        }
        demisto.results(entry)


    def file_extract_request(endpoint_id, body):

        """
        Request for extracting file from specified endpoint
        """

        suffix_url = 'endpoints/' + endpoint_id + '/commands'

        response = http_request('POST', suffix_url, body=json.dumps(body))
        return response


    def extract_file():

        """
        Enables an API consumer to extract the file in addition to some file metadata.

        demisto parameter: (string) endpoint_id
            The unique ID of the endpoint
        demisto parameter: (string) body
            The type of the command: extract file and the file path
        """
        endpoint_id = demisto.args().get('endpoint_id')
        paths = argToList(demisto.args().get('file_path'))
        body = {
            'type': 'extract_files',
            'paths': paths
        }

        response = file_extract_request(endpoint_id, body)
        data = {
            'Id': response.get('id'),
            'User Name': response.get('username'),
            'Request Time': response.get('request_time'),
            'Endpoint ID': response.get('endpoint_ids'),
            'Command Name': response.get('command_name'),
            'Command Arguments': response.get('command_arg'),
            'Status': response.get('status'),
        }

        context = {
            'CounterTack.File(val.Id && val.Id === obj.Id)': createContext(response, keyTransform=underscoreToCamelCase)
        }
        headers = ['Id', 'User Name', 'Request Time', 'Endpoint ID', 'Command Name', 'Command Arguments', 'Status']
        entry = {
            'Type': entryTypes['note'],
            'Contents': response,
            'ContentsFormat': formats['json'],
            'ReadableContentsFormat': formats['markdown'],
            'HumanReadable': tableToMarkdown(
                'The file has been extracted successfully:', data, headers, removeNull=True),
            'EntryContext': context
        }
        demisto.results(entry)

    def delete_file_request(endpoint_id, body):

        """
        Deletes a file from the specified endpoint
        """

        suffix_url = 'endpoints/' + endpoint_id + '/commands'

        response = http_request('POST', suffix_url, body=json.dumps(body))
        return response


    def delete_file():

        """
        Deletes a file from the specified endpoint

        demisto parameter: (string) endpoint_id
            The unique ID of the endpoint
        demisto parameter: (string) body
            The type of the command: delete_file and the file path
        """
        endpoint_id = demisto.args().get('endpoint_id')
        path = demisto.args().get('file_path')
        body = {
            'type': 'delete_file',
            'path': path
        }

        response = delete_file_request(endpoint_id, body)

        demisto.results('The file has been deleted successfully')


    def kill_process_request(endpoint_id, body):
        """
        Reqquest to terminates all instances of the process identified in the command.

        """
        suffix_url = 'endpoints/' + endpoint_id + '/commands'

        response = http_request('POST', suffix_url, body=json.dumps(body))
        return response


    def kill_process():
        """
        Terminates all instances of the process identified in the command.
        Processes can be identified by the PID or process name.

        demisto parameter: (string) endpoint_id
            The unique ID of the endpoint
        demisto parameter: (string) process_id
            The ID of the process to terminate
        demisto parameter: (string) process_name
            The name of the process to terminate

        """

        endpoint_id = demisto.args().get('endpoint_id')
        pid = demisto.args().get('process_id')
        name = demisto.args().get('process_name')
        if not pid and not name:
            return_error('Please provide either process_id or process_name')
        body = {
            'type': 'kill_process',
            'pid': pid,
            'name': name
        }

        response = kill_process_request(endpoint_id, body)

        data = {
            'Id': response.get('id'),
            'User Name': response.get('username'),
            'Request Time': response.get('request_time'),
            'Endpoint ID': response.get('endpoint_ids'),
            'Command Name': response.get('command_name'),
            'Status': response.get('status'),
        }

        context = {
            'CounterTack.Endpoint(val.Id && val.Id === obj.Id)': createContext(response, keyTransform=underscoreToCamelCase, removeNull=True)
        }

        entry = {
            'Type': entryTypes['note'],
            'Contents': response,
            'ContentsFormat': formats['json'],
            'ReadableContentsFormat': formats['markdown'],
            'HumanReadable': tableToMarkdown(
                'The process has been terminated', data, removeNull=True),
            'EntryContext': context
        }
        demisto.results(entry)


    """
    ENDPOINT FILES

    """


    def file_request():
        """
        This request retrieves all extracted files for all endpoints on the cluster
        """

        suffix_url = 'endpoints/files'

        response = http_request('GET', suffix_url)
        return response


    def get_all_files():

        context = {}
        data = []
        files_standards = []

        files = file_request()
        for file in files:
            data.append({
                'Id': file.get('id'),
                'user': file.get('user'),
                'endpoint_id': file.get('endpoint_id'),
                'path': file.get('path'),
                'extraction_time': file.get('extraction_time'),
                'Status': file.get('status')
            })

            files_standards.append({
                'Size': file.get('size'),
                'MD5': file.get('md5'),
                'SHA256': file.get('sha256'),
                'SSDeep': file.get('ssdeep'),
                'Path': file.get('path')
            })

        context['CounterTack.File(val.Id && val.Id === obj.Id)'] = createContext(files, keyTransform=underscoreToCamelCase)
        context[outputPaths['file']] = files_standards

        headers = ['Status', 'Id', 'path', 'endpoint_id', 'extraction_time', 'user']
        entry = {
            'Type': entryTypes['note'],
            'Contents': files,
            'ContentsFormat': formats['json'],
            'ReadableContentsFormat': formats['markdown'],
            'HumanReadable': tableToMarkdown(
                'CounterTack Endpoints Files', data, headers, removeNull=True),
            'EntryContext': context
        }
        demisto.results(entry)


    def endpoint_files_request(endpoint_id):

        """
        This request returns all extracted files from specified endpoint
        """

        suffix_url = 'endpoints/' + endpoint_id + '/files'

        response = http_request('GET', suffix_url)
        return response


    def get_endpoint_files():

        """
        Returns extracted files from specific endpoint

        demisto parameter: (string) endpoint_id
            The unique ID of the endpoint
        """

        endpoint_id = demisto.args().get('endpoint_id')
        data = []
        context = {}
        files_standards = []

        files = endpoint_files_request(endpoint_id)
        for file in files:
            data.append({
                'Id': file.get('id'),
                'User': file.get('user'),
                'EndpointId': file.get('endpoint_id'),
                'Path': file.get('path'),
                'ExtractionTime': file.get('extraction_time'),
                'Status': file.get('status')
            })
            files_standards.append({
                'Size': file.get('size'),
                'MD5': file.get('md5'),
                'SHA256': file.get('sha256'),
                'SSDeep': file.get('ssdeep'),
                'Path': file.get('path')
            })

        context['CounterTack.File(val.Id && val.Id === obj.Id)'] = createContext(files, keyTransform=underscoreToCamelCase)
        context[outputPaths['file']] = files_standards

        headers = ['Status', 'Id', 'path', 'endpoint_id', 'extraction_time', 'user']
        entry = {
            'Type': entryTypes['note'],
            'Contents': data,
            'ContentsFormat': formats['json'],
            'ReadableContentsFormat': formats['markdown'],
            'HumanReadable': tableToMarkdown(
                'The extracted files from the endpoint:', data, headers, removeNull=True),
            'EntryContext': context
        }
        demisto.results(entry)


    def file_information_request(file_id):
        """
        request specific file information
        """
        suffix_url = 'endpoints/files/' + file_id
        response = http_request('GET', suffix_url)

        return response


    def get_file_information():

        """
        Get the information of a specific file

        demisto parameter: (string) file_id
            The unique ID of the extracted file
        """
        context = {}
        files_standards = []
        file_id = demisto.args().get('file_id')
        response = file_information_request(file_id)

        data = {
            'endpoint_name': response.get('endpoint_name'),
            'path': response.get('path'),
            'size': response.get('size'),
            'extraction_time': response.get('extraction_time'),
            'status': response.get('status'),
        }

        files_standards.append({
                'Size': response.get('size'),
                'MD5': response.get('md5'),
                'SHA256': response.get('sha256'),
                'SSDeep': response.get('ssdeep'),
                'Path': response.get('path')
        })

        context['CounterTack.File(val.Id && val.Id === obj.Id)'] = createContext(response, keyTransform=underscoreToCamelCase)
        context[outputPaths['file']] = files_standards
        headers = ['endpoint_name', 'path', 'size', 'status', 'extraction_time']
        entry = {
            'Type': entryTypes['note'],
            'Contents': response,
            'ContentsFormat': formats['json'],
            'ReadableContentsFormat': formats['markdown'],
            'HumanReadable': tableToMarkdown('CounterTack File Information:', data, headers, removeNull=True),
            'EntryContext': context
        }
        demisto.results(entry)


    def download_file_request(file_id):

        #This request downloads an extracted file.

        suffix_url = 'downloads/extractedfiles/' + file_id
        response = http_request('GET', suffix_url)
        return response


    def download_file():
        """
        Download an extracted file in a ZIP format.

        demisto parameter: (string) file_id
            The unique ID of the extracted file
        """

        file_id = demisto.args().get('file_id')
        response = download_file_request(file_id)

        demisto.results(fileResult(file_id + '.zip', response.content))


    """

    BEHAVIORS

    """


    def get_behaviors_request():
        """
        This request retrieves information on a collection of behaviors.
        """
        suffix_url = 'behaviors'

        response = http_request('GET', suffix_url)
        return response


    def get_behaviors():
        """
        retrieve information on a collection of behaviors.
        """
        data = []
        behaviors = get_behaviors_request()
        for behavior in behaviors:
            data.append({
                'Id': behavior.get('id'),
                'Name': behavior.get('name'),
                'Type': behavior.get('type'),
                'Impact_Level': behavior.get('impact_level'),
                'lastReported': behavior.get('last_reported'),
                'Endpoint_ID': behavior.get('endpoint_id')
            })

        context = {
            'CounterTack.Behavior(val.Id && val.Id === obj.Id)': createContext(behaviors, keyTransform=underscoreToCamelCase)
        }
        headers = ['Name', 'Id', 'Type', 'Max_impact', 'Impact_Level', 'Endpoint_ID', 'lastReported']
        entry = {
            'Type': entryTypes['note'],
            'Contents': behaviors,
            'ContentsFormat': formats['json'],
            'ReadableContentsFormat': formats['markdown'],
            'HumanReadable': tableToMarkdown('CounterTack Endpoints Behaviors:', data, headers, removeNull=True),
            'EntryContext': context
        }
        demisto.results(entry)


    def get_behavior_request(behavior_id):
        """
        Request for getting specified behvior
        """
        suffix_url = 'behaviors/' + behavior_id

        response = http_request('GET', suffix_url)
        return response


    def get_behavior():
        """
        Get behavior information

        demisto parameter: behavior_id(string)
            The unique ID of the behvior

        """

        behavior_id = demisto.args().get('behavior_id')
        response = get_behavior_request(behavior_id)

        data = {
            'Id': response.get('id'),
            'Name': response.get('name'),
            'ImpactLevel': response.get('impact_level'),
            'LastActive': response.get('last_active'),
            'EventCount': response.get('event_count'),
            'MaxImpact': response.get('max_impact'),
            'EndpointId': response.get('endpoint_id'),
            'Type': response.get('type'),
        }

        context = {
            'CounterTack.Behavior(val.Id && val.Id === obj.Id)': createContext(response, keyTransform=underscoreToCamelCase)
        }
        headers = ['Name', 'Id', 'Impact Level', 'MaxImpact', 'Event Count', 'Type', 'Endpoint ID', 'Last Active']
        entry = {
            'Type': entryTypes['note'],
            'Contents': response,
            'ContentsFormat': formats['json'],
            'ReadableContentsFormat': formats['markdown'],
            'HumanReadable': tableToMarkdown('CounterTack Behavior information:', data, headers, removeNull=True),
            'EntryContext': context
        }
        demisto.results(entry)


    """
    BEHAVIORS TAGS
    """


    def behaviour_add_tags_request(behaviour_id, body):
        """
        The request adds tags to specified behaviour
        """
        suffix_url = 'behaviors/' + behaviour_id + '/tags'
        response = http_request('POST', suffix_url, body=json.dumps(body))
        return response


    def add_behavior_tags():

        """
        Add specific tags to specified behavior

        demisto parameter: (string) behavior_id
            The unique ID of the behavior

        demisto parameter: (Array) Body.
            The tags to add to the behavior. seperate the tags with comma
        """
        behaviour_id = demisto.args().get('behaviour_id')
        body = argToList(demisto.args().get('tags'))

        response = behaviour_add_tags_request(behaviour_id, body)
        behavior_tags = get_behavior_request(behaviour_id)

        response = {
            'tags': behavior_tags.get('tags'),
            'Id': behaviour_id
        }

        context = {
            'CounterTack.Behavior(val.Id && val.Id === obj.Id)': createContext(response, keyTransform=underscoreToCamelCase)
        }

        entry = {
            'Type': entryTypes['note'],
            'Contents': response,
            'ContentsFormat': formats['json'],
            'ReadableContentsFormat': formats['markdown'],
            'HumanReadable': tableToMarkdown('Behavior tags were added successfully', response),
            'EntryContext': context
        }
        demisto.results(entry)


    def delete_tags_behavior_request(behaviour_id, body):

        suffix_url = 'behaviors/' + behaviour_id + '/tags'
        response = http_request('DELETE', suffix_url, body=json.dumps(body))
        return response


    def delete_behavior_tags():

        """
        Delete specific tags from behavior

        demisto parameter: (string) behavior_id
            The unique ID of the behavior

        demisto parameter: (Array) Body.
            The tags to delete from the behavior. seperate the tags with comma

        """
        behaviour_id = demisto.args().get('behaviour_id')
        body = argToList(demisto.args().get('tags'))

        response = delete_tags_behavior_request(behaviour_id, body)
        response = get_behavior_request(behaviour_id)

        response = {
            'tags': response.get('tags'),
            'Id': behaviour_id
        }

        context = {
            'CounterTack.Behavior(val.Id && val.Id === obj.Id)': createContext(response, keyTransform=underscoreToCamelCase)
        }
        entry = {
            'Type': entryTypes['note'],
            'Contents': response,
            'ContentsFormat': formats['json'],
            'ReadableContentsFormat': formats['markdown'],
            'HumanReadable': tableToMarkdown('Endpoint tags were deleted successfully',
            response, removeNull=True),
            'EntryContext': context
        }
        demisto.results(entry)


    """
    SEARCH
    """


    def search_events_request(exp):
        """
        Request for events search using CQL expression

        """
        suffix_url = 'search/events' + exp
        response = http_request('GET', suffix_url)

        return response


    def search_events():
        """
        Request for events search using CQL expression
        demisto parameter: (dict) expression
            The CQL expression to be used for the search
        """

        data = []
        expression = demisto.args().get('expression')
        exp = '?expression=' + expression
        events = search_events_request(exp)
        if events.get('results'):
            results = events.get('results')
            results_lst = list()
            for i in range(len(results)):
                results_lst.append({k.replace('events.', ''): v for k, v in results[i].items()})
            events['results'] = results_lst
            for event in events.get('results'):
                data.append({
                    'Id': event.get('id'),
                    'Events Action': event.get('action'),
                    'Events Impact': event.get('impact'),
                    'Events EndpointID': event.get('endpoint_id'),
                    'Event Type': event.get('event_type'),
                    'Collected time': event.get('time_stamp'),
                    'Source process PID': event.get('source_process_pid'),
                    'Source process name': event.get('source_process_name')
                })

            context = {
                'CounterTack.Event(val.Id && val.Id === obj.Id)': createContext(results_lst, keyTransform=underscoreToCamelCase, removeNull=True)
            }
            headers = ['ID', 'Event Type', 'Events Action', 'Events EndpointID', 'Events Impact', 'Collected time', 'Source process PID', 'Source process name']
            entry = {
                'Type': entryTypes['note'],
                'Contents': results_lst,
                'ContentsFormat': formats['json'],
                'ReadableContentsFormat': formats['markdown'],
                'HumanReadable': tableToMarkdown('Results of the events search',
                data, headers, removeNull=True),
                'EntryContext': context
            }
            demisto.results(entry)
        else:
            demisto.results('No results found')



    def hashes_search_request(exp):
        """
        Request for Hashed search using CQL expression

        """
        suffix_url = 'search/hashes' + exp
        response = http_request('GET', suffix_url)

        return response


    def search_hashes():
        """
        Request for hashes search using CQL expression
        demisto parameter: (dict) expression
            The CQL expression to be used for the search
        """
        data = []
        context = {}
        file_standards = []
        expression = demisto.args().get('expression')
        exp = '?expression=' + expression
        hashes = hashes_search_request(exp)
        if hashes.get('results'):
            results = hashes.get('results')
            results_lst = list()
            for i in range(len(results)):
                results_lst.append({k.replace('hashes.', ''): v for k, v in results[i].items()})
            hashes['results'] = results_lst
            for hash_type in hashes.get('results'):
                file_hash_type =  hash_type.get('type', '').upper()
                if file_hash_type == 'SSDEEP':
                    file_hash_type =  'SSDeep'
                hash_id = hash_type.get('id')
                data.append({
                    file_hash_type: hash_id,
                    'Type': file_hash_type,
                    'Impact': hash_type.get('impact'),
                    'VT report location': hash_type.get('vt_report_location'),
                    'AV Coverage': hash_type.get('av_coverage')
                })

                if file_hash_type:
                    file_standards.append({
                        file_hash_type: hash_id
                    })


            context['CounterTack.Hash(val.hash_id && val.hash_id === obj.hash_id)'] = createContext(data)
            context[outputPaths['file']] = file_standards
            #headers = ['Id', 'Type', 'Impact', 'VT report location', 'AV Coverage']
            entry = {
                'Type': entryTypes['note'],
                'Contents': results_lst,
                'ContentsFormat': formats['json'],
                'ReadableContentsFormat': formats['markdown'],
                'HumanReadable': tableToMarkdown('Results of the hashes search:',
                data, removeNull=True),
                'EntryContext': context
            }
            demisto.results(entry)
        else:
            demisto.results('No results found')


    """

    FETCH INCIDENTS

    """


    def search_behaviors_request(params=''):
        """
        Request for behaviors search using CQL expression

        """
        suffix_url = 'search/behaviors?expression=' + params
        response = http_request('GET', suffix_url)

        return response



    def fetch_incidents():
        incidents = []
        last_run = demisto.getLastRun()

        if last_run and last_run['time_stamp']:
            last_update_time = last_run['time_stamp']
        else:
            # In first run
            last_update_time, _ = parse_date_range(FETCH_TIME, date_format='%Y-%m-%dT%H:%M:%S.%f'[:-3])

        max_timestamp = last_update_time
        params = 'behaviors.time_stamp>' + last_update_time
        behaviors = search_behaviors_request(params)

        for behavior in behaviors.get('results'):
            # 0 corresponds to never triggered

            time_stamp = behavior.get('behaviors.time_stamp')[:-5] #comapre time_stamp

            incidents.append({
                'name': 'CounterTack Behavior - ' + behavior.get('behaviors.name'),
                'rawJSON': json.dumps(behavior)
            })

            if time_stamp > max_timestamp:
                max_timestamp = time_stamp

        demisto.setLastRun({
            'time_stamp': max_timestamp
        })

        demisto.incidents(incidents)


    """

    EXECUTION

    """

    command = demisto.command()
    LOG('Running command "{}"'.format(command))
    try:
        if command == 'test-module':
            get_endpoints_request()
            demisto.results('ok')
        elif command == 'fetch-incidents':
            fetch_incidents()
        elif command == 'countertack-get-endpoints':
            get_endpoints()
        elif command == 'countertack-get-endpoint':
            get_endpoint()
        elif command == 'countertack-get-endpoint-tags':
            get_endpoint_tags()
        elif command == 'countertack-add-tags':
            add_tags()
        elif command == 'countertack-delete-tags':
            delete_tags()
        elif command == 'countertack-endpoint-quarantine':
            endpoint_quarantine()
        elif command == 'countertack-disable-quarantine':
            disable_quarantine()
        elif command == 'countertack-extract-file':
            extract_file()
        elif command == 'countertack-delete-file':
            delete_file()
        elif command == 'countertack-get-all-files':
            get_all_files()
        elif command == 'countertack-get-endpoint-files':
            get_endpoint_files()
        elif command == 'countertack-get-file-information':
            get_file_information()
        elif command == 'countertack-download-file':
            download_file()
        elif command == 'countertack-get-behaviors':
            get_behaviors()
        elif command == 'countertack-get-behavior':
            get_behavior()
        elif command == 'countertack-add-behavior-tags':
            add_behavior_tags()
        elif command == 'countertack-delete-behavior-tags':
            delete_behavior_tags()
        elif command == 'countertack-search-events':
            search_events()
        elif command == 'countertack-search-hashes':
            search_hashes()
        elif command == 'countertack-kill-process':
            kill_process()
    except Exception as e:
        return_error(e.message)
        LOG(e)
  type: python
  commands:
    - name: countertack-get-endpoints
      arguments: []
      outputs:
        - contextPath: CounterTack.Endpoint.IsQuarantined
          description: Is the endpoint currently quarantined
          type: boolean
        - contextPath: CounterTack.Endpoint.MaxImpact
          description: Impact of the highest scoring behavior
          type: number
        - contextPath: CounterTack.Endpoint.Memory
          description: The RAM of the endpoint (in megabytes).
          type: number
        - contextPath: CounterTack.Endpoint.DriverVersion
          description: Endpoint sensor version
          type: string
        - contextPath: CounterTack.Endpoint.profile_versionCounterTack.Endpoint.ProfileVersion
          description: Version of the current profile used for collection
          type: string
        - contextPath: CounterTack.Endpoint.BehaviorCount
          description: Number of behaviors detected
          type: number
        - contextPath: CounterTack.Endpoint.CurrentProfile
          description: Currently active analysis profile
          type: string
        - contextPath: CounterTack.Endpoint.Domain
          description: DNS suffix for the endpoint
          type: string
        - contextPath: CounterTack.Endpoint.NumCpus
          description: Number of CPUs
          type: number
        - contextPath: CounterTack.Endpoint.Macs
          description: MAC addresses associated with the endpoint
          type: string
        - contextPath: CounterTack.Endpoint.WinRdpPort
          description: RDP port used by the endpoint
          type: number
        - contextPath: CounterTack.Endpoint.Ip
          description: IP address used to connect to the analysis cluster
          type: string
        - contextPath: CounterTack.Endpoint.ClusterHosts
          description: The list of hosts that the endpoint tries to connect through (in order).
          type: string
        - contextPath: CounterTack.Endpoint.Vendor
          description: OS vendor
          type: string
        - contextPath: CounterTack.Endpoint.SensorMode
          description: Specifies the sensor mode of the driver
          type: string
        - contextPath: CounterTack.Endpoint.Identifier
          description: OS identifier
          type: string
        - contextPath: CounterTack.Endpoint.CurrentResponsePolicy
          description: Currently active response policy
          type: string
        - contextPath: CounterTack.Endpoint.Tenant
          description: Tenant ID set at the time of KM installation
          type: string
        - contextPath: CounterTack.Endpoint.Name
          description: Product name of the endpoint OS
          type: string
        - contextPath: CounterTack.Endpoint.ImpactLevel
          description: Threat level of the endpoint.(LOW, MEDIUM, HIGH, CRITICAL)
          type: string
        - contextPath: CounterTack.Endpoint.Ips
          description: IP addresses associated with the endpoint
          type: string
        - contextPath: CounterTack.Endpoint.ClusterConnectionRoute
          description: List of hosts the endpoint is currently connected through
          type: string
        - contextPath: CounterTack.Endpoint.LastActive
          description: Time of last event captured on the endpoint
          type: date
        - contextPath: CounterTack.Endpoint.TimeStarted
          description: Time kernel module collection last engaged
          type: date
        - contextPath: CounterTack.Endpoint.Mac
          description: The endpoint MAC address
          type: string
        - contextPath: CounterTack.Endpoint.EventStartTime
          description: The time that the event was captured
          type: date
        - contextPath: CounterTack.Endpoint.CpuType
          description: Bit length of the CPU architecture.
          type: string
        - contextPath: CounterTack.Endpoint.Status
          description: Collection status of the endpoint (ON, PAUSE, OFF, INIT)
          type: string
        - contextPath: CounterTack.Endpoint.OsType
          description: The OS type.
          type: number
        - contextPath: CounterTack.Endpoint.Version
          description: OS version
          type: string
        - contextPath: CounterTack.Endpoint.Tags
          description: List of user assigned tags
          type: string
        - contextPath: CounterTack.Endpoint.Threat
          description: Threat level associated with the endpoint
          type: string
        - contextPath: CounterTack.Endpoint.Id
          description: Endpoints ID
          type: string
        - contextPath: CounterTack.Endpoint.ProductName
          description: Product name of the endpoint OS
          type: string
        - contextPath: Endpoint.Memory
          description: Endpoint RAM (megabytes)
          type: number
        - contextPath: Endpoint.Processors
          description: Number of CPUs
          type: number
        - contextPath: Endpoint.Domain
          description: DNS suffix for the endpoint
          type: string
        - contextPath: Endpoint.OS
          description: Product name of the endpoint OS
          type: string
        - contextPath: Endpoint.MACAddress
          description: The MAC address of the endpoint.
          type: string
        - contextPath: Endpoint.Model
          description: The analysis profile that is currently active.
          type: string
        - contextPath: Endpoint.IPAddress
          description: The IP addresses that are associated with the endpoint.
          type: string
        - contextPath: Endpoint.OSVersion
          description: The endpoint sensor version.
          type: string
        - contextPath: Endpoint.ID
          description: The ID of the Endpoints.
          type: string
      description: Returns information for endpoints.
    - name: countertack-get-behaviors
      arguments: []
      outputs:
        - contextPath: CounterTack.Behavior.MaxImpact
          description: The impact of the highest scoring event (0-100)
          type: number
        - contextPath: CounterTack.Behavior.EndpointId
          description: The ID of the endpoint, based on the UUID of the last installed endpoint sensor
          type: string
        - contextPath: CounterTack.Behavior.Tenant
          description: The tenant of the behavior.
          type: string
        - contextPath: CounterTack.Behavior.EventCount
          description: The number of events detected.
          type: number
        - contextPath: CounterTack.Behavior.Name
          description: The name of the condition that triggered the behavior.
          type: string
        - contextPath: CounterTack.Behavior.ImpactLevel
          description: The threat level of the behavior (LOW, MEDIUM, HIGH, CRITICAL).
          type: string
        - contextPath: CounterTack.Behavior.LastActive
          description: The time that the behavior was last active.
          type: date
        - contextPath: CounterTack.Behavior.FirstEventId
          description: The ID of the first event.
          type: date
        - contextPath: CounterTack.Behavior.TimeStamp
          description: The start time for the behavior.
          type: date
        - contextPath: CounterTack.Behavior.Type
          description: The type of behavior (CLASSIFICATION, TRACE)
          type: string
        - contextPath: CounterTack.Behavior.Id
          description: The ID of the behaviors.
          type: string
        - contextPath: CounterTack.Behavior.LastReported
          description: The time that the behavior was last seen.
          type: date
      description: Returns information for all behaviors.
    - name: countertack-get-endpoint
      arguments:
        - name: endpoint_id
          required: true
          description: The ID of the endpoint. To get the "endpoint_id", run the `get-endpoints` command.
      outputs:
        - contextPath: CounterTack.Endpoint.MaxImpact
          description: The impact of the highest scoring behavior.
          type: number
        - contextPath: CounterTack.Endpoint.Memory
          description: The RAM of the endpoint (in megabytes)
          type: number
        - contextPath: CounterTack.Endpoint.DriverVersion
          description: The sensor version of the endpoint.
          type: string
        - contextPath: CounterTack.Endpoint.ProfileVersion
          description: The version of the current profile used for collection.
          type: string
        - contextPath: CounterTack.Endpoint.BehaviorCount
          description: The number of behaviors that were detected.
          type: number
        - contextPath: CounterTack.Endpoint.CurrentProfile
          description: The analysis profile that is currently active.
          type: string
        - contextPath: CounterTack.Endpoint.Domain
          description: DNS suffix for the endpoint.
          type: string
        - contextPath: CounterTack.Endpoint.NumCpus
          description: The number of CPUs for the endpoint.
          type: number
        - contextPath: CounterTack.Endpoint.WinRdpPort
          description: The RDP port used by the endpoint.
          type: number
        - contextPath: CounterTack.Endpoint.Macs
          description: The MAC addresses associated with the endpoint.
          type: string
        - contextPath: CounterTack.Endpoint.Ip
          description: The IP address used to connect to the analysis cluster.
          type: string
        - contextPath: CounterTack.Endpoint.ClusterHosts
          description: The list of hosts that the endpoint tries to connect through (in order).
          type: string
        - contextPath: CounterTack.Endpoint.Vendor
          description: The OS vendor.
          type: string
        - contextPath: CounterTack.Endpoint.SensorMode
          description: The sensor mode of the driver.
          type: string
        - contextPath: CounterTack.Endpoint.Identifier
          description: The identifier of the OS.
          type: string
        - contextPath: CounterTack.Endpoint.Tenant
          description: The tenant ID that was set at the time of KM installation.
          type: string
        - contextPath: CounterTack.Endpoint.Name
          description: The machine name of the endpoint.
          type: string
        - contextPath: CounterTack.Endpoint.ImpactLevel
          description: The threat level of the endpoint.
          type: string
        - contextPath: CounterTack.Endpoint.Ips
          description: The IP addresses associated with the endpoint.
          type: string
        - contextPath: CounterTack.Endpoint.ClusterConnectionRoute
          description: The list of hosts that the endpoint is currently connected through.
          type: string
        - contextPath: CounterTack.Endpoint.LastActive
          description: The time of the last event that was captured on the endpoint.
          type: date
        - contextPath: CounterTack.Endpoint.TimeStarted
          description: The first time that the endpoint started to work.
          type: date
        - contextPath: CounterTack.Endpoint.Mac
          description: The MAC address of the endpoint.
          type: string
        - contextPath: CounterTack.Endpoint.EventStartTime
          description: The time that the event was captured.
          type: date
        - contextPath: CounterTack.Endpoint.CpuType
          description: The bit length of the CPU architecture.
          type: number
        - contextPath: CounterTack.Endpoint.Status
          description: The collection status of the endpoint (ON, PAUSE, OFF, INIT).
          type: string
        - contextPath: CounterTack.Endpoint.OsType
          description: The OS type.
          type: number
        - contextPath: CounterTack.Endpoint.Version
          description: The version of the endpoint.
          type: string
        - contextPath: CounterTack.Endpoint.Threat
          description: The threat level associated with the endpoint.
          type: string
        - contextPath: CounterTack.Endpoint.Id
          description: The ID of the endpoint.
          type: string
        - contextPath: CounterTack.Endpoint.ProductName
          description: The product name of the endpoint OS.
          type: string
        - contextPath: CounterTack.Endpoint.Tags
          description: The list of user assigned tags.
          type: string
        - contextPath: CounterTack.Endpoint.IsQuarantined
          description: Whether the endpoint is currently quarantined.
          type: boolean
        - contextPath: Endpoint.Memory
          description: The RAM of the endpoint (in megabytes).
          type: number
        - contextPath: Endpoint.Processors
          description: The number of CPUs.
          type: number
        - contextPath: Endpoint.Domain
          description: The DNS suffix for the endpoint.
          type: string
        - contextPath: Endpoint.OS
          description: The product name of the endpoint OS.
          type: string
        - contextPath: Endpoint.MACAddress
          description: The MAC address of the endpoint.
          type: string
        - contextPath: Endpoint.Model
          description: The analysis profile that is currently active.
          type: string
        - contextPath: Endpoint.IPAddress
          description: The IP addresses associated with the endpoint.
          type: string
        - contextPath: Endpoint.OSVersion
          description: The version of the endpoint sensor.
          type: string
      description: Get information on specific endpoint
    - name: countertack-get-behavior
      arguments:
        - name: behavior_id
          required: true
          description: The ID of the behavior.
      outputs:
        - contextPath: CounterTack.Behavior.MaxImpact
          description: The maximum impact of the behavior.
          type: number
        - contextPath: CounterTack.Behavior.EndpointId
          description: The ID of the endpoint.
          type: string
        - contextPath: CounterTack.Behavior.Tenant
          description: The tenant of the behavior.
          type: string
        - contextPath: CounterTack.Behavior.EventCount
          description: The event count of the behavior.
          type: number
        - contextPath: CounterTack.Behavior.ReportedOn
          description: The time that the behavior was first seen.
          type: date
        - contextPath: CounterTack.Behavior.Name
          description: The name of the behavior.
          type: string
        - contextPath: CounterTack.Behavior.ImpactLevel
          description: The impact level of the behavior.
          type: string
        - contextPath: CounterTack.Behavior.LastActive
          description: The last time that the behavior was active.
          type: date
        - contextPath: CounterTack.Behavior.TimeStamp
          description: The time stamp of the behavior.
          type: date
        - contextPath: CounterTack.Behavior.FirstEventId
          description: The ID of the first event.
          type: string
        - contextPath: CounterTack.Behavior.Type
          description: The type of behavior.
          type: string
        - contextPath: CounterTack.Behavior.Id
          description: The ID of the behavior.
          type: string
        - contextPath: CounterTack.Behavior.LastReported
          description: The time that the behavior was last seen.
          type: date
      description: Gets information of a given behavior.
    - name: countertack-get-endpoint-tags
      arguments:
        - name: endpoint_id
          required: true
          description: The ID of the endpoint to get tags for.
      outputs:
        - contextPath: CounterTack.Endpoint.Tags
          description: The list of user assigned tags.
          type: string
        - contextPath: CounterTack.Endpoint.EndpointId
          description: The ID of the endpoints.
          type: string
      description: Gets the tags of a given endpoint.
    - name: countertack-add-tags
      arguments:
        - name: endpoint_id
          required: true
          description: The ID of the endpoint. To get the "*endpoint_id*", run the `get-endpoints` command.
        - name: tags
          required: true
          description: A CSV list of tags you want to add to the endpoint, for example, "test1,test2".
          isArray: true
      outputs:
        - contextPath: CounterTack.Endpoint.EndpointId
          description: The ID of the endpoint.
          type: string
        - contextPath: CounterTack.Endpoint.Tags
          description: The tags that were added to the endpoint.
          type: string
      description: Adds tags to a given endpoint.
    - name: countertack-delete-tags
      arguments:
        - name: tags
          required: true
          description: The tags to be deleted from specified endpoint. To delete more
            then one, separate the tags with a comma. (e.g test1,test2)
          isArray: true
        - name: endpoint_id
          required: true
          description: The endpoint ID. Get the ID from the "get-endpoints" command
      outputs:
        - contextPath: CounterTack.Endpoint.Id
          description: The ID of the endpoint
          type: string
        - contextPath: CounterTack.Endpoint.Tags
          description: The tags of the specified endpoint
          type: string
      description: Deletes the supplied tags from a given endpoint.
    - name: countertack-add-behavior-tags
      arguments:
        - name: behaviour_id
          required: true
          description: The ID of the behavior.
        - name: tags
          required: true
          description: A CSV list of tags to add to the behavior, for example, "test1,test2".
          isArray: true
      outputs:
        - contextPath: CounterTack.Behavior.Id
          description: The ID of the behavior.
          type: string
        - contextPath: CounterTack.Behavior.Tags
          description: The tags of the behavior.
          type: string
      description: Adds tags to a given behavior.
    - name: countertack-delete-behavior-tags
      arguments:
        - name: behaviour_id
          required: true
          description: The behavior ID
        - name: tags
          required: true
          description: Tags to delete from a behavior. To delete more then one, separate
            the tags with a comma. (e.g test1,test2)
          isArray: true
      outputs:
        - contextPath: CounterTack.Behavior.Id
          description: The ID of the behavior.
          type: string
        - contextPath: CounterTack.Behavior.Tags
          description: The tags of the behavior.
      description: Deletes the supplied tags from a given behavior.
    - name: countertack-endpoint-quarantine
      arguments:
        - name: endpoint_id
          required: true
          description: The ID of the endpoint to quarantine.
      outputs:
        - contextPath: CounterTack.Endpoint.Id
          description: The ID of the endpoint.
          type: string
        - contextPath: CounterTack.Endpoint.IsQuarantine
          description: Is the endpoint currently quarantined.
          type: boolean
      description: Quarantines a given endpoint.
    - name: countertack-disable-quarantine
      arguments:
        - name: endpoint_id
          required: true
          description: The ID of the endpoint to remove from quarantine.
      outputs:
        - contextPath: CounterTack.Endpoint.Id
          description: The ID of the endpoint that was removed from quarantine.
          type: string
        - contextPath: CounterTack.Endpoint.IsQuarantine
          description: Is the endpoint is currently quarantined.
          type: string
      description: Removes a given endpoint from quarantine.
    - name: countertack-extract-file
      arguments:
        - name: endpoint_id
          required: true
          description: The ID of the endpoint to extract a file from.
        - name: file_path
          required: true
          description: The path of the file to extract, for example, "C:\\test1.txt".
          isArray: true
      outputs:
        - contextPath: CounterTack.File.CommandArg.contents
          description: The contents of the extracted file.
          type: boolean
        - contextPath: CounterTack.File.CommandArg.extracted_ids
          description: The IDs of the extracted file.
          type: string
        - contextPath: CounterTack.File.CommandArg.md5
          description: The MD5 hash of the extracted file.
          type: boolean
        - contextPath: CounterTack.File.CommandArg.paths
          description: The path of the extracted file.
          type: string
        - contextPath: CounterTack.File.CommandArg.sha256
          description: The SHA-256 has of teh extracted file.
          type: boolean
        - contextPath: CounterTack.File.CommandArg.ssdeep
          description: The ssdeep hash of the extracted file.
          type: boolean
        - contextPath: CounterTack.File.CommandArg
          description: The command arguments.
        - contextPath: CounterTack.File.CommandName
          description: The name of the command that is sent.
          type: string
        - contextPath: CounterTack.File.Username
          description: The username of the user that requested the command.
          type: string
        - contextPath: CounterTack.File.TargetType
          description: The type of resource or collection this command is being sent to.
          type: string
        - contextPath: CounterTack.File.Status
          description: The status of the command (initial, pending, complete, error).
          type: string
        - contextPath: CounterTack.File.RequestTime
          description: The time at which the client requested the command.
          type: date
        - contextPath: CounterTack.File.Id
          description: The ID of the commands.
          type: string
        - contextPath: CounterTack.File.EndpointIds
          description: The ID of the source this command is being sent to.
          type: string
      description: Extracts a file from given endpoint.
    - name: countertack-delete-file
      arguments:
        - name: endpoint_id
          required: true
          description: The ID of the endpoint to delete a file from.
        - name: file_path
          required: true
          description: The path of  the file to delete.
      description: Deletes a file from the given endpoint.
    - name: countertack-get-all-files
      arguments: []
      outputs:
        - contextPath: CounterTack.File.Size
          description: The size of the extracted file (in bytes).
          type: number
        - contextPath: CounterTack.File.EndpointId
          description: The ID of the endpoint that contains the extracted file.
          type: string
        - contextPath: CounterTack.File.ExtractionTime
          description: The time that the file was extracted.
          type: date
        - contextPath: CounterTack.File.Path
          description: The full file system path of the extracted file, including the filename,
            as seen on the endpoint.
          type: string
        - contextPath: CounterTack.File.Sha256
          description: The SHA-256 digest of the file contents.
          type: string
        - contextPath: CounterTack.File.Tenant
          description: The tenant ID for the endpoint.
          type: string
        - contextPath: CounterTack.File.User
          description: The name of the user requesting the file.
          type: string
        - contextPath: CounterTack.File.Ssdeep
          description: The ssdeep digest of the file contents.
          type: string
        - contextPath: CounterTack.File.EndpointIp
          description: The IP address of the endpoint with the extracted file.
          type: string
        - contextPath: CounterTack.File.AvCoverage
          description: The percentage of AV engines that determined that the hash is malicious.
          type: number
        - contextPath: CounterTack.File.Status
          description: The status of the contents.
          type: string
        - contextPath: CounterTack.File.VtStatus
          description: The Virus Total report status.
          type: string
        - contextPath: CounterTack.File.EndpointName
          description: The name of the endpoint with the extracted file.
          type: string
        - contextPath: CounterTack.File.Id
          description: The file ID of the extracted file.
          type: string
        - contextPath: CounterTack.File.Md5
          description: The MD5 digest of the file contents.
          type: string
        - contextPath: CounterTack.File.VtReportLocation
          description: The VirusTotal report location path.
          type: string
        - contextPath: File.MD5
          description: The MD5 digest of the file contents.
          type: string
        - contextPath: File.Path
          description: The full file system path of the extracted file, including the filename,
            as seen on the endpoint.
          type: string
        - contextPath: File.SHA256
          description: The SHA-256 digest of the file contents.
          type: string
        - contextPath: File.SSDeep
          description: The ssdeep digest of the file contents.
          type: string
        - contextPath: File.Size
          description: The size of the extracted file (in bytes).
          type: number
      description: Gets all extracted files for all endpoints.
    - name: countertack-get-endpoint-files
      arguments:
        - name: endpoint_id
          required: true
          description: The ID of the endpoint. To get the endpoint_id, run the `get-endpoints` command.
      outputs:
        - contextPath: CounterTack.File.Id
          description: The file ID of the extracted file.
          type: string
        - contextPath: CounterTack.File.Status
          description: The status of the contents.
          type: string
        - contextPath: CounterTack.File.EndpointId
          description: The ID of the endpoint with the extracted file.
          type: string
        - contextPath: CounterTack.File.ExtractionTime
          description: The time that the file was extracted.
          type: date
        - contextPath: CounterTack.File.Tenant
          description: The tenant ID for the endpoint.
          type: string
        - contextPath: CounterTack.File.User
          description: The name of the user requesting the file.
          type: string
        - contextPath: CounterTack.File.Path
          description: The full file system path of the extracted file, including the filename,
            as seen on the endpoint.
          type: string
        - contextPath: CounterTack.File.Sha256
          description: The SHA-256 digest of the file contents.
          type: string
        - contextPath: CounterTack.File.Ssdeep
          description: The ssdeep digest of the file contents.
          type: string
        - contextPath: CounterTack.File.EndpointIp
          description: The IP address of the endpoint with the extracted file.
          type: string
        - contextPath: CounterTack.File.VtStatus
          description: The VirusTotal report status.
          type: string
        - contextPath: CounterTack.File.VtReportLocation
          description: The location path of the VirusTotal report.
          type: string
        - contextPath: CounterTack.File.Size
          description: The size of the extracted file (in bytes).
          type: number
        - contextPath: CounterTack.File.EndpointName
          description: The name of the endpoint with the extracted file.
          type: string
        - contextPath: CounterTack.File.Md5
          description: The MD5 digest of the file contents.
          type: string
        - contextPath: File.MD5
          description: The MD5 digest of the file contents.
          type: string
        - contextPath: File.Path
          description: The full file system path of the extracted file, including the filename,
            as seen on the endpoint.
          type: string
        - contextPath: File.SHA256
          description: The SHA-256 digest of the file contents.
          type: string
        - contextPath: File.SSDeep
          description: The ssdeep digest of the file contents.
          type: string
        - contextPath: File.Size
          description: The size of the extracted file (bytes).
          type: number
      description: Returns all extracted files from a given endpoint.
    - name: countertack-get-file-information
      arguments:
        - name: file_id
          required: true
          description: The ID of the requested file. To get the "file_id"m run the `get-all-files` command.
      outputs:
        - contextPath: CounterTack.File.Size
          description: The size of the extracted file (in bytes).
          type: number
        - contextPath: CounterTack.File.EndpointId
          description: The ID of the endpoint with the extracted file.
          type: string
        - contextPath: CounterTack.File.ExtractionTime
          description: The time that the file was extracted.
          type: date
        - contextPath: CounterTack.File.Path
          description: Full file system path of the extracted file, including the filename,
            as seen on the endpoint.
          type: string
        - contextPath: CounterTack.File.Sha256
          description: The SHA-256 digest of the file contents.
          type: string
        - contextPath: CounterTack.File.Tenant
          description: The tenant ID for the endpoint.
          type: string
        - contextPath: CounterTack.File.User
          description: The name of the user requesting the file.
          type: string
        - contextPath: CounterTack.File.Ssdeep
          description: The ssdeep digest of the file contents.
          type: string
        - contextPath: CounterTack.File.EndpointIp
          description: The IP address of the endpoint with the extracted file.
          type: string
        - contextPath: CounterTack.File.AvCoverage
          description: The percentage of AV engines that determined that the hash is malicious.
          type: number
        - contextPath: CounterTack.File.Status
          description: The status of the contents.
          type: string
        - contextPath: CounterTack.File.VtStatus
          description: The status of the VirusTotal report.
          type: string
        - contextPath: CounterTack.File.EndpointName
          description: The name of the endpoint with the extracted file.
          type: string
        - contextPath: CounterTack.File.Id
          description: The ID of the extracted file.
          type: string
        - contextPath: CounterTack.File.Md5
          description: The MD5 digest of the file contents.
          type: string
        - contextPath: CounterTack.File.VtReportLocation
          description: The location path of the VirusTotal report.
          type: string
        - contextPath: File.MD5
          description: The MD5 digest of the file contents.
          type: string
        - contextPath: File.Path
          description: The full file system path of the extracted file, including the filename,
            as seen on the endpoint.
          type: string
        - contextPath: File.SHA256
          description: The SHA-256 digest of the file contents.
          type: string
        - contextPath: File.SSDeep
          description: The ssdeep digest of the file contents.
          type: string
        - contextPath: File.Size
          description: The size of the extracted file (in bytes).
          type: number
      description: Gets the information of a given file.
    - name: countertack-download-file
      arguments:
        - name: file_id
          required: true
          description: The ID of the extracted file. To get the "file_id", run the `get-all-files` command.
      outputs:
        - contextPath: File.Size
          description: The size of the extracted file (in bytes).
          type: number
        - contextPath: File.SHA1
          description: The SHA-1 digest of the file contents.
          type: string
        - contextPath: File.SHA256
          description: The SHA-256 digest of the file contents.
          type: string
        - contextPath: File.Name
          description: The name of the file.
          type: string
        - contextPath: File.SSDeep
          description: The ssdeep digest of the file contents.
          type: string
        - contextPath: File.EntryID
          description: The EntryID of the file.
          type: string
        - contextPath: File.Info
          description: The file information.
          type: string
        - contextPath: File.Type
          description: The file type.
          type: string
        - contextPath: File.MD5
          description: The MD5 digest of the file contents.
          type: string
        - contextPath: File.Extension
          description: The extension of the file (.zip).
          type: string
      description: Downloads an extracted file in ZIP format. The password to unlock
        the ZIP file is `sentinel`.
    - name: countertack-search-events
      arguments:
        - name: expression
          required: true
          description: The CQL expression to be used for the search, for example, "events.event_type=basic".
      outputs:
        - contextPath: CounterTack.Event.SourceProcessTimeStarted
          description: The start time for the source process.
          type: date
        - contextPath: CounterTack.Event.SourceThreadProcessPid
          description: The process PID of the source thread.
          type: number
        - contextPath: CounterTack.Event.IsTaintTransfer
          description: Is the event a malignant transfer.
          type: boolean
        - contextPath: CounterTack.Event.IsBasic
          description: Is the event a basic event.
          type: boolean
        - contextPath: CounterTack.Event.SourceThreadTimeFinished
          description: The exit time of the source thread.
          type: date
        - contextPath: CounterTack.Event.SourceThreadTid
          description: The TID of the source thread.
          type: number
        - contextPath: CounterTack.Event.Tenant
          description: The tenant of the event.
          type: string
        - contextPath: CounterTack.Event.SourceThreadProcessTimeStarted
          description: The start time of the parent process for the source thread.
          type: date
        - contextPath: CounterTack.Event.TargetType
          description: The system object type that was target of the event (PROCESS, THREAD,
            REGISTRY, DRIVER, TCPIP,FILE, MUTEX, MEMORY_REGION).
          type: string
        - contextPath: CounterTack.Event.ConditionNames
          description: The names of the condition triggered by the event.
        - contextPath: CounterTack.Event.IsOrigin
          description: Is the event an origin for a trace.
          type: boolean
        - contextPath: CounterTack.Event.endpoint_id
          description: The endpoint ID, based on the UUID of the last installed endpoint sensor.
          type: string
        - contextPath: CounterTack.Event.TargetFilePath
          description: The path of the target file.
          type: string
        - contextPath: CounterTack.Events.SourceThreadProcessBackingFilePath
          description: The backing file of the source thread.
          type: string
        - contextPath: CounterTack.Event.EventType
          description: The type of event.
          type: string
        - contextPath: CounterTack.Event.IsKey
          description: Is the event a key event in a trace.
          type: boolean
        - contextPath: CounterTack.Event.SourceType
          description: The system object that was the source of the event.
          type: string
        - contextPath: CounterTack.Event.SourceThreadProcessName
          description: The name of the parent process for the source thread.
          type: string
        - contextPath: CounterTack.Event.SourceThreadProcessUser
          description: The user associated with the process of the thread.
          type: string
        - contextPath: CounterTack.Event.TimeStamp
          description: The time that the event was collected.
          type: date
        - contextPath: CounterTack.Event.Action
          description: The system interaction that characterizes the event.
          type: string
        - contextPath: CounterTack.Event.IsTainted
          description: Are the objects in the event tainted.
          type: boolean
        - contextPath: CounterTack.Event.SourceThreadProcessParentPid
          description: The parent PID of the source thread process.
          type: number
        - contextPath: CounterTack.Event.SourceProcessPid
          description: The PID of the source process.
          type: number
        - contextPath: CounterTack.Event.SourceThreadStartAddress
          description: The start address of the thread.
          type: number
        - contextPath: CounterTack.Event.SourceProcessSid
          description: The user SIDs associated with the process.
          type: number
        - contextPath: CounterTack.Event.Id
          description: The ID of the event.
          type: string
        - contextPath: CounterTack.Event.ConditionIds
          description: The IDs of the condition triggered by the event.
        - contextPath: CounterTack.Event.SourceProcessName
          description: The name of the process that was the source of the event.
          type: string
        - contextPath: CounterTack.Event.SourceProcessUser
          description: The user associated with the process
          type: string
      description: Searches for events, using CQL expression.
    - name: countertack-kill-process
      arguments:
        - name: endpoint_id
          required: true
          description: The ID of the endpoint. To get the "endpoint_id", run the `get-endpoints` command.
        - name: process_id
          description: The process PID. To get the "process_id", run the `search-events` command.
        - name: process_name
          description: The name of the process. To get the "process_name", run the `search-events` command.
      outputs:
        - contextPath: CounterTack.Endpoint.EndpointIds
          description: The ID of the source this command is being sent to.
          type: string
        - contextPath: CounterTack.Endpoint.TargetType
          description: The type of resource or collection this command is being sent to.
          type: string
        - contextPath: CounterTack.Endpoint.CommandArg.name
          description: The name of the process that was terminated.
          type: string
        - contextPath: CounterTack.Endpoint.CommandArg.pid
          description: The PID of the process that was terminated.
          type: number
        - contextPath: CounterTack.Endpoint.CommandArg
          description: The command arguments.
          type: string
        - contextPath: CounterTack.Endpoint.Status
          description: The status of the command (initial, pending, complete, error).
          type: string
        - contextPath: CounterTack.Endpoint.CommandName
          description: The name of the command that is sent.
          type: string
        - contextPath: CounterTack.Endpoint.Username
          description: The username of the user that requested the command.
          type: string
        - contextPath: CounterTack.Endpoint.Id
          description: The ID of the commands.
          type: string
        - contextPath: CounterTack.Endpoint.RequestTime
          description: The time at which the client requested the command.
          type: date
      description: Terminates all instances of the process identified in the command.
        Processes can be identified by the PID or process name.
    - name: countertack-search-hashes
      arguments:
        - name: expression
          required: true
          description: The CQL expression to be used for the search (e.g hashes.type =
            md5)
      outputs:
        - contextPath: CounterTack.Hash.AvCoverage
          description: The percentage of AV engines that determined that the hash is malicious.
          type: number
        - contextPath: CounterTack.Hash.Id
          description: The ID of the hashes.
          type: string
        - contextPath: CounterTack.Hash.Impact
          description: The impact score for the event in the hash (1-100).
          type: number
        - contextPath: CounterTack.Hash.Type
          description: The type of hash (sha256, md5, or ssdeep).
          type: string
        - contextPath: CounterTack.Hash.VtReportLocation
          description: The report location for VirusTotal report.
          type: string
        - contextPath: File.MD5
          description: The MD5 of the file
          type: string
        - contextPath: File.SHA256
          description: The SHA-256 of the file.
          type: string
        - contextPath: File.SSDeep
          description: The ssdeep of the file.
          type: string
      description: Searches for hashes using CQL expressions (Contextual Query Language)
        to represent queries.
  isfetch: true
  runonce: false
<<<<<<< HEAD
=======
releaseNotes: "updated outputs descriptions"
>>>>>>> 652c3996
tests:
  - no tests<|MERGE_RESOLUTION|>--- conflicted
+++ resolved
@@ -2239,9 +2239,6 @@
         to represent queries.
   isfetch: true
   runonce: false
-<<<<<<< HEAD
-=======
 releaseNotes: "updated outputs descriptions"
->>>>>>> 652c3996
 tests:
   - no tests