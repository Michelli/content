--- conflicted
+++ resolved
@@ -1,9 +1,6 @@
 ## [Unreleased]
-<<<<<<< HEAD
-Added instructions how to create RSA key pairs and configure the ePO server.
-=======
-Added certificate validation.
->>>>>>> 3ee90b69
+  - Added instructions how to create RSA key pairs and configure the ePO server.
+  - Added certificate validation.
 
 ## [19.12.1] - 2019-12-25
 #### New Integration
