## [Unreleased]
<<<<<<< HEAD


## [19.11.1] - 2019-11-26
Fixed an issue with the presentation of users display names.
=======
- Fixed an issue with the presentation of users display names.
- Fixed an issue with the retrieval of app IDs for applications with reverse field mapping. 
>>>>>>> 2c24f870

## [19.11.0] - 2019-11-12
- Fixed an issue in the Archer fetch incidents offset.
- Fixed an issue in the fetched incidents details.
- Improved errors and added debug logs.

## [19.10.2] - 2019-10-29
Fixed the default field on which the search is performed.

## [19.10.1] - 2019-10-15
Added support for European timestamps.<|MERGE_RESOLUTION|>--- conflicted
+++ resolved
@@ -1,13 +1,8 @@
 ## [Unreleased]
-<<<<<<< HEAD
-
+Fixed an issue with the retrieval of app IDs for applications with reverse field mapping. 
 
 ## [19.11.1] - 2019-11-26
 Fixed an issue with the presentation of users display names.
-=======
-- Fixed an issue with the presentation of users display names.
-- Fixed an issue with the retrieval of app IDs for applications with reverse field mapping. 
->>>>>>> 2c24f870
 
 ## [19.11.0] - 2019-11-12
 - Fixed an issue in the Archer fetch incidents offset.
