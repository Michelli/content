## [Unreleased]
<<<<<<< HEAD

=======
Fixed an issue where ***qradar-get-search-results*** and ***qradar-get-search*** ignored headers argument.
>>>>>>> b747fec2

## [20.2.0] - 2020-02-04
Added an immediate recovery for HTTP requests in case of connection error, which should help if QRadar SIEM is busy.

## [20.1.2] - 2020-01-22
Added **Full Incident Enrichment** instance parameter. Clear this checkbox to disable QRadar offense enrichment performed in fetch-incidents. This might help if you encounter a timeout while fetching new incidents.

## [20.1.0] - 2020-01-07
Fixed an issue with ***fetch-incidents*** which caused incident name to be cut short if it had newlines in its description.

## [19.12.1] - 2019-12-25
Fixed an issue in which the ***qradar-get-assets*** command failed when a user would supply a value for the *fields* parameter.

## [19.11.1] - 2019-11-26
Fixed an issue in ***get-search-results*** command output.

## [19.10.2] - 2019-10-29
  - Fixed an issue in which ***fetch-incidents*** failed while enriching fetched offenses with source and destination IP addresses.
  - Fixed an issue in which ***qradar-delete-reference-set-value*** failed to delete reference sets with the "\\" character in their names.

## [19.9.1] - 2019-09-18
  - The *note_id* argument is now optional in the ***qradar-get-note*** command. If the *note_id* argument is not specified, the command will return all notes for the the offense.
  - Fixed an issue when closing an offense with the ***qradar-update-offense*** command, in which a user would specify a close reason, but an error was returned specifying that there was no close reason.  

## [19.9.0] - 2019-09-04
  - Fixed an issue in which the ***qradar-get-search-results*** command failed when the root of the result contained a non-ascii character.
  - Fixed an issue in which the ***qradar-offense-by-id*** command failed if an SEC header was missing when trying to get an offense type.

## [19.8.2] - 2019-08-22
  - Fixed an issue in which users would receive an error message for missing SEC headers.
Fixed an issue in which the qradar-get-search-results command would fail if the root of the result contained a non-ascii character

## [19.8.0] - 2019-08-06
  - Fixed an issue in which the fetch incidents function would fail when there were non-ASCII characters in the data.
  - Fixed an issue in which the fetch incidents function would ignore the filter if the maximum number of offenses set in the instance configuration were fetched in a single fetch.
  - Improved error messages for fetch-incidents.
  - Added the *Required Permissions* information in the detailed description section.<|MERGE_RESOLUTION|>--- conflicted
+++ resolved
@@ -1,9 +1,5 @@
 ## [Unreleased]
-<<<<<<< HEAD
-
-=======
 Fixed an issue where ***qradar-get-search-results*** and ***qradar-get-search*** ignored headers argument.
->>>>>>> b747fec2
 
 ## [20.2.0] - 2020-02-04
 Added an immediate recovery for HTTP requests in case of connection error, which should help if QRadar SIEM is busy.
