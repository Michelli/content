--- conflicted
+++ resolved
@@ -490,13 +490,6 @@
 
 
 def incidents(incidents=None):
-<<<<<<< HEAD
-    if not incidents:
-        return ""
-    return results(
-        {"Type": 1, "Contents": json.dumps(incidents), "ContentsFormat": "json"}
-    )
-=======
     """
     In Scripts this returns the `Incidents` list from the context
 
@@ -514,7 +507,6 @@
         return results(
             {"Type": 1, "Contents": json.dumps(incidents), "ContentsFormat": "json"}
         )
->>>>>>> fb7a6160
 
 
 def setContext(contextPath, value):
@@ -525,13 +517,11 @@
     return exampleDemistoUrls
 
 
-
 def appendContext(key, data, dedup=False):
     return None
 
 
 def dt(obj=None, trnsfrm=None):
-<<<<<<< HEAD
     return ""
 
 
@@ -558,6 +548,3 @@
 def handleEntitlementForUser(incidentID, guid, email, content, taskID=""):
     return {}
 
-=======
-    return ""
->>>>>>> fb7a6160
