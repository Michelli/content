--- conflicted
+++ resolved
@@ -15,11 +15,7 @@
           fetch-depth: 2
       - name: Get changed files
         id: changed-files
-<<<<<<< HEAD
-        uses: tj-actions/changed-files@v35.1.0
-=======
         uses: tj-actions/changed-files@v41.0.1
->>>>>>> 6f77591c
         with:
           separator: ${{ env.CHANGED_FILES_DELIMITER }}
           files: |
@@ -46,8 +42,4 @@
         run: |
           release_notes="${{ steps.changed-files.outputs.all_changed_files }}"
           echo "Release notes found in PR: ${release_notes}. Starting docs review..."
-<<<<<<< HEAD
-          poetry run demisto-sdk doc-review --release-notes --use-git --use-packs-known-words --known-words ./Tests/known_words.txt --console-log-threshold INFO
-=======
-          poetry run demisto-sdk doc-review --release-notes --xsoar-only --use-git --use-packs-known-words --known-words ./Tests/known_words.txt --console-log-threshold INFO
->>>>>>> 6f77591c
+          poetry run demisto-sdk doc-review --release-notes --xsoar-only --use-git --use-packs-known-words --known-words ./Tests/known_words.txt --console-log-threshold INFO