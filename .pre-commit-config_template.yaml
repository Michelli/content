exclude: .devcontainer/|.vscode|Pipfile.lock|.gitlab/ci/|.circleci/|docs
files: ''
repos:
- repo: https://github.com/pre-commit/pre-commit-hooks
  rev: v4.4.0
  hooks:
  - id: check-json
  - id: check-yaml
  - id: check-ast
    min_py_version: '3.7'
  - id: check-merge-conflict
  - id: debug-statements
    language_version: python3
    min_py_version: '3.7'
  - id: name-tests-test
    min_py_version: '3.7'
    files: .+_test.py$
- repo: https://github.com/python-poetry/poetry
  rev: 1.8.2
  hooks:
  - id: poetry-check
    args:
    - --lock
    files: ^pyproject.toml$
- repo: https://github.com/hadialqattan/pycln
  rev: v2.1.2
  hooks:
  - id: pycln
    min_py_version: '3.7'
    args:
    - --all
- repo: https://github.com/charliermarsh/ruff-pre-commit
  rev: v0.0.272
  hooks:
  - id: ruff
    parallel: false
    min_py_version: '3.7'
    args:
    - --fix
    args:nightly:
    - --config=nightly_ruff.toml
    args:ci:
    - --config=nightly_ruff.toml
    skip:docker_autoupdate: true
- repo: https://github.com/pre-commit/mirrors-autopep8
  rev: v2.0.4
  hooks:
  - id: autopep8
    exclude_support_level:ci:
    - community
    exclude_support_level:nightly:
    - community
- repo: https://github.com/pre-commit/mirrors-mypy
  rev: v0.982
  hooks:
  - id: mypy
    min_py_version: '3.7'
    args:
    - --ignore-missing-imports
    - --check-untyped-defs
    - --show-error-codes
    - --follow-imports=silent
    - --allow-redefinition
    exclude: test_data|tests_data|.venv|.*_test.py$|infrastructure_tests|.vulture_whitelist.py|demistomock.py|Templates|conftest.py
    language: system
    entry: mypy

- repo: local
  hooks:
  - id: xsoar-lint
    name: xsoar-lint
    description: Run xsoar-linter on the code in content packs
    entry: demisto-sdk xsoar-lint
    files: ^Packs\/.*\.py$
    exclude: _test\.py|\.vulture_whitelist\.py|test_data|tests_data|TestData
    require_serial: true
    language: system
    # skip nightly since we don't care about warnings in nightly
    skip:nightly: true
    skip:docker_autoupdate: true

  - id: pylint-in-docker
    name: pylint-in-docker
    description: Run pylint on the code in content packs
    docker_image:nightly: native:ga,native:maintenance,from-yml,native:candidate
    docker_image:ci: native:ga,from-yml,native:dev,native:maintenance
    docker_image:native: native:ga,from-yml,native:dev,native:maintenance
    docker_image: from-yml
    entry: pylint
    files: Packs\/.*\.py$
    exclude: _test\.py|.vulture_whitelist\.py|test_data
    args:
    - --ignore=demistomock.py,CommonServerPython.py,CommonServerUserPython.py,conftest.py,.venv
    - -E
    - --disable=bad-option-value,unsubscriptable-object
    - -d duplicate-string-formatting-argument
    - "--msg-template='{path}:{line}:{column}: {msg_id} {obj}: {msg}'"
    - --generated-members=requests.packages.urllib3,requests.codes.ok
    config_file_arg:
      arg_name: --rcfile
      file_name: .pylintrc
    skip:commit: true
    pass_docker_extra_args:ci: --rm=false
    pass_docker_extra_args:nightly: --rm=false
    
  - id: pytest-in-docker
    name: pytest-in-docker
    description: Run pytest on the code in content packs
    docker_image:nightly: native:ga,native:maintenance,from-yml,native:candidate
    docker_image:ci: native:ga,from-yml,native:dev,native:maintenance
    docker_image:native: native:ga,from-yml,native:dev,native:maintenance
    docker_image: from-yml
    entry: python
    language: docker
    files: Packs\/.*_test\.py$
    # The exclude list includes the list of all integration/scripts which require network for testing
    exclude: test_data|Packs/Base/Scripts/CommonServerPython/CommonServerPython_test.py|Packs/Base/Scripts/SanePdfReport/SanePdfReport_test.py|Packs/Base/Scripts/CheckDockerImageAvailable/CheckDockerImageAvailable_test.py|Packs/CommonScripts/Scripts/Ping/Ping_test.py|Packs/CommonScripts/Scripts/GetDockerImageLatestTag/GetDockerImageLatestTag_test.py|Packs/CommonScripts/Scripts/GetDuplicatesMlv2/GetDuplicatesMlv2_test.py|Packs/CommonScripts/Scripts/DockerHardeningCheck/DockerHardeningCheck_test.py|Packs/rasterize/Integrations/rasterize/rasterize_test.py|Packs/Slack/Integrations/Slack/Slack_test.py|Packs/SymantecDLP/Integrations/SymantecDLP/SymantecDLP_test.py|Packs/WebFileRepository/Integrations/WebFileRepository/WebFileRepository_test.py|Packs/Whois/Integrations/Whois/Whois_test.py
    env:
      COVERAGE_FILE: /src/.pre-commit/coverage/.coverage
    args:
    - /src/Tests/scripts/script_runner.py
    - coverage
    - run
    - -p
    - --source=.
    - -m
    - pytest
    - -v
    - --override-ini='asyncio_mode=auto'
    - --rootdir=/src
    - --junitxml=/src/.pre-commit/pytest-junit/.report_pytest.xml
    - --color=yes
    - --files
    args:docker_autoupdate:
    - /src/Tests/scripts/script_runner.py
    - pytest
    - -v
    - --override-ini='asyncio_mode=auto'
    - --rootdir=/src
    - --junitxml=/src/.pre-commit/pytest-junit/.report_pytest.xml
    - --color=yes
    - --files
    copy_files:
    - Tests/scripts/pytest/conftest.py
    skip:commit: true
    pass_docker_extra_args:ci: --rm=false --network=none
    pass_docker_extra_args:nightly: --rm=false --network=none
    pass_docker_extra_args: --network=none

  - id: pytest-network-in-docker
    name: pytest-network-in-docker
    description: Run pytest with network enabled on the code in content packs
    docker_image:nightly: native:ga,native:maintenance,from-yml,native:candidate
    docker_image:ci: native:ga,from-yml,native:dev,native:maintenance
    docker_image:native: native:ga,from-yml,native:dev,native:maintenance
    docker_image: from-yml
    entry: coverage
    language: docker
    files: Packs/Base/Scripts/CommonServerPython/CommonServerPython_test.py|Packs/Base/Scripts/SanePdfReport/SanePdfReport_test.py|Packs/Base/Scripts/CheckDockerImageAvailable/CheckDockerImageAvailable_test.py|Packs/CommonScripts/Scripts/Ping/Ping_test.py|Packs/CommonScripts/Scripts/GetDockerImageLatestTag/GetDockerImageLatestTag_test.py|Packs/CommonScripts/Scripts/GetDuplicatesMlv2/GetDuplicatesMlv2_test.py|Packs/CommonScripts/Scripts/DockerHardeningCheck/DockerHardeningCheck_test.py|Packs/rasterize/Integrations/rasterize/rasterize_test.py|Packs/Slack/Integrations/Slack/Slack_test.py|Packs/SymantecDLP/Integrations/SymantecDLP/SymantecDLP_test.py|Packs/WebFileRepository/Integrations/WebFileRepository/WebFileRepository_test.py|Packs/Whois/Integrations/Whois/Whois_test.py
    env:
      COVERAGE_FILE: /src/.pre-commit/coverage/.coverage
    args:
    - run
    - -p
    - --source=.
    - -m
    - pytest
    - -v
    - --override-ini='asyncio_mode=auto'
    - --rootdir=/src
    - --junitxml=/src/.pre-commit/pytest-junit/.report_pytest.xml
    - --color=yes
    copy_files:
    - Tests/scripts/pytest/conftest.py
    skip:commit: true
    run_isolated: true
    skip:docker_autoupdate: true
    pass_docker_extra_args:ci: --rm=false
    pass_docker_extra_args:nightly: --rm=false

  - id: validate-deleted-files
    name: validate-deleted-files
    entry: validate-deleted-files
    skip:docker_autoupdate: true
    language: system
    require_serial: true
    pass_filenames: false
    skip:nightly: true
    args:
    - Packs
    - Tests
    - Utils

  - id: validate-content-paths
    name: validate-content-paths
    skip:docker_autoupdate: true
    entry: validate-content-path
    language: system
    require_serial: true
    args:
    -  validate
    -  --skip-depth-one-file
    -  --skip-depth-one-folder
    -  --skip-integration-script-file-name
    -  --skip-markdown
    -  --skip-suffix


  - id: validate-conf-json
    name: validate-conf-json
    description: validate conf.json
    files: Tests/conf.json
    skip:commit: true
    skip:nightly: true
    skip:docker_autoupdate: true
    entry: validate-conf-json
    pass_filenames: false
    language: system

  - id: pwsh-test-in-docker
    name: pwsh-test-in-docker
    description: Run powershell tests
    entry: pwsh
    args:
    - -Command
    - Invoke-Pester
    - -Output
    - Detailed
    - -CI
    - -Path
    files: .Tests.ps1$
    copy_files:
    - Packs/Base/Scripts/CommonServerPowerShell/CommonServerPowerShell.ps1
    - Tests/demistomock/demistomock.ps1
    run_isolated: true
    pass_docker_extra_args:ci: --rm=false --network=none
    pass_docker_extra_args:nightly: --rm=false --network=none
    pass_docker_extra_args: --network=none
    skip:commit: true

  - id: pwsh-analyze-in-docker
    name: pwsh-analyze-in-docker
    description: Run powershell analyze
    entry: pwsh
    args:
    - -Command
    - Invoke-ScriptAnalyzer
    - -EnableExit
    - -Severity
    - Error
    - -Path
    files: .ps1$
    exclude: .Tests.ps1$|test_data
    copy_files:
    - Packs/Base/Scripts/CommonServerPowerShell/CommonServerPowerShell.ps1
    - Tests/demistomock/demistomock.ps1
    run_isolated: true
    skip:commit: true
    pass_docker_extra_args:ci: --rm=false --network=none
    pass_docker_extra_args:nightly: --rm=false --network=none
    pass_docker_extra_args: --network=none

  - id: validate
    name: validate
    description: validate content
    entry: demisto-sdk validate
    args:
    - --skip-pack-dependencies
    - --config-path=validation_config.toml
    pass_filenames: false
    language: system
    require_serial: true
    skip:commit: true
    skip:nightly: true
    skip:docker_autoupdate: true

  - id: format
    name: format
    description: Format non-code files, to comply with XSOAR standards.
    entry: demisto-sdk format
    args:
    - -ud
    - -n
    - --no-validate
    language: system
    pass_filenames: false
    require_serial: true
    skip:docker_autoupdate: true

  - id: secrets
    name: secrets
    description: Check for secrets in files.
    entry: demisto-sdk secrets
    args:
    - --ignore-entropy
    pass_filenames: false
    language: system
    skip:ci: true
    skip:nightly: true

  - id: merge-pytest-reports
    name: merge-pytest-reports
    entry: merge-pytest-reports
    language: system
    require_serial: true
    pass_filenames: false
    needs:
    - pytest-in-docker

<<<<<<< HEAD
  # - id: coverage-pytest-analyze
  #   name: coverage-pytest-analyze
  #   entry: demisto-sdk coverage-analyze
  #   description: Running demisto-sdk coverage-analyze and showing a coverage report.
  #   language: system
  #   pass_filenames: false
  #   args:
  #   - -i
  #   - .coverage
  #   - --report-dir
  #   - coverage_report
  #   - --report-type
  #   - all
  #   - --previous-coverage-report-url
  #   - https://storage.googleapis.com/marketplace-dist-dev/code-coverage-reports/coverage-min.json
  #   args:nightly:
  #   - -i
  #   - .coverage
  #   - --report-dir
  #   - coverage_report
  #   - --report-type
  #   - all
  #   - --allowed-coverage-degradation-percentage
  #   - '100'
  #   needs:
  #   - pytest-in-docker
=======
  - id: coverage-pytest-analyze
    name: coverage-pytest-analyze
    entry: demisto-sdk coverage-analyze
    description: Running demisto-sdk coverage-analyze and showing a coverage report.
    language: system
    pass_filenames: false
    args:
    - -i
    - .coverage
    - --report-dir
    - coverage_report
    - --report-type
    - all
    - --previous-coverage-report-url
    - https://storage.googleapis.com/marketplace-dist-dev/code-coverage-reports/coverage-min.json
    args:nightly:
    - -i
    - .coverage
    - --report-dir
    - coverage_report
    - --report-type
    - all
    - --allowed-coverage-degradation-percentage
    - '100'
    needs:
    - pytest-in-docker

>>>>>>> 35d850ab
- repo: https://github.com/sourcery-ai/sourcery
  rev: v1.6.0
  hooks:
  - id: sourcery
    config_file: .sourcery.yaml
    args:
    - --no-summary
    - --diff
    - git diff HEAD
    - --fix
    args:nightly:
    - --no-summary
    - --diff
    - git diff HEAD
    args:ci:
    - --no-summary
    - --diff
    - git diff HEAD
    skip: true<|MERGE_RESOLUTION|>--- conflicted
+++ resolved
@@ -141,7 +141,7 @@
     - --color=yes
     - --files
     copy_files:
-    - Tests/scripts/pytest/conftest.py
+    - Tests/scripts/dev_envs/pytest/conftest.py
     skip:commit: true
     pass_docker_extra_args:ci: --rm=false --network=none
     pass_docker_extra_args:nightly: --rm=false --network=none
@@ -171,7 +171,7 @@
     - --junitxml=/src/.pre-commit/pytest-junit/.report_pytest.xml
     - --color=yes
     copy_files:
-    - Tests/scripts/pytest/conftest.py
+    - Tests/scripts/dev_envs/pytest/conftest.py
     skip:commit: true
     run_isolated: true
     skip:docker_autoupdate: true
@@ -307,34 +307,6 @@
     needs:
     - pytest-in-docker
 
-<<<<<<< HEAD
-  # - id: coverage-pytest-analyze
-  #   name: coverage-pytest-analyze
-  #   entry: demisto-sdk coverage-analyze
-  #   description: Running demisto-sdk coverage-analyze and showing a coverage report.
-  #   language: system
-  #   pass_filenames: false
-  #   args:
-  #   - -i
-  #   - .coverage
-  #   - --report-dir
-  #   - coverage_report
-  #   - --report-type
-  #   - all
-  #   - --previous-coverage-report-url
-  #   - https://storage.googleapis.com/marketplace-dist-dev/code-coverage-reports/coverage-min.json
-  #   args:nightly:
-  #   - -i
-  #   - .coverage
-  #   - --report-dir
-  #   - coverage_report
-  #   - --report-type
-  #   - all
-  #   - --allowed-coverage-degradation-percentage
-  #   - '100'
-  #   needs:
-  #   - pytest-in-docker
-=======
   - id: coverage-pytest-analyze
     name: coverage-pytest-analyze
     entry: demisto-sdk coverage-analyze
@@ -362,7 +334,6 @@
     needs:
     - pytest-in-docker
 
->>>>>>> 35d850ab
 - repo: https://github.com/sourcery-ai/sourcery
   rev: v1.6.0
   hooks:
