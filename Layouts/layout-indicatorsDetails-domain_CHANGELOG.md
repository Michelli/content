--- conflicted
+++ resolved
@@ -1,12 +1,6 @@
 ## [Unreleased]
-<<<<<<< HEAD
-- Changed the domain ID to the new domain indicator ID.
-- Added the indicator field **Aggregated Reliability**, which is the aggregated score of the feed.
-
-=======
 - Added Custom details and Extended details sections.
 - Changed the domain ID to the new domain indicator ID.
->>>>>>> b9537b4d
 
 ## [20.3.3] - 2020-03-18
 -
