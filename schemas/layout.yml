type: map
mapping:
  typeId:
    type: str
    required: True
  TypeName:
    type: str
  version:
    type: number
  kind:
    type: str
    required: True
  fromVersion:
    type: str
  toVersion:
    type: str
  system:
    type: bool
  layout:
    type: map
    mapping:
      id:
        type: str
        required: True
      system:
        type: bool
      TypeName:
        type: str
      version:
        type: number
      kind:
        type: str
<<<<<<< HEAD
        required: True
      typeId:
        type: str
        required: True
=======
      typeId:
        type: str
>>>>>>> 6948f5af
      modified:
        type: str
      name:
        type: str
      tabs:
        type: seq
        sequence:
          - include: tabs_schema
      sections:
        type: seq
        sequence:
        - include: section_schema

schema;tabs_schema:
  type: any

schema;section_schema:
  type: map
  mapping:
    id:
      type: str
    version:
      type: number
    modified:
      type: str
    name:
      type: str
    type:
      type: str
    isVisible:
      type: bool
    readOnly:
      type: bool
    description:
      type: str
    query:
      type: any
    queryType:
      type: str
    fields:
      type: seq
      sequence:
      - include: field_schema

schema;field_schema:
  type: map
  mapping:
      id:
        type: str
      version:
        type: number
      modified:
        type: str
      fieldId:
        type: str
      isVisible:
        type: bool<|MERGE_RESOLUTION|>--- conflicted
+++ resolved
@@ -30,15 +30,8 @@
         type: number
       kind:
         type: str
-<<<<<<< HEAD
-        required: True
       typeId:
         type: str
-        required: True
-=======
-      typeId:
-        type: str
->>>>>>> 6948f5af
       modified:
         type: str
       name:
