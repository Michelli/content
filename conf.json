--- conflicted
+++ resolved
@@ -3,12 +3,11 @@
     "testInterval": 20,
     "tests": [
         {
-<<<<<<< HEAD
             "playbookID": "StringContainsArray_test"
-=======
+        },
+        {
             "integrations": "CVE Search",
             "playbookID": "cveReputation Test"
->>>>>>> 521a9d28
         },
         {
             "integrations": "HashiCorp Vault",
