{
    "testTimeout": 160,
    "testInterval": 20,
    "tests": [
        {
            "integrations": "MicrosoftGraphMail",
            "playbookID": "MicrosoftGraphMail-Test"
        },
        {
            "integrations": "Symantec Management Center",
            "playbookID": "SymantecMC_TestPlaybook"
        },
        {
            "integrations": "Tufin",
            "playbookID": "Tufin Test"
        },
        {
            "integrations": "Vertica",
            "playbookID": "Vertica Test"
        },
        {
            "integrations": "Server Message Block (SMB)",
            "playbookID": "SMB test"
        },
        {
            "playbookID": "TestParseEmailHeaders"
        },
        {
            "playbookID": "TestParseEmailFile-deprecated-script"
        },
        {
            "integrations": "RSA NetWitness Packets and Logs",
            "playbookID": "rsa_packets_and_logs_test"
        },
        {
            "playbookID": "test_similar_incidents"
        },
        {
            "playbookID": "autofocus_test",
            "integrations": "Autofocus"
        },
        {
            "playbookID": "CheckpointFW-test",
            "integrations": "Check Point"
        },
        {
            "playbookID": "RegPathReputationBasicLists_test"
        },
        {
            "playbookID": "RandomStringGenerateTest"
        },
        {
            "playbookID": "DocumentationTest",
            "integrations": "ipinfo"
        },
        {
            "playbookID": "HighlightWords_Test"

        },
        {
            "playbookID": "StringContainsArray_test"
        },
        {
            "integrations": "Fidelis Elevate Network",
            "playbookID": "Fidelis-Test"
        },
        {
            "integrations": "Thinkst Canary",
            "playbookID": "CanaryTools Test"
        },
        {
            "integrations": "ThreatMiner",
            "playbookID": "ThreatMiner-Test"
        },
        {
            "playbookID": "StixCreator-Test"
        },
        {
            "integrations": "Pwned",
            "playbookID": "Pwned test",
            "nightly": true
        },
        {
            "integrations": "Alexa Rank Indicator",
            "playbookID": "Alexa Test Playbook"
        },
        {
            "playbookID": "UnEscapeURL-Test"
        },
        {
            "playbookID": "UnEscapeIPs-Test"
        },
        {
            "playbookID": "ExtractDomainFromUrlAndEmail-Test"
        },
        {
            "playbookID": "ConvertKeysToTableFieldFormat_Test"
        },
        {
            "playbookID": "ParseCSVnullbytesTest"
        },
        {
            "integrations": "CVE Search",
            "playbookID": "cveReputation Test"
        },
        {
            "integrations": "HashiCorp Vault",
            "playbookID": "hashicorp_test"
        },
        {
            "integrations": "Dell Secureworks",
            "playbookID": "secureworks_test"
        },
        {
            "integrations": "ServiceNow",
            "playbookID": "servicenow_test_new"
        },
        {
            "integrations": "ExtraHop",
            "playbookID": "ExtraHop-Test"
        },
        {
            "playbookID": "Test CommonServer"
        },
        {
            "integrations": "CIRCL",
            "playbookID": "CirclIntegrationTest"
        },
        {
            "integrations": "MISP V2",
            "playbookID": "MISP V2 Test"
        },
        {
            "playbookID": "test-LinkIncidentsWithRetry"
        },
        {
            "playbookID": "CopyContextToFieldTest"
        },
        {
            "integrations": "OTRS",
            "playbookID": "OTRS Test",
            "fromversion": "4.1.0"
        },
        {
            "integrations": "Attivo Botsink",
            "playbookID": "AttivoBotsinkTest"
        },
        {
            "playbookID": "CreatePhishingClassifierMLTest",
            "timeout" : 2400
        },
        {
            "integrations": "Cymon",
            "playbookID": "playbook-Cymon_Test"
        },
        {
            "integrations": "FortiGate",
            "playbookID": "Fortigate Test"
        },
        {
            "integrations": "SNDBOX",
            "playbookID": "SNDBOX_Test"
        },
        {
            "integrations": "SNDBOX",
            "playbookID": "Detonate File - SNDBOX - Test",
            "timeout": 2400,
            "nightly": true
        },
        {
            "integrations": "VxStream",
            "playbookID": "Detonate File - HybridAnalysis - Test",
            "timeout": 2400
        },
        {
            "playbookID": "WordTokenizeTest"
        },
        {
            "integrations": "Awake Security",
            "playbookID": "awake_security_test_pb"
        },
        {
          "integrations": "Tenable.sc",
          "playbookID": "tenable-sc-test",
          "timeout": 240,
          "nightly": true
        },
        {
            "integrations": "MimecastV2",
            "playbookID": "Mimecast test"
        },
        {
            "playbookID": "CreateEmailHtmlBody_test_pb"
        },
        {
          "playbookID": "ReadPDFFile-Test"
        },
        {
          "playbookID": "JSONtoCSV-Test"
        },
        {
            "integrations": "Panorama",
            "instance_names": "palo_alto_firewall",
            "playbookID": "palo_alto_firewall_test_pb",
            "timeout": 1000,
            "nightly": true
        },
        {
            "integrations": "Panorama",
            "instance_names": "palo_alto_panorama",
            "playbookID": "palo_alto_panorama_test_pb",
            "timeout": 1000,
            "nightly": true
        },
        {
          "integrations": "Tenable.io",
          "playbookID": "Tenable.io test"
        },
        {
          "playbookID": "URLDecode-Test"
        },
        {
          "playbookID": "GetTime-Test"
        },
        {
          "integrations": "Tenable.io",
          "playbookID": "Tenable.io Scan Test",
          "nightly": true,
          "timeout": 900
        },
        {
            "integrations": "Tenable.sc",
            "playbookID": "tenable-sc-scan-test",
            "nightly": true,
            "timeout": 600
        },
        {
            "integrations": "google-vault",
            "playbookID": "Google-Vault-Generic-Test",
            "nightly": true,
            "timeout": 3600
        },
        {
            "integrations": "google-vault",
            "playbookID": "Google_Vault-Search_And_Display_Results_test",
            "nightly": true,
            "timeout": 3600
        },
        {
            "playbookID": "Luminate-TestPlaybook",
            "integrations": "Luminate"
        },
        {
            "playbookID": "ParseEmailFiles-test"
        },
        {
            "playbookID": "ParseExcel-test"
        },
        {
            "playbookID": "Detonate File - No Files test"
        },
        {
            "integrations": [
                "Panorama",
                "Check Point"
            ],
            "instance_names": "palo_alto_firewall",
            "playbookID": "blockip_test_playbook"
        },
        {
            "integrations": "Palo Alto Minemeld",
            "playbookID": "minemeld_test"
        },
        {
            "integrations": "InfoArmor VigilanteATI",
            "playbookID": "InfoArmorVigilanteATITest"
        },
        {
            "integrations": "IntSights",
            "instance_names": "intsights_standard_account",
            "playbookID": "IntSights Test",
            "nightly": true,
            "timeout": 500
        },
        {
            "integrations": "IntSights",
            "playbookID": "IntSights Mssp Test",
            "instance_names": "intsights_mssp_account",
            "nightly": true,
            "timeout": 500
        },
        {
            "integrations": "dnstwist",
            "playbookID": "dnstwistTest"
        },
        {
            "integrations": "BitDam",
            "playbookID": "Detonate File - BitDam Test"
        },
        {
            "integrations": "Threat Grid",
            "playbookID": "Test-Detonate URL - ThreatGrid",
            "timeout": 600
        },
        {
            "integrations": "Threat Grid",
            "playbookID": "ThreatGridTest",
            "timeout": 600
        },
        {
            "integrations": [
                "Palo Alto Minemeld",
                "Panorama"
            ],
            "instance_names": "palo_alto_firewall",
            "playbookID": "block_indicators_-_generic_-_test"
        },
        {
          "integrations": "Signal Sciences WAF",
          "playbookID": "SignalSciences-Test"
        },
        {
            "integrations": "RTIR",
            "playbookID": "RTIR Test"
        },
        {
            "integrations": "RedCanary",
            "playbookID": "RedCanaryTest",
            "nightly" : true
        },
        {
          "integrations": "Devo",
          "playbookID": "devo_test_playbook"
        },
        {
          "playbookID": "URL Enrichment - Generic v2 - Test",
          "integrations": [
              "Rasterize",
              "VirusTotal - Private API"
          ],
            "instance_names": "virus_total_private_api_general",
            "timeout": 500
        },
        {
            "integrations": "urlscan.io",
            "playbookID": "url_enrichment_-_generic_test",
            "timeout": 500
        },
        {
            "playbookID": "CutTransformerTest"
        },
        {
            "integrations": "SCADAfence CNM",
            "playbookID": "SCADAfence_test"
        },
        {
            "integrations": "ProtectWise",
            "playbookID": "Protectwise-Test"
        },
        {
            "integrations": "WhatsMyBrowser",
            "playbookID": "WhatsMyBrowser-Test"
        },
        {

            "integrations": "BigFix",
            "playbookID": "BigFixTest"
        },
        {
            "integrations": "Lastline",
            "playbookID": "Lastline - testplaybook",
            "nightly": true
        },
        {
            "integrations": "epo",
            "playbookID": "Test Playbook McAfee ePO"
        },
        {
            "integrations": "activedir",
            "playbookID": "calculate_severity_-_critical_assets_-_test"
        },
        {
            "playbookID": "TextFromHTML_test_playbook"
        },
        {
            "playbookID": "PortListenCheck-test"
        },
        {
            "integrations": "ThreatExchange",
            "playbookID": "ThreatExchange-test"
        },
        {
            "integrations": "ThreatExchange",
            "playbookID": "extract_indicators_-_generic_-_test",
            "timeout": 240
        },
        {
            "integrations": "Joe Security",
            "playbookID": "JoeSecurityTestPlaybook",
            "timeout": 500,
            "nightly": true
        },
        {
            "integrations": "Joe Security",
            "playbookID": "JoeSecurityTestDetonation",
            "timeout": 2000,
            "nightly": true
        },
        {
            "integrations": "WildFire-v2",
            "playbookID": "Wildfire Test"
        },
        {
            "integrations": "GRR",
            "playbookID": "grr_test",
            "nightly": true
        },
        {
            "integrations": "VirusTotal",
            "instance_names": "virus_total_general",
            "playbookID": "virusTotal-test-playbook",
            "timeout": 1400,
            "nightly": true
        },
        {
            "integrations": "VirusTotal",
            "instance_names": "virus_total_preferred_vendors",
            "playbookID": "virusTotaI-test-preferred-vendors",
            "timeout": 1400,
            "nightly": true
        },
        {
            "integrations": "Preempt",
            "playbookID": "Preempt Test"
        },
        {   "integrations": "Gmail",
            "playbookID": "get_original_email_-_gmail_-_test"
        },
        {
            "integrations": "EWS v2",
            "playbookID": "get_original_email_-_ews-_test"
        },
        {
            "integrations": ["EWS v2","EWS Mail Sender"],
            "playbookID": "EWS search-mailbox test",
            "timeout": 300
        },
        {
            "integrations": "PagerDuty v2",
            "playbookID": "PagerDuty Test"
        },
        {
            "playbookID": "test_delete_context"
        },
        {
            "playbookID": "GmailTest",
            "integrations": "Gmail"
        },
        {
            "playbookID": "Gmail Convert Html Test",
            "integrations": "Gmail"
        },
        {
            "playbookID": "TestParseCSV"
        },
        {
            "integrations": "Shodan",
            "playbookID": "ShodanTest"
        },
        {
            "playbookID": "Extract Indicators From File - test"
        },
        {
            "playbookID": "dedup_-_generic_-_test"
        },
        {
            "playbookID": "TestDedupIncidentsPlaybook"
        },
        {
            "playbookID": "TestDedupIncidentsByName"
        },
        {
            "integrations": "McAfee Advanced Threat Defense",
            "playbookID": "Test Playbook McAfee ATD",
            "timeout": 700
        },
        {
            "integrations": "McAfee Advanced Threat Defense",
            "playbookID": "Test Playbook McAfee ATD Upload File"
        },
        {
            "playbookID": "exporttocsv_script_test"
        },
        {
            "integrations": "Intezer",
            "playbookID": "Intezer Testing",
            "nightly": true,
            "timeout": 500
        },
        {
            "integrations": "FalconIntel",
            "playbookID": "CrowdStrike Falcon Intel v2"
        },
        {
          "playbookID": "ContextGetters_Test"
        },
        {
            "integrations": [
                "Mail Sender (New)",
                "google"
            ],
            "playbookID": "Mail Sender (New) Test"
        },
        {
            "playbookID": "buildewsquery_test"
        },
        {
            "integrations": "Rapid7 Nexpose",
            "playbookID": "nexpose_test",
            "timeout": 240
        },
        {
            "integrations": "EWS Mail Sender",
            "playbookID": "EWS Mail Sender Test"
        },
        {
            "integrations": "EWS Mail Sender",
            "playbookID": "EWS Mail Sender Test 2"
        },
        {
            "playbookID": "decodemimeheader_-_test"
        },
        {
            "integrations": "CVE Search",
            "playbookID": "cve_enrichment_-_generic_-_test"
        },
        {
            "playbookID": "test_url_regex"
        },
        {
            "integrations": "Skyformation",
            "playbookID": "TestSkyformation"
        },
        {
            "integrations": "okta",
            "playbookID": "okta_test_playbook",
            "timeout": 240
        },
        {
            "playbookID": "Test filters & transformers scripts"
        },
        {
            "integrations": "Salesforce",
            "playbookID": "SalesforceTestPlaybook"
        },
        {
            "integrations": "McAfee ESM-v10",
            "playbookID": "McAfeeESMTest",
            "timeout": 500
        },
        {
            "integrations": "GoogleSafeBrowsing",
            "playbookID": "Google Safe Browsing Test",
            "timeout": 240
        },
        {
            "integrations": "EWS v2",
            "playbookID": "EWSv2_empty_attachment_test"
        },
        {
            "integrations": "EWS v2",
            "playbookID": "EWS Public Folders Test"
        },
        {
            "playbookID": "TestWordFileToIOC",
            "timeout": 300
        },
        {
            "integrations": "Symantec Endpoint Protection V2",
            "playbookID": "SymantecEndpointProtection_Test"
        },
        {
            "integrations": "carbonblackprotection",
            "playbookID": "search_endpoints_by_hash_-_carbon_black_protection_-_test",
            "timeout": 500
        },
        {
            "playbookID": "process_email_-_generic_-_test",
            "timeout": 240
        },
        {
            "integrations": "activedir",
            "playbookID": "account_enrichment_-_generic_test"
        },
        {
            "integrations": "FalconHost",
            "playbookID": "search_endpoints_by_hash_-_crowdstrike_-_test",
            "timeout": 500
        },
        {
            "integrations": "FalconHost",
            "playbookID": "CrowdStrike Endpoint Enrichment - Test"
        },
        {
          "integrations": "FalconHost",
          "playbookID": "crowdstrike_falconhost_test"
        },
        {
            "integrations": "CrowdstrikeFalcon",
            "playbookID": "Test - CrowdStrike Falcon",
            "fromversion": "4.1.0"
        },
        {
            "integrations": [
                "VirusTotal"
            ],
            "instance_names": "virus_total_general",
            "playbookID": "ip_enrichment_generic_test"
        },
        {
            "playbookID": "ExposeIncidentOwner-Test"
        },
        {
            "integrations": "OpenPhish",
            "playbookID": "email_test"
        },
        {
            "integrations": "VirusTotal",
            "instance_names": "virus_total_general",
            "playbookID": "domain_enrichment_generic_test"
        },
        {
            "integrations": "PostgreSQL",
            "playbookID": "PostgreSQL Test"
        },
        {
            "integrations": "google",
            "playbookID": "GsuiteTest"
        },
        {
            "integrations": "OpenPhish",
            "playbookID": "OpenPhish Test Playbook"
        },
        {
            "integrations": "RSA Archer",
            "playbookID": "Archer-Test-Playbook",
            "nightly": true
        },
        {
            "integrations": "jira",
            "playbookID": "Jira-Test"
        },
        {
            "integrations": "jira-v2",
            "playbookID": "Jira-v2-Test"
        },
        {
            "integrations": "ipinfo",
            "playbookID": "IPInfoTest"
        },
        {
            "integrations": "jira",
            "playbookID": "VerifyHumanReadableFormat"
        },
        {
            "playbookID": "ExtractURL Test"
        },
        {
            "playbookID": "strings-test"
        },
        {
            "playbookID": "TestCommonPython"
        },
        {
            "playbookID": "TestFileCreateAndUpload"
        },
        {
            "playbookID": "TestIsValueInArray"
        },
        {
            "playbookID": "TestStringReplace"
        },
        {
            "playbookID": "TestHttpPlaybook"
        },
        {
            "integrations": "SplunkPy",
            "playbookID": "Splunk-Test"
        },
        {
            "integrations": "SplunkPy",
            "playbookID": "SplunkPySearch_Test"
        },
        {
            "integrations" : "McAfee NSM",
            "playbookID" : "McAfeeNSMTest",
            "timeout" : 400,
            "nightly": true
        },
        {
            "integrations": "PhishTank",
            "playbookID": "PhishTank Testing"
        },
        {
            "integrations": "McAfee Web Gateway",
            "playbookID": "McAfeeWebGatewayTest",
            "timeout" : 500
        },
        {
            "integrations": "TCPIPUtils",
            "playbookID": "TCPUtils-Test"
        },
        {
            "playbookID": "ProofpointDecodeURL-Test",
            "timeout": 300
        },
        {
            "playbookID": "listExecutedCommands-Test"
        },
        {
            "integrations": "Service Manager",
            "playbookID": "TestHPServiceManager",
            "timeout": 400
        },
        {
            "playbookID": "LanguageDetect-Test",
            "timeout": 300
        },
        {
            "integrations": "Forcepoint",
            "playbookID": "forcepoint test",
            "timeout": 500,
            "nightly": true
        },
        {
            "playbookID": "GeneratePassword-Test"
        },
        {
            "playbookID": "ZipFile-Test"
        },
        {
            "playbookID": "ExtractDomainTest"
        },
        {
            "playbookID": "Test-IsMaliciousIndicatorFound"
        },
        {
            "playbookID": "TestExtractHTMLTables"
        },
        {
            "integrations": "carbonblackliveresponse",
            "playbookID": "CarbonBlackLiveResponseTest",
            "nightly": true
        },
        {
            "playbookID": "TestSafeBreach",
            "integrations": "SafeBreach"
        },
        {
            "integrations": "urlscan.io",
            "playbookID": "urlscan_malicious_Test",
            "timeout": 300
        },
        {
            "integrations": "EWS v2",
            "playbookID": "pyEWS_Test"
        },
        {

            "integrations": "Netskope",
            "playbookID": "Netskope Test"
        },
        {
            "integrations": "Cylance Protect v2",
            "playbookID": "Cylance Protect v2 Test"
        },
        {
            "integrations": "ReversingLabs Titanium Cloud",
            "playbookID": "ReversingLabsTCTest"
        },
        {
            "integrations": "ReversingLabs A1000",
            "playbookID": "ReversingLabsA1000Test"
        },
        {
            "integrations": "Demisto Lock",
            "playbookID": "DemistoLockTest"
        },
        {
            "playbookID": "test-domain-indicator",
            "timeout": 400
        },
        {
            "playbookID": "Cybereason Test",
            "integrations": "Cybereason",
            "timeout": 1200,
            "fromversion": "4.1.0"
        },
        {
            "integrations": "VirusTotal - Private API",
            "instance_names": "virus_total_private_api_general",
            "playbookID": "File Enrichment - Virus Total Private API Test",
            "nightly": true
        },
        {
            "integrations": "VirusTotal - Private API",
            "instance_names": "virus_total_private_api_general",
            "playbookID": "virusTotalPrivateAPI-test-playbook",
            "timeout": 1400,
            "nightly": true
        },
        {
            "integrations": "VirusTotal - Private API",
            "instance_names": "virus_total_private_api_preferred_vendors",
            "playbookID": "virusTotalPrivateAPI-test-preferred-vendors",
            "timeout": 1400,
            "nightly": true
        },
        {
            "integrations": "Cisco Meraki",
            "playbookID": "Cisco-Meraki-Test"
        },
        {
            "integrations": "Tanium",
            "playbookID": "Tanium Test Playbook",
            "nightly": true,
            "timeout": 1200
        },
        {
            "integrations": "Recorded Future",
            "playbookID": "Recorded Future Test",
            "nightly": true
        },
        {
            "integrations": "Microsoft Graph",
            "playbookID": "Microsoft Graph Test"
        },
        {
            "integrations": "Microsoft Graph User",
            "playbookID": "Microsoft Graph - Test"
        },
        {
            "integrations": "RedLock",
            "playbookID": "RedLockTest",
            "nightly": true
        },
        {
            "integrations": "Symantec Messaging Gateway",
            "playbookID": "Symantec Messaging Gateway Test"
        },
        {
            "integrations": "ThreatConnect",
            "playbookID": "test-ThreatConnect"
        },
        {
            "integrations": "VxStream",
            "playbookID": "VxStream Test",
            "nightly": true
        },
        {
            "integrations":"Cylance Protect",
            "playbookID": "get_file_sample_by_hash_-_cylance_protect_-_test",
            "timeout": 240
        },
        {
            "integrations": "Cylance Protect",
            "playbookID": "endpoint_enrichment_-_generic_test"
        },
        {
            "integrations": "QRadar",
            "playbookID": "test_Qradar"
        },
        {
            "integrations": "VMware",
            "playbookID": "VMWare Test"
        },
        {
            "integrations": "Anomali ThreatStream",
            "playbookID": "Anomali_ThreatStream_Test"
        },
        {
            "integrations": "Farsight DNSDB",
            "playbookID": "DNSDBTest"
        },
        {
            "integrations": "carbonblack-v2",
            "playbookID": "CarbonBlackResponseTest"
        },
        {
            "integrations": "Cisco Umbrella Investigate",
            "playbookID": "Cisco Umbrella Test"
        },
        {
            "integrations": "icebrg",
            "playbookID": "Icebrg Test",
            "timeout" : 500
        },
        {
            "integrations": "Symantec MSS",
            "playbookID": "SymantecMSSTest"
        },
        {
            "integrations": "Remedy AR",
            "playbookID": "Remedy AR Test"
        },
        {
            "integrations": "McAfee Active Response",
            "playbookID": "McAfee-MAR_Test",
            "timeout": 700
        },
        {
            "integrations": "McAfee Threat Intelligence Exchange",
            "playbookID": "McAfee-TIE Test",
            "timeout": 700
        },
        {
            "integrations": "ArcSight Logger",
            "playbookID": "ArcSight Logger test"
        },
        {
            "integrations": "ArcSight ESM v2",
            "playbookID": "ArcSight ESM v2 Test"
        },
        {
            "integrations": "ArcSight ESM v2",
            "playbookID": "test Arcsight - Get events related to the Case"
        },
        {
            "integrations": "XFE",
            "playbookID": "XFE Test",
            "timeout": 140,
            "nightly": true
        },
        {
            "integrations": "McAfee Threat Intelligence Exchange",
            "playbookID": "search_endpoints_by_hash_-_tie_-_test",
            "timeout": 500
        },
        {
            "integrations": "iDefense",
            "playbookID": "iDefenseTest",
            "timeout": 300
        },
        {
            "integrations": "AbuseIPDB",
            "playbookID": "AbuseIPDB Test",
            "nightly": true
        },
        {
            "integrations": "AbuseIPDB",
            "playbookID": "AbuseIPDB PopulateIndicators Test",
            "nightly": true
        },
        {
            "integrations" : "jira",
            "playbookID" : "JiraCreateIssue-example-test"
        },
        {
            "integrations": "LogRhythm",
            "playbookID": "LogRhythm-Test-Playbook",
            "timeout": 200
        },
        {
            "integrations": "FireEye HX",
            "playbookID": "FireEye HX Test"
        },
        {
            "integrations": "Phish.AI",
            "playbookID": "PhishAi-Test"
        },
        {
            "integrations": "Phish.AI",
            "playbookID": "Test-Detonate URL - Phish.AI"
        },
        {
            "integrations": "Centreon",
            "playbookID": "Centreon-Test-Playbook"
        },
        {
            "playbookID": "ReadFile test"
        },
        {
            "integrations": "TruSTAR",
            "playbookID": "TruSTAR Test"
        },
        {
            "integrations": "AlphaSOC Wisdom",
            "playbookID": "AlphaSOC-Wisdom-Test"
        },
        {
            "integrations": "Jask",
            "playbookID": "Jask_Test",
            "fromversion": "4.1.0"
        },
        {
            "integrations": "Qualys",
            "playbookID": "Qualys-Test",
            "nightly": true
        },
        {
            "integrations": "Whois",
            "playbookID": "whois_test"
        },
        {
            "integrations": "RSA NetWitness Endpoint",
            "playbookID": "NetWitness Endpoint Test"
        },
        {
            "integrations": "Check Point Sandblast",
            "playbookID": "Sandblast_malicious_test"
        },
        {
            "playbookID": "TestMatchRegex"
        },
        {
            "integrations": "ActiveMQ",
            "playbookID": "ActiveMQ Test"
        },
        {
            "playbookID": "RegexGroups Test"
        },
        {
            "integrations": "Cisco pxGrid ISE",
            "playbookID": "cisco-ise-test-playbook"
        },
        {
            "integrations": "RSA NetWitness v11.1",
            "playbookID": "RSA NetWitness Test"
        },
        {
            "integrations": "Rasterize",
            "playbookID": "RasterizeImageTest"
        },
        {
            "playbookID": "ExifReadTest"
        },
        {
          "integrations": "Cuckoo Sandbox",
          "playbookID": "CuckooTest",
          "timeout": 700
        },
        {
            "integrations" : "VxStream",
            "playbookID" : "Test-Detonate URL - Crowdstrike",
            "timeout" : 1200
        },
        {
            "playbookID": "Detonate File - Generic Test",
            "timeout": 500
        },
        {
            "integrations": [
                "Lastline",
                "WildFire-v2",
                "SNDBOX",
                "VxStream",
                "McAfee Advanced Threat Defense"
            ],
            "playbookID" : "Detonate File - Generic Test",
            "timeout" : 2400,
            "nightly" : true
        },
        {
            "playbookID": "detonate_file_-_generic_test",
            "toversion": "3.6.0"
        },
        {
            "playbookID": "STIXParserTest"
        },
        {
           "playbookID": "Detonate URL - Generic Test",
           "timeout": 2000,
           "nightly": true,
           "integrations": [
             "McAfee Advanced Threat Defense",
             "VxStream",
             "Lastline"
           ]
        },
        {
            "playbookID": "ReadPDFFile-Test"
        },
        {
            "integrations": [
                "VirusTotal",
                "urlscan.io",
                "activedir"
            ],
            "instance_names": "virus_total_general",
            "playbookID": "entity_enrichment_generic_test",
            "timeout": 240
        },
        {
            "integrations": [
                "FalconHost",
                "McAfee Threat Intelligence Exchange",
                "carbonblackprotection",
                "carbonblack"
            ],
            "playbookID": "search_endpoints_by_hash_-_generic_-_test",
            "timeout": 500
        },
        {
            "integrations": "Zscaler",
            "playbookID": "Zscaler Test",
            "nightly": true,
            "timeout": 500
        },
        {
            "playbookID": "DemistoUploadFileToIncident Test",
            "integrations": "Demisto REST API"
        },
        {
            "playbookID": "DemistoUploadFile Test",
            "integrations": "Demisto REST API"
        },
        {
            "playbookID": "MaxMind Test",
            "integrations": "MaxMind GeoIP2"

        },
        {
            "playbookID": "Test_Sagemaker",
            "integrations": "AWS Sagemaker"

        },
        {
            "playbookID": "Phishing test - attachment",
            "timeout": 600,
            "nightly": true,
            "integrations": [
                "EWS Mail Sender",
                "Pwned",
                "Demisto REST API",
                "Palo Alto Minemeld"
            ]
        },
        {
            "playbookID": "Phishing test - Inline",
            "timeout": 500,
            "nightly": true,
            "integrations": [
                "EWS Mail Sender",
                "Pwned",
                "Demisto REST API",
                "Palo Alto Minemeld"
            ]
        },
        {
            "playbookID": "Phishing v2 Test - Attachment",
            "timeout": 600,
            "nightly": true,
            "integrations": [
                "EWS Mail Sender",
                "Pwned",
                "Demisto REST API",
                "Palo Alto Minemeld"
            ]
        },
        {
            "playbookID": "Phishing v2 Test - Inline",
            "timeout": 500,
            "nightly": true,
            "integrations": [
                "EWS Mail Sender",
                "Pwned",
                "Demisto REST API",
                "Palo Alto Minemeld"
            ]
        },
        {
            "integrations": "duo",
            "playbookID": "DUO Test Playbook"
        },
        {
            "playbookID": "SLA Scripts - Test"
        },
        {
            "playbookID": "PcapHTTPExtractor-Test"
        },
        {
            "playbookID": "Ping Test Playbook"
        },
        {
            "playbookID": "Active Directory Test",
            "instance_names": "active_directory_query_v2",
            "integrations": "Active Directory Query v2"
        },
        {
            "integrations": "Active Directory Query v2",
            "instance_names": "active_directory_query_v2_with_port_configuration",
            "playbookID": "Active Directory Query V2 configuration with port"
        },
        {
            "integrations": "mysql",
            "playbookID": "MySQL Test"
        },
        {
            "playbookID": "Email Address Enrichment - Generic v2 - Test"
        },
        {
            "playbookID": "Email Address Enrichment - Generic v2.1 - Test",
            "integrations": "Active Directory Query v2"
        },
        {
            "integrations": "Phishme Intelligence",
            "playbookID": "Test - PhishMe Intelligence",
            "timeout": 500
        },
        {
            "playbookID": "GDPRContactAuthorities Test"
        },
        {
            "integrations": "Google Resource Manager",
            "playbookID": "GoogleResourceManager-Test",
            "timeout": 500,
            "nightly": true
        },
        {
            "integrations": "Freshdesk",
            "playbookID": "Freshdesk-Test",
            "timeout": 500,
            "nightly": true
        },
        {
            "playbookID": "Autoextract - Test"
        },
        {
            "playbookID": "FilterByList - Test",
            "fromversion": "4.1.0"
        },
        {
            "integrations": "Kafka V2",
            "playbookID": "Kafka Test"
        },
        {
            "playbookID": "File Enrichment - Generic v2 - Test",
            "instance_names": "virus_total_private_api_general",
            "integrations": [
                "VirusTotal - Private API",
                "Cylance Protect v2"
            ]
        },
        {
            "integrations": "McAfee Active Response",
            "playbookID": "Endpoint data collection test",
            "timeout": 500
        },
        {
            "integrations": "McAfee Active Response",
            "playbookID": "MAR - Endpoint data collection test",
            "timeout": 500
        },
        {

            "integrations": "DUO Admin",
            "playbookID": "DuoAdmin API test playbook"
        },
        {
            "playbookID": "TestShowScheduledEntries"
        },
        {
            "integrations": "Symantec Advanced Threat Protection",
            "playbookID": "Symantec ATP Test"

        },
        {
            "playbookID": "CheckDockerImageAvailableTest"
        },
        {
            "playbookID": "ExtractDomainFromEmailTest"
        },
        {
            "integrations": "Threat Grid",
            "playbookID": "Test-Detonate URL - ThreatGrid"
        },
        {
            "playbookID": "Account Enrichment - Generic v2 - Test",
            "integrations": "activedir"
        },
        {
            "playbookID": "Endpoint Enrichment - Generic v2 - Test",
            "integrations": [
                "FalconHost",
                "Cylance Protect",
                "carbonblack",
                "epo",
                "activedir"
            ]
        },
        {
            "playbookID": "Endpoint Enrichment - Generic v2.1 - Test",
            "integrations": [
                "FalconHost",
                "Cylance Protect v2",
                "carbonblack-v2",
                "epo",
                "Active Directory Query v2"
            ]
        },
        {
            "playbookID": "EmailReputationTest",
            "integrations": "Pwned"
        },
        {
            "integrations": "Symantec Deepsight Intelligence",
            "playbookID": "Symantec Deepsight Test"
        },
        {
            "playbookID": "ExtractDomainFromEmailTest"
        },
        {
            "integrations": "Snowflake",
            "playbookID": "Snowflake-Test"
        },
        {
            "playbookID": "Account Enrichment - Generic v2.1 - Test",
            "integrations": "Active Directory Query v2"
        },
        {
            "integrations": "Cisco Umbrella Investigate",
            "playbookID": "Domain Enrichment - Generic v2 - Test"
        },
        {
            "integrations": "Google BigQuery",
            "playbookID": "Google BigQuery Test"
        },
        {
            "integrations": "nmap",
            "playbookID": "af2f5a99-d70b-48c1-8c25-519732b733f2"
        },
        {
            "integrations": "Zoom",
            "playbookID": "Zoom_Test"
        },
        {
            "integrations": "Palo Alto Networks Cortex",
            "playbookID": "Palo Alto Networks Cortex Test",
            "fromversion": "4.1.0"
        },
        {
            "playbookID": "IP Enrichment - Generic v2 - Test",
            "integrations": "Threat Crowd",
            "fromversion": "4.1.0"
        },
        {
            "integrations": "Cherwell",
            "playbookID": "Cherwell Example Scripts - test"
        },
        {
            "integrations": "Cherwell",
            "playbookID": "Cherwell - test"
        },
        {
            "integrations": "CarbonBlackProtectionV2",
            "playbookID": "Carbon Black Enterprise Protection V2 Test"
        },
        {
            "integrations": "Active Directory Query v2",
            "instance_names": "active_directory_query_v2",
            "playbookID": "Test ADGetUser Fails with no instances 'Active Directory Query' (old version)"
        },
        {
            "integrations": "ANYRUN",
            "playbookID": "ANYRUN-Test"
        },
        {
            "integrations": "ANYRUN",
            "playbookID": "Detonate File - ANYRUN - Test"
        },
        {
            "integrations": "ANYRUN",
            "playbookID": "Detonate URL - ANYRUN - Test"
        },
        {
            "integrations": "Netcraft",
            "playbookID": "Netcraft test"
        },
        {
            "integrations": "EclecticIQ Platform",
            "playbookID": "EclecticIQ Test"
        },
        {
            "playbookID": "FormattingPerformance - Test",
            "fromversion": "5.0.0"
        },
        {
            "integrations": "ANYRUN",
            "playbookID": "Detonate File From URL - ANYRUN - Test"
        },
        {
            "integrations": "AWS - S3v2",
            "playbookID": "97393cfc-2fc4-4dfe-8b6e-af64067fc436"
        },
        {
            "integrations": "AWS - CloudWatchLogs",
            "playbookID": "2cddaacb-4e4c-407e-8ef5-d924867b810c"
        },
        {
            "integrations": "AWS - CloudTrail",
            "playbookID": "3da2e31b-f114-4d7f-8702-117f3b498de9"
        },
        {
            "playbookID": "5dc848e5-a649-4394-8300-386770d39d75"
        },
        {
            "integrations": "carbonblackprotection",
            "playbookID": "67b0f25f-b061-4468-8613-43ab13147173"
        },
        {
            "integrations": [
                "AWS - EC2",
                "AWS - EC2_copy"
            ],
            "playbookID": "d66e5f86-e045-403f-819e-5058aa603c32"
        },
        {
            "integrations": "DomainTools",
            "playbookID": "DomainTools-Test"
        },
        {
            "integrations": "Cisco Spark",
            "playbookID": "efc817d2-6660-4d4f-890d-90513ca1e180"
        },
        {
            "playbookID": "Get File Sample By Hash - Generic - Test"
        },
        {
            "playbookID": "Get File Sample From Hash - Generic - Test"
        },
        {
            "playbookID": "get_file_sample_by_hash_-_carbon_black_enterprise_Response_-_test"
        },
        {
            "playbookID": "get_file_sample_from_path_-_d2_-_test"
        },
        {
            "integrations": "Remedy On-Demand",
            "playbookID": "Remedy-On-Demand-Test"
        },
        {
            "playbookID": "ssdeepreputationtest"
        },
        {
            "playbookID": "TestIsEmailAddressInternal"
        },
        {
            "integrations": "AWS - S3",
            "playbookID": "113aca8a-ee52-419f-89a6-150ee232d0d1"
        },
        {
            "playbookID": "search_endpoints_by_hash_-_carbon_black_response_-_test"
        },
        {
            "integrations": "Google Cloud Compute",
            "playbookID": "GoogleCloudCompute-Test"
        },
        {
<<<<<<< HEAD
            "playbookID": "FormattingPerformance - Test",
            "fromversion": "5.0.0"
        },
        {
            "integrations": "AWS - S3",
            "playbookID": "97393cfc-2fc4-4dfe-8b6e-af64067fc436"
=======
            "integrations": "Image OCR",
            "playbookID": "TestImageOCR"
        },
        {
            "playbookID": "EWS test"
>>>>>>> 8ab58be9
        }
    ],
    "skipped_tests": {
        "domain_enrichment_generic_test": "Test is old and uses VirusTotal which has quota problems. The v2 playbook has a better test",
        "url_enrichment_-_generic_test": "Deprecated playbook - the playbook seems to be deleted",
        "EWS test": "Old test",
        "url_enrichment_-_generic_test": "Deprecated playbook",
        "Lastline - testplaybook": "Checking the integration via Generic detonation playbooks, don't want to load the daily quota",
        "entity_enrichment_generic_test": "Flaky test - fails for changing reasons, requires more investigation (issue 16490)",
        "ArcSight Logger test": "Possibly outdated API calls",
        "Qualys-Test": "Test is failing on qualys-report-list not returning results, and also seems there's a proxy issue (issue 16486)",
        "Microsoft Graph Test": "DB is missing alerts to test on - in work of DevOps",
        "TruSTAR Test": "The test runs even when not supposed to, which causes its quota to run out",
        "TestDedupIncidentsByName": "skipped on purpose - this is part of the TestDedupIncidentsPlaybook - no need to execute separately as a test",
        "TestSafeBreach": "Instance configuration change causes test failure (issue 15909)",
        "Test-IsMaliciousIndicatorFound": "Unstable test (issue 15940)",
        "Test-Detonate URL - ThreatGrid": "Outdated test",
        "ip_enrichment_generic_test": "Need to check if test is valid, and the playbook is going to be deprecated now.",
        "email_test": "Old test for deprecated playbook. Need to check if test is even valid",
        "JoeSecurityTestDetonation": "command joe-download-report fails (issue 16118)",
        "af2f5a99-d70b-48c1-8c25-519732b733f2": "Added here because test existed but was not configured - need to review the test",
        "Zoom_test": "Added here because test existed but was not configured - need to review the test",
        "Test - CrowdStrike Falcon": "Test is unmockable, and has its data deleted every few weeks",
        "DomainTools-Test": "No instance",
        "Remedy-On-Demand-Test": "No instance",
        "97393cfc-2fc4-4dfe-8b6e-af64067fc436": "No instance",
        "2cddaacb-4e4c-407e-8ef5-d924867b810c": "Skipped pending PR",
        "3da2e31b-f114-4d7f-8702-117f3b498de9": "Skipped pending PR",
        "d66e5f86-e045-403f-819e-5058aa603c32": "skipped until PR is merged (pr 3220)",
        "113aca8a-ee52-419f-89a6-150ee232d0d1": "skipped until PR is merged (pr 3512)",
        "Carbon Black Enterprise Protection V2 Test": "Data changes within Carbon Black on a weekly basis - which requires to update the test",
        "5dc848e5-a649-4394-8300-386770d39d75": "old test, needs to check if relevant",
        "Get File Sample By Hash - Generic - Test": "old test, needs to check if relevant",
        "Get File Sample From Hash - Generic - Test": "old test, needs to check if relevant",
        "get_file_sample_by_hash_-_carbon_black_enterprise_Response_-_test": "old test, needs to check if relevant",
        "get_file_sample_from_path_-_d2_-_test": "old test, needs to check if relevant",
        "ssdeepreputationtest": "old test, needs to check if relevant",
        "search_endpoints_by_hash_-_carbon_black_response_-_test": "old test, needs to check if relevant",
        "okta_test_playbook": "test failed (Issue 17041)"
    },
    "skipped_integrations": {
      "_comment": "~~~ NO INSTANCE - will not be resolved ~~~",
        "FortiGate": "License expired, and not going to get one (issue 14723)",
        "Attivo Botsink": "no instance, not going to get it",
        "VMware": "no License, and probably not going to get it",
        "AWS Sagemaker": "License expired, and probably not going to get it",
        "Symantec MSS": "No instance, probably not going to get it (issue 15513)",
        "EclecticIQ Platform": "Instance Issues",
        "Google Cloud Compute": "Can't test yet",
        "McAfee Advanced Threat Defense": "License expired",
        "Cymon": "The service was discontinued since April 30th, 2019.",


      "_comment": "~~~ INSTANCE ISSUES ~~~",
        "Tufin": "Calls to instance return 502 error. @itay reached out (issue 16441)",
        "McAfee Advanced Threat Defense": "no license, issue 16909",
        "Dell Secureworks": "Instance locally installed on @liorblob PC",
        "MimecastV2": "Several issues with instance",
        "Netskope": "instance is down",
        "Farsight DNSDB": "No instance (issue 15512)",
        "Service Manager": "Expired license",
        "carbonblackprotection": "License expired",
        "icebrg": "Requires BD (issue 14312)",
        "Freshdesk": "Trial account expired",
        "Threat Grid": "instance problem (issue 16197)",
        "Kafka V2": "Can not connect to instance from remote",
        "Check Point Sandblast": "No access (issue 15948)",
        "IntSights": "Account Expired (issue #16351)",
        "Remedy AR": "getting 'Not Found' in test button",
        "XFE": "License expired",
        "RedLock": "Credentials and API problems (issue 15493)",
        "Salesforce": "User and password expired (issue 15901)",
        "RedCanary": "License expired",
        "LogRhythm": "Need to fix SOAP api",
        "ANYRUN": "No instance",
        "Snowflake": "Looks like account expired, needs looking into",
        "RSA Archer": "No instance",
        "Cisco Spark": "No instance",

      "_comment": "~~~ UNSTABLE ~~~",
        "ServiceNow": "Instance goes to hibernate every few hours",
        "Tanium": "Instance is not stable (issue 15497)",
        "Whois": "Host periodically bans connection",
        "Tenable.sc": "unstable instance",
        "Tenable.io": "Unstable instance (issue 16115)",

      "_comment": "~~~ OTHER ~~~",
        "iDefense": "DevOps investigation",
        "RSA NetWitness Endpoint": "Instance is down, waiting for devops to rebuild",
        "BitDam": "Changes in service (issue #16247)",
        "Zoom": "Added here because test existed but was not configured - need to review the test",
        "Palo Alto Networks Cortex": "Changing the auth flow, will unskip when ready",

      "_comment": "~~~ QUOTA ISSUES ~~~",
        "Joe Security": "Monthly quota exceeded, remove from skipped on or after April 1st",
        "Google Resource Manager": "Cannot create projects because have reached alloted quota."
    },
    "nigthly_integrations": [
        "Lastline",
        "TruSTAR"
    ],
    "unmockable_integrations": {
        "Google BigQuery": "SSL problem",
        "Netcraft": "SSL failure",
        "CarbonBlackProtectionV2": "Mocking makes fetch incidents fail",
        "Palo Alto Networks Cortex": "SDK",
        "Devo": "Pending Check",
        "Jask": "Integration requires SSL",
        "CrowdstrikeFalcon": "Mock recording fails, and fails while trying to record a new recording",
        "TCPIPUtils": "Integration requires SSL",
        "Palo Alto Minemeld": "Pending check: issue 16072",
        "PagerDuty v2": "Integration requires SSL",
        "Autofocus": "JS integration, problem listed in issue 15544",
        "Panorama": "Pending check: issue 16122",
        "RTIR": "Pending check: issue 16072",
        "GRR": "Pending check: issue 16072",
        "PageDuty": "Pending check: issue 16072",
        "carbonblackliveresponse": "Pending check: issue 16072",
        "RecordedFuture": "Pending check: issue 16072",
        "AbuseIPDB": "Pending check: issue 16072",
        "FireEye HX": "Pending check: issue 16072",
        "EWS Mail Sender": "Inconsistent test (playback fails, record succeeds)",
        "EWS v2": "Inconsistent test (playback fails, record succeeds)",
        "Alexa Rank Indicator": "Integration should never use proxy",
        "Pwned": "Integration has no proxy checkbox",
        "Luminate": "Integration has no proxy checkbox",
        "dnstwist": "Integration has no proxy checkbox",
        "CVE Search": "Integration has no proxy checkbox",
        "Shodan": "Integration has no proxy checkbox",
        "Gmail": "Integration has no proxy checkbox",
        "Lastline": "JS integration, problem listed in this issue https://github.com/demisto/etc/issues/15544",
        "OpenPhish": "JS integration, problem listed in this issue https://github.com/demisto/etc/issues/15544",
        "VxStream": "JS integration, problem listed in this issue https://github.com/demisto/etc/issues/15544. Detonate URL: Large mock file.",
        "ThreatExchange": "JS integration, problem listed in this issue https://github.com/demisto/etc/issues/15544",
        "wildfire": "JS integration, problem listed in this issue https://github.com/demisto/etc/issues/15544",
        "FalconHost": "JS integration, problem listed in this issue https://github.com/demisto/etc/issues/15544",
        "VirusTotal": "JS integration, problem listed in this issue https://github.com/demisto/etc/issues/15544",
        "VirusTotal - Private API": "Issues with proxy name and default values",
        "carbonblack-v2": "JS integration, problem listed in this issue https://github.com/demisto/etc/issues/15544",
        "PhishTank": "Pending merge of branch proxy-unsecure-checks",
        "Cisco Meraki": "Pending merge of branch proxy-unsecure-checks",
        "epo": "Pending merge of branch proxy-unsecure-checks",
        "FalconIntel": "Pending merge of branch proxy-unsecure-checks",
        "ipinfo": "Pending merge of branch proxy-unsecure-checks",
        "RSA NetWitness Packets and Logs": "Pending merge of branch proxy-unsecure-checks",
        "SNDBOX": "Pending merge of branch proxy-unsecure-checks",
        "GoogleSafeBrowsing": "Pending merge of branch proxy-unsecure-checks",
        "BigFix": "Pending merge of branch proxy-unsecure-checks",
        "Cisco Umbrella Investigate": "Pending merge of branch proxy-unsecure-checks",
        "InfoArmor VigilanteATI": "Pending merge of branch proxy-unsecure-checks",
        "Rapid7 Nexpose": "Pending merge of branch proxy-unsecure-checks",
        "urlscan.io": "Pending merge of branch proxy-unsecure-checks",
        "Threat Grid": "Pending merge of branch proxy-unsecure-checks",
        "OTRS": "Pending merge of branch proxy-unsecure-checks",
        "McAfee Advanced Threat Defense": "Pending merge of branch proxy-unsecure-checks",
        "Preempt": "Insecure has a non empty default value, will require fixing and merging",
        "Cybereason": "Insecure has a non empty default value, will require fixing and merging",
        "Cuckoo Sandbox": "Proxy has a non empty default value, will require fixing and merging",
        "Phishme Intelligence": "Proxy has a non empty default value, will require fixing and merging",
        "HashiCorp Vault": "Test fails with mock - need to test without mock",
        "google": "'unsecure' parameter not working",
        "Check Point Sandblast": "Test fails with mock - need to test without mock",
        "Anomali ThreatStream": "'proxy' parameter not working",
        "Active Directory Query v2": "Checking",
        "MaxMind GeoIP2": "Checking",
        "AlphaSOC Wisdom": "Checking",
        "Phish.AI": "Checking",
        "jira": "Checking",
        "ArcSight ESM v2": "Checking",
        "Cylance Protect": "Checking",
        "ReversingLabs A1000": "Checking",
        "ReversingLabs Titanium Cloud": "No Unsecure checkbox. proxy trying to connect when disabled.",
        "Cylance Protect v2": "Checking",
        "SafeBreach": "Checking",
        "Symantec Endpoint Protection V2": "Checking",
        "McAfee ESM-v10": "Checking",
        "Salesforce": "Checking",
        "okta": "Checking",
        "WhatsMyBrowser": "Checking",
        "Check Point": "Checking",
        "Awake Security": "Checking",
        "CIRCL": "Checking",
        "Thinkst Canary": "Checking",
        "SplunkPy": "Checking",
        "Symantec Advanced Threat Protection": "Checking",
        "ProtectWise": "Nightly - Checking",
        "Tenable.io": "Nightly - Checking",
        "google-vault": "Nightly - Checking",
        "Intezer": "Nightly - Checking",
        "RSA Archer": "Nightly - Checking",
        "McAfee NSM": "Nightly - Checking",
        "Forcepoint": "Nightly - Checking",
        "RedCanary": "Nightly - Checking",
        "Whois": "Integration socks proxy on tcp connection not http/s",
        "SCADAfence CNM": "might be dynamic test",
        "Recorded Future": "might be dynamic test",
        "QRadar": "might be dynamic test",
        "Centreon": "might be dynamic test",
        "Cisco pxGrid ISE": "might be dynamic test",
        "RSA NetWitness v11.1": "might be dynamic test",
        "Signal Sciences WAF": "error with certificate",
        "Zscaler": "might be dynamic test",
        "Skyformation": "Failure to connect to proxy",
        "Remedy AR": "Failure to connect to proxy",
        "Snowflake": "Trust any cert not working: issue #16572",
        "Google Cloud Compute": "checking",
        "jira-v2": "inconsistent test (uploads randomly generated file each time)",
        "Microsoft Graph User": "checking",
        "Cherwell": "HTTPConnectionPool(host='172.17.0.1', port=9997): Max retries exceeded with url: (Caused by ProxyError('Cannot connect to proxy",
        "DUO Admin": "Missing proxy and trust any cert option #16893",
<<<<<<< HEAD
        "AWS - S3": "AWS doesn't appreciate being mocked"
=======
        "AWS - CloudWatchLogs": "Integration requires SSL",
        "AWS - CloudTrail": "Integration requires SSL",
        "AWS - EC2": "Integration requires SSL",
        "AWS - S3": "Integration requires SSL"
>>>>>>> 8ab58be9
    }
}<|MERGE_RESOLUTION|>--- conflicted
+++ resolved
@@ -1456,20 +1456,19 @@
             "playbookID": "GoogleCloudCompute-Test"
         },
         {
-<<<<<<< HEAD
             "playbookID": "FormattingPerformance - Test",
             "fromversion": "5.0.0"
         },
         {
             "integrations": "AWS - S3",
             "playbookID": "97393cfc-2fc4-4dfe-8b6e-af64067fc436"
-=======
+        },
+        {
             "integrations": "Image OCR",
             "playbookID": "TestImageOCR"
         },
         {
             "playbookID": "EWS test"
->>>>>>> 8ab58be9
         }
     ],
     "skipped_tests": {
@@ -1680,13 +1679,9 @@
         "Microsoft Graph User": "checking",
         "Cherwell": "HTTPConnectionPool(host='172.17.0.1', port=9997): Max retries exceeded with url: (Caused by ProxyError('Cannot connect to proxy",
         "DUO Admin": "Missing proxy and trust any cert option #16893",
-<<<<<<< HEAD
-        "AWS - S3": "AWS doesn't appreciate being mocked"
-=======
         "AWS - CloudWatchLogs": "Integration requires SSL",
         "AWS - CloudTrail": "Integration requires SSL",
         "AWS - EC2": "Integration requires SSL",
         "AWS - S3": "Integration requires SSL"
->>>>>>> 8ab58be9
     }
 }