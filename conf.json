--- conflicted
+++ resolved
@@ -267,13 +267,7 @@
             "timeout": 500
         },
         {
-<<<<<<< HEAD
-          "integrations": "WhatsMyBrowser",
-            "playbookID": "WhatsMyBrowser-Test",
-            "timeout": 500
-=======
             "playbookID": "TransformersTestPlaybook"
->>>>>>> f20dee0d
         },
         {
             "integrations": "SCADAfence CNM",
