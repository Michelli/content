--- conflicted
+++ resolved
@@ -306,36 +306,28 @@
             "playbookID": "sqs_test"
         },
         {
-<<<<<<< HEAD
+            "integrations": "urlscan.io",
+            "playbookID": "urlscan_malicious_Test"
+        },
+        {
+            "integrations": "EWS v2",
+            "playbookID": "pyEWS_Test"
+        },
+        {
             "integrations": "Cybereason",
             "playbookID": "Cybereason Test"
         },
         {
+            "integrations": "Cylance Protect v2",
+            "playbookID": "Cylance Protect v2 Test"
+        },
+        {
             "integrations": "ReversingLabs Titanium Cloud",
             "playbookID": "ReversingLabsTCTest"
         },
         {
             "integrations": "ReversingLabs A1000",
             "playbookID": "ReversingLabsA1000Test"
-        }
-    ],
-    "skipped": [
-=======
-            "integrations": "urlscan.io",
-            "playbookID": "urlscan_malicious_Test"
-        },
->>>>>>> 1bb9a0e9
-        {
-            "integrations": "EWS v2",
-            "playbookID": "pyEWS_Test"
-        },
-        {
-            "integrations": "Cybereason",
-            "playbookID": "Cybereason Test"
-        },
-        {
-            "integrations": "Cylance Protect v2",
-            "playbookID": "Cylance Protect v2 Test"
         }
     ],
     "skipped": [
