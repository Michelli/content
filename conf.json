--- conflicted
+++ resolved
@@ -4,15 +4,15 @@
     "tests": [
         {
             "integrations": "FalconHost",
-<<<<<<< HEAD
             "playbookID": "CrowdStrike Rapid IOC Hunting - Test"
-=======
+        },
+        {
+            "integrations": "FalconHost",
             "playbookID": "crowdstrike_endpoint_enrichment_-_test"
         },
         {
             "integrations": "Cylance Protect",
             "playbookID": "endpoint_enrichment_-_generic_test"
->>>>>>> 37fb33f1
         },
         {
             "playbookID": "ExposeIncidentOwner-Test"
