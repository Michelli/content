--- conflicted
+++ resolved
@@ -3,12 +3,11 @@
     "testInterval": 20,
     "tests": [
         {
-<<<<<<< HEAD
-            "playbookID": "CreatePhishingClassifierMLTest"
-=======
             "integrations": "OTRS",
             "playbookID": "OTRS Test"
->>>>>>> 12ad64be
+        },
+        {
+            "playbookID": "CreatePhishingClassifierMLTest"
         },
         {
             "integrations": "Cymon",
