{
    "testTimeout": 160,
    "tests": [
        {
<<<<<<< HEAD
            "playbookID": "CreatePhishingClassifierMLTest"
=======
            "integrations": "Cymon",
            "playbookID": "playbook-Cymon_Test"
>>>>>>> 8dedf00b
        },
        {
            "integrations": "FortiGate",
            "playbookID": "Fortigate Test"
        },
        {
            "integrations": [
                "Lastline",
                "WildFire",
                "SNDBOX"
            ],
            "playbookID" : "Detonate File - Generic Test",
            "timeout" : 2400,
            "nightly" : true
        },
        {
            "integrations": "SNDBOX",
            "playbookID": "SNDBOX_Test"
        },
        {
            "integrations": "SNDBOX",
            "playbookID": "Detonate File - SNDBOX - Test",
            "timeout": 2400,
            "nightly": true
        },
        {
            "playbookID": "WordTokenizeTest"
        },
        {
          "integrations": "Tenable.sc",
          "playbookID": "tenable-sc-test",
          "timeout": 240,
          "nightly": true
        },
        {
            "integrations": "MimecastV2",
            "playbookID": "Mimecast test"
        },
        {
            "playbookID": "CreateEmailHtmlBody_test_pb"
        },
        {
          "playbookID": "ReadPDFFile-Test"
        },
        {
          "playbookID": "JSONtoCSV-Test"
        },
        {
          "integrations": "Tenable.io",
          "playbookID": "Tenable.io test"
        },
        {
          "playbookID": "URLDecode-Test"
        },
        {
          "integrations": "Cuckoo Sandbox",
          "playbookID": "CuckooTest",
          "timeout": 600
        },
        {
          "playbookID": "GetTime-Test"
        },
        {
          "integrations": "Tenable.io",
          "playbookID": "Tenable.io Scan Test",
          "nightly": true,
          "timeout": 500
        },
        {
            "integrations": "Tenable.sc",
            "playbookID": "tenable-sc-scan-test",
            "nightly": true,
            "timeout": 600
        },
        {
            "integrations": "google-vault",
            "playbookID": "Google-Vault-Generic-Test",
            "timeout": 500
        },
        {
            "playbookID": "Luminate-TestPlaybook",
            "integrations": "Luminate"
        },
        {
            "playbookID": "Test_Sagemaker",
            "integrations": [
                "AWS Sagemaker"
            ]
        },
        {
            "playbookID": "ParseEmailFiles-test"
        },
        {
            "playbookID": "ParseExcel-test"
        },
        {
            "integrations": [
                "Panorama",
                "Check Point"
            ],
            "playbookID": "blockip_test_playbook"
        },
        {
          "integrations": "IntSights",
          "playbookID": "IntSights Test"
        },
        {
            "integrations": "Palo Alto Minemeld",
            "playbookID": "minemeld_test"
        },
        {
            "integrations": "IntSights",
            "playbookID": "IntSights Test"
        },
        {
            "integrations": "dnstwist",
            "playbookID": "dnstwistTest"
        },
        {
            "integrations": "BitDam",
            "playbookID": "Detonate File - BitDam Test"
        },
        {
            "integrations": "Threat Grid",
            "playbookID": "ThreatGridTest",
            "timeout": 600
        },
        {
            "integrations": [
                "Palo Alto Minemeld",
                "Panorama"
            ],
            "playbookID": "block_indicators_-_generic_-_test"
        },
        {
          "integrations": "Signal Sciences WAF",
          "playbookID": "SignalSciences Test"
        },
        {
            "integrations": "RTIR",
            "playbookID": "RTIR Test"
        },
        {
            "integrations": "RedCanary",
            "playbookID": "RedCanaryTest"
        },
        {
          "integrations": "Devo",
          "playbookID": "devo_test_playbook"
        },
        {
          "integrations": "urlscan.io",
            "playbookID": "url_enrichment_-_generic_test",
            "timeout": 500
        },
        {
            "integrations": "SCADAfence CNM",
            "playbookID": "SCADAfence_test"
        },
        {

            "integrations": "BigFix",
            "playbookID": "BigFixTest"
        },
        {
            "integrations": "Lastline",
            "playbookID": "Lastline - testplaybook",
            "nightly": true
        },
        {
            "integrations": "epo",
            "playbookID": "Test Playbook McAfee ePO"
        },
        {
            "integrations": "activedir",
            "playbookID": "calculate_severity_-_critical_assets_-_test"
        },
        {
            "playbookID": "TextFromHTML_test_playbook"
        },
        {
            "playbookID": "PortListenCheck-test"
        },
        {
            "integrations": "ThreatExchange",
            "playbookID": "ThreatExchange-test"
        },
        {
            "integrations": "ThreatExchange",
            "playbookID": "extract_indicators_-_generic_-_test",
            "timeout": 240
        },
        {
            "integrations": "Joe Security",
            "playbookID": "JoeSecurityTestPlaybook",
            "timeout": 500,
            "nightly": true
        },
        {
            "integrations": "WildFire",
            "playbookID": "Wildfire Test"
        },
        {
            "integrations": "GRR",
            "playbookID": "grr_test",
            "nightly": true
        },
        {
            "integrations": "RSA NetWitness Packets and Logs",
            "playbookID": "rsa_packets_and_logs_test"
        },
        {
            "integrations": "VirusTotal",
            "playbookID": "virusTotal-test-playbook",
            "nightly": true,
            "timeout": 1400
        },
        {
            "integrations": "Preempt",
            "playbookID": "Preempt Test"
        },
        {   "integrations": "Gmail",
            "playbookID": "get_original_email_-_gmail_-_test"
        },
        {
            "integrations": "EWS v2",
            "playbookID": "get_original_email_-_ews-_test"
        },
        {
            "integrations": "PagerDuty v2",
            "playbookID": "PagerDuty Test"
        },
        {
            "playbookID": "test_delete_context"
        },
        {
            "playbookID": "GmailTest",
            "integrations": "Gmail"
        },
        {
            "playbookID": "TestParseCSV"
        },
        {
            "integrations": "Shodan",
            "playbookID": "ShodanTest"
        },
        {
            "playbookID": "Extract Indicators From File - test"
        },
        {
            "playbookID": "dedup_-_generic_-_test"
        },
        {
            "integrations": "McAfee Advanced Threat Defense",
            "playbookID": "Test Playbook McAfee ATD",
            "timeout": 500
        },
        {
            "playbookID": "exporttocsv_script_test"
        },
        {
            "integrations": "Intezer",
            "playbookID": "Intezer Testing",
            "nightly": true,
            "timeout": 500
        },
        {
            "integrations": "FalconIntel",
            "playbookID": "CrowdStrike Falcon Intel v2"
        },
        {
            "integrations": [
                "Mail Sender (New)",
                "google"
            ],
            "playbookID": "Mail Sender (New) Test"
        },
        {
            "playbookID": "buildewsquery_test"
        },
        {
            "integrations": "Rapid7 Nexpose",
            "playbookID": "nexpose_test",
            "timeout": 240
        },
        {
            "integrations": "EWS Mail Sender",
            "playbookID": "EWS Mail Sender Test"
        },
        {
            "playbookID": "decodemimeheader_-_test"
        },
        {
            "integrations": "CVE Search",
            "playbookID": "cve_enrichment_-_generic_-_test"
        },
        {
            "playbookID": "test_url_regex"
        },
        {
            "integrations": "Skyformation",
            "playbookID": "TestSkyformation"
        },
        {
            "integrations": "okta",
            "playbookID": "okta_test_playbook",
            "timeout": 240
        },
        {
            "playbookID": "Test filters & transformers scripts"
        },
        {
            "integrations": "Salesforce",
            "playbookID": "SalesforceTestPlaybook"
        },
        {
            "integrations": "McAfee ESM-v10",
            "playbookID": "McAfeeESMTest",
            "timeout": 500
        },
        {
            "integrations": "GoogleSafeBrowsing",
            "playbookID": "Google Safe Browsing Test",
            "timeout": 240
        },
        {
            "integrations": "EWS v2",
            "playbookID": "EWSv2_empty_attachment_test"
        },
        {
            "playbookID": "TestWordFileToIOC",
            "timeout": 300
        },
        {
            "integrations": "Symantec Endpoint Protection",
            "playbookID": "sep_-_test_endpoint_search"
        },
        {
            "integrations": "carbonblackprotection",
            "playbookID": "search_endpoints_by_hash_-_carbon_black_protection_-_test",
            "timeout": 500
        },
        {
            "playbookID": "process_email_-_generic_-_test",
            "timeout": 240
        },
        {
            "integrations": "activedir",
            "playbookID": "account_enrichment_-_generic_test"
        },
        {
            "integrations": "FalconHost",
            "playbookID": "search_endpoints_by_hash_-_crowdstrike_-_test",
            "timeout": 500
        },
        {
            "integrations": "FalconHost",
            "playbookID": "CrowdStrike Endpoint Enrichment - Test"
        },
        {
          "integrations": "FalconHost",
          "playbookID": "crowdstrike_falconhost_test"
        },
        {
            "integrations": [
                "VirusTotal"
            ],
            "playbookID": "ip_enrichment_generic_test"
        },
        {
            "playbookID": "ExposeIncidentOwner-Test"
        },
        {
            "integrations": "OpenPhish",
            "playbookID": "email_test"
        },
        {
            "integrations": [],
            "playbookID": "Test CommonServer"
        },
        {
            "integrations": "VirusTotal",
            "playbookID": "domain_enrichment_generic_test"
        },
        {
            "integrations": "PostgreSQL",
            "playbookID": "PostgreSQL Test"
        },
        {
            "integrations": "google",
            "playbookID": "GsuiteTest"
        },
        {
            "integrations": "OpenPhish",
            "playbookID": "OpenPhish Test Playbook"
        },
        {
            "integrations": "RSA Archer",
            "playbookID": "Archer-Test-Playbook",
            "nightly": true
        },
        {
            "integrations": "jira",
            "playbookID": "Jira-Test"
        },
        {
            "integrations": "ipinfo",
            "playbookID": "IPInfoTest"
        },
        {
            "integrations": "jira",
            "playbookID": "VerifyHumanReadableFormat"
        },
        {
            "playbookID": "ExtractURL Test"
        },
        {
            "playbookID": "strings-test"
        },
        {
            "playbookID": "TestCommonPython"
        },
        {
            "playbookID": "TestFileCreateAndUpload"
        },
        {
            "playbookID": "TestIsValueInArray"
        },
        {
            "playbookID": "TestStringReplace"
        },
        {
            "playbookID": "TestHttpPlaybook"
        },
        {
            "integrations": "SplunkPy",
            "playbookID": "Splunk-Test"
        },
        {
            "integrations" : "McAfee NSM",
            "playbookID" : "McAfeeNSMTest",
            "timeout" : 400,
            "nightly": true
        },
        {
            "integrations": "PhishTank",
            "playbookID": "PhishTank Testing"
        },
        {
            "integrations": "McAfee Web Gateway",
            "playbookID": "McAfeeWebGatewayTest",
            "timeout" : 500
        },
        {
            "integrations": "TCPIPUtils",
            "playbookID": "TCPUtils-Test"
        },
        {
            "playbookID": "ProofpointDecodeURL-Test",
            "timeout": 300
        },
        {
            "playbookID": "listExecutedCommands-Test"
        },
        {
            "integrations": "Service Manager",
            "playbookID": "TestHPServiceManager",
            "timeout": 400
        },
        {
            "playbookID": "LanguageDetect-Test",
            "timeout": 300
        },
        {
            "integrations": "Forcepoint",
            "playbookID": "forcepoint test",
            "timeout": 500,
            "nightly": true
        },
        {
            "playbookID": "GeneratePassword-Test"
        },
        {
            "playbookID": "ZipFile-Test"
        },
        {
            "playbookID": "ExtractDomainTest"
        },
        {
            "playbookID": "Detonate File - Generic Test",
            "timeout": 500
        },
        {
            "playbookID": "Test-IsMaliciousIndicatorFound"
        },
        {
            "playbookID": "TestExtractHTMLTables"
        },
        {
            "integrations": "carbonblackliveresponse",
            "playbookID": "CarbonBlackLiveResponseTest",
            "nightly": true
        },
        {
            "playbookID": "TestSafeBreach",
            "integrations": "SafeBreach"
        },
        {
            "integrations": "urlscan.io",
            "playbookID": "urlscan_malicious_Test"
        },
        {
            "integrations": "EWS v2",
            "playbookID": "pyEWS_Test"
        },
        {

            "integrations": "Netskope",
            "playbookID": "Netskope Test"
        },
        {
            "integrations": "Cylance Protect v2",
            "playbookID": "Cylance Protect v2 Test"
        },
        {
            "integrations": "ReversingLabs Titanium Cloud",
            "playbookID": "ReversingLabsTCTest"
        },
        {
            "integrations": "ReversingLabs A1000",
            "playbookID": "ReversingLabsA1000Test"
        },
        {
            "integrations": "Demisto Lock",
            "playbookID": "DemistoLockTest"
        },
        {
            "playbookID": "test-domain-indicator",
            "timeout": 400
        },
        {
            "integrations": "VirusTotal - Private API",
            "playbookID": "virusTotalPrivateAPI-test-playbook",
            "nightly": true
        },
        {
            "integrations": "Cybereason",
            "playbookID": "Cybereason Test"
        },
        {
            "integrations": "Cisco Meraki",
            "playbookID": "Cisco-Meraki-Test"
        },
        {
            "integrations": "Tanium",
            "playbookID": "Tanium Test Playbook",
            "nightly": true,
            "timeout": 1200
        },
        {
            "integrations": "Recorded Future",
            "playbookID": "Recorded Future Test",
            "nightly": true
        },
        {
            "integrations": "Microsoft Graph",
            "playbookID": "Microsoft Graph Test"
        },
        {
            "integrations": "RedLock",
            "playbookID": "RedLockTest",
            "nightly": true
        },
        {
            "integrations": "Symantec Messaging Gateway",
            "playbookID": "Symantec Messaging Gateway Test"
        },
        {
            "integrations": "ThreatConnect",
            "playbookID": "test-ThreatConnect"
        },
        {
            "integrations": "VxStream",
            "playbookID": "VxStream Test",
            "nightly": true
        },
        {
            "integrations":"Cylance Protect",
            "playbookID": "get_file_sample_by_hash_-_cylance_protect_-_test",
            "timeout": 240
        },
        {
            "integrations": "Cylance Protect",
            "playbookID": "endpoint_enrichment_-_generic_test"
        },
        {
            "integrations": "QRadar",
            "playbookID": "test_Qradar"
        },
        {
            "integrations": "VMware",
            "playbookID": "VMWare Test"
        },
        {
            "integrations": "Anomali ThreatStream",
            "playbookID": "Anomali_ThreatStream_Test"
        },
        {
            "integrations": "Farsight DNSDB",
            "playbookID": "DNSDBTest"
        },
        {
            "integrations": "carbonblack-v2",
            "playbookID": "CarbonBlackResponseTest"
        },
        {
            "integrations": "Cisco Umbrella Investigate",
            "playbookID": "Cisco Umbrella Test"
        },
        {
            "integrations": "icebrg",
            "playbookID": "Icebrg Test",
            "timeout" : 500
        },
        {
            "integrations": "Symantec MSS",
            "playbookID": "SymantecMSSTest"
        },
        {
            "integrations": "Remedy AR",
            "playbookID": "Remedy AR Test"
        },
        {
            "integrations": "McAfee Active Response",
            "playbookID": "McAfee-MAR_Test"
        },
        {
            "integrations": "McAfee Threat Intelligence Exchange",
            "playbookID": "McAfee-TIE Test"
        },
        {
            "integrations": "ArcSight Logger",
            "playbookID": "ArcSight Logger test"
        },
        {
            "integrations": "XFE",
            "playbookID": "XFE Test",
            "timeout": 140,
            "nightly": true
        },
        {
            "integrations": [
                "VirusTotal"
            ],
            "playbookID": "File Enrichment - Generic Test"
        },
        {
            "integrations": "McAfee Threat Intelligence Exchange",
            "playbookID": "search_endpoints_by_hash_-_tie_-_test",
            "timeout": 500
        },
        {
            "integrations": "iDefense",
            "playbookID": "iDefenseTest",
            "timeout": 300
        },
        {
            "integrations": "LogRhythm",
            "playbookID": "LogRhythm-Test-Playbook",
            "timeout": 200
        },
        {
            "integrations": "FireEye HX",
            "playbookID": "FireEye HX Test"
        },
        {
            "integrations": "Phish.AI",
            "playbookID": "PhishAi-Test"
        },
        {
            "integrations": "Phish.AI",
            "playbookID": "Test-Detonate URL - Phish.AI"
        },
        {
            "integrations": "Centreon",
            "playbookID": "Centreon-Test-Playbook"
        },
        {
            "integrations": "TruSTAR",
            "playbookID": "TruSTAR Test"
        },
        {
            "integrations": "AlphaSOC Wisdom",
            "playbookID": "AlphaSOC-Wisdom-Test"
        },
        {
            "integrations": "Jask",
            "playbookID": "Jask_Test"
        },
        {
            "integrations": "Qualys",
            "playbookID": "Qualys-Test",
            "nightly": true
        },
        {
            "integrations": "whois",
            "playbookID": "whois_test"
        },
        {
            "integrations": "RSA NetWitness Endpoint",
            "playbookID": "NetWitness Endpoint Test"
        },
        {
            "playbookID": "TestMatchRegex"
        },
        {
            "integrations": "ActiveMQ",
            "playbookID": "ActiveMQ Test"
        },
        {
            "playbookID": "RegexGroups Test"
        },
        {
            "integrations": "Cisco pxGrid ISE",
            "playbookID": "cisco-ise-test-playbook"
        },
        {
            "integrations": "RSA NetWitness v11.1",
            "playbookID": "RSA NetWitness Test"
        },
        {
            "integrations": "Rasterize",
            "playbookID": "RasterizeImageTest"
        },
        {
            "playbookID": "ExifReadTest"
        },
        {
           "playbookID": "Detonate File - Generic Test",
           "timeout": 2000,
           "nightly": true,
           "integrations": [
             "VxStream",
             "McAfee Advanced Threat Defense",
             "WildFire",
             "Lastline"
           ]
        },
        {
           "playbookID": "Detonate URL - Generic Test",
           "timeout": 2000,
           "nightly": true,
           "integrations": [
             "McAfee Advanced Threat Defense",
             "VxStream",
             "Lastline"
           ]
        },
        {
            "playbookID": "ReadPDFFile-Test"
        },
        {
            "playbookID": "Phishing test - attachment",
            "timeout": 500,
            "nightly": true,
            "integrations": [
                "EWS Mail Sender",
                "Pwned",
                "VirusTotal - Private API",
                "Demisto REST API"
            ]
        },
        {
            "playbookID": "Phishing test - Inline",
            "timeout": 500,
            "nightly": true,
            "integrations": [
                "EWS Mail Sender",
                "Pwned",
                "VirusTotal - Private API",
                "Demisto REST API"
            ]
        },
        {
            "integrations": [
                "VirusTotal",
                "urlscan.io",
                "activedir"
            ],
            "playbookID": "entity_enrichment_generic_test",
            "timeout": 240
        },
        {
            "integrations": [
                "FalconHost",
                "McAfee Threat Intelligence Exchange",
                "carbonblackprotection",
                "carbonblack"
            ],
            "playbookID": "search_endpoints_by_hash_-_generic_-_test",
            "timeout": 500
        },
        {
            "integrations": "Zscaler",
            "playbookID": "Zscaler Test"
        },
        {
            "playbookID": "DemistoUploadFileToIncident Test",
            "integrations": "Demisto REST API"

        }
    ],
    "skipped_tests": {
        "whois_test": "Server currently has Whois by default, need to deprecate",
        "blockip_test_playbook": "No Check Point FW license",
        "File Enrichment - Generic Test": "Need to check the reason for skipping",
        "entity_enrichment_generic_test": "Need to check the reason for skipping",
        "search_endpoints_by_hash_-_generic_-_test": "Need to check the reason for skipping",
        "ArcSight Logger test": "Possibly outdated API calls",
        "Centreon-Test-Playbook": "Need to check the reason for skipping",
        "TruSTAR Test": "Need to check the reason for skipping",
        "AlphaSOC-Wisdom-Test": "Need to check the reason for skipping",
        "Jask_Test": "Need to check the reason for skipping",
        "Qualys-Test": "Need to check the reason for skipping",
        "sep_-_test_endpoint_search": "Failed test, need to fix",
        "tenable-sc-scan-test": "Scan takes too long",
        "Microsoft Graph Test": "DB is missing alerts to test on - in work of DevOps"
    },
    "skipped_integrations": {
        "Whois": "Server currently has Whois by default, need to deprecate",
        "Skyformation": "Server installed by skyformation is down, waiting on reply",
        "icebrg": "Requires BD",
        "Anomali ThreatStream": "Instance is down",
        "McAfee Advanced Threat Defense": "No Credentials",
        "Cylance Protect": "Under development",
        "VMware": "DevOps investigation",
        "Farsight DNSDB": "No instance",
        "Symantec MSS": "No instance",
        "Remedy AR": "DevOps investigation",
        "McAfee Active Response": "DevOps investigation",
        "McAfee Threat Intelligence Exchange": "DevOps investigation",
        "XFE": "Need to check the reason for skipping",
        "iDefense": "DevOps investigation",
        "LogRhythm": "DevOps investigation",
        "Dell Secureworks": "Instance locally installed on @liorblob PC",
        "Service Manager": "Expired license",
        "Signal Sciences WAF": "API problems, not returning the correct data",
        "Server Message Block (SMB)": "No instance",
        "ServiceNow": "Instance goes to hibernate every few hours"
    },
    "nigthly_integrations": [
        "Lastline"
    ]
}<|MERGE_RESOLUTION|>--- conflicted
+++ resolved
@@ -2,12 +2,11 @@
     "testTimeout": 160,
     "tests": [
         {
-<<<<<<< HEAD
             "playbookID": "CreatePhishingClassifierMLTest"
-=======
+        },
+        {
             "integrations": "Cymon",
             "playbookID": "playbook-Cymon_Test"
->>>>>>> 8dedf00b
         },
         {
             "integrations": "FortiGate",
