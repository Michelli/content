--- conflicted
+++ resolved
@@ -1250,8 +1250,8 @@
         },
         {
             "integrations": "Palo Alto Networks Cortex",
-<<<<<<< HEAD
-            "playbookID": "Palo Alto Networks Cortex Test"
+            "playbookID": "Palo Alto Networks Cortex Test",
+            "fromversion": "4.1.0"
         },
         {
             "integrations": "Cherwell",
@@ -1260,9 +1260,6 @@
         {
             "integrations": "Cherwell",
             "playbookID": "Cherwell - test"
-=======
-            "playbookID": "Palo Alto Networks Cortex Test",
-            "fromversion": "4.1.0"
         },
         {
             "integrations": "CarbonBlackProtectionV2",
@@ -1288,7 +1285,6 @@
         {
             "integrations": "ANYRUN",
             "playbookID": "Detonate File From URL - ANYRUN - Test"
->>>>>>> 80c921f0
         }
     ],
     "skipped_tests": {
@@ -1465,11 +1461,8 @@
         "Remedy AR": "Failure to connect to proxy",
         "Snowflake": "Isn't working with mocking enabled - needs investigation",
         "Google Cloud Compute": "checking",
-<<<<<<< HEAD
+        "jira-v2": "inconsistent test (uploads randomly generated file each time)",
+        "Microsoft Graph User": "checking",
         "Cherwell": "HTTPConnectionPool(host='172.17.0.1', port=9997): Max retries exceeded with url: http://ec2-18-194-166-130.eu-central-1.compute.amazonaws.com/CherwellAPI/token (Caused by ProxyError('Cannot connect to proxy"
-=======
-        "jira-v2": "inconsistent test (uploads randomly generated file each time)",
-        "Microsoft Graph User": "checking"
->>>>>>> 80c921f0
     }
 }