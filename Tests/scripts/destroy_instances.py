--- conflicted
+++ resolved
@@ -3,25 +3,15 @@
 import os
 import sys
 from argparse import Namespace, ArgumentParser
-<<<<<<< HEAD
-from datetime import datetime, timedelta
-from pathlib import Path
-from collections.abc import Callable
-=======
 from collections.abc import Callable
 from datetime import datetime, timedelta
 from pathlib import Path
 from typing import Any
->>>>>>> 6f77591c
 
 import humanize
 import urllib3
 from demisto_sdk.commands.test_content.constants import SSH_USER
-<<<<<<< HEAD
-from paramiko import SSHClient, SSHException
-=======
 from paramiko import SSHClient, SSHException, MissingHostKeyPolicy
->>>>>>> 6f77591c
 from scp import SCPClient, SCPException
 from tqdm import tqdm
 
@@ -32,22 +22,15 @@
 DEFAULT_TTL = "300"
 SERVER_LOG_DIRECTORY = "/var/log/demisto"
 SERVER_LOG_FILE_PATH = f"{SERVER_LOG_DIRECTORY}/server.log"
-<<<<<<< HEAD
-=======
 ARTIFACTS_FOLDER_SERVER_TYPE = os.getenv('ARTIFACTS_FOLDER_SERVER_TYPE')
 ENV_RESULTS_PATH = os.getenv('ENV_RESULTS_PATH', f'{ARTIFACTS_FOLDER_SERVER_TYPE}/env_results.json')
->>>>>>> 6f77591c
 
 
 def options_handler() -> Namespace:
     parser = ArgumentParser(description='Utility for destroying integration test instances')
     parser.add_argument('--artifacts-dir', help='Path to the artifacts directory', required=True)
     parser.add_argument('--instance-role', help='The instance role', required=True)
-<<<<<<< HEAD
-    parser.add_argument('--env-file', help='The env_results.json file')
-=======
     parser.add_argument('--env-file', help='The env_results.json file', default=ENV_RESULTS_PATH, required=False)
->>>>>>> 6f77591c
     return parser.parse_args()
 
 
@@ -109,15 +92,9 @@
     return update_to
 
 
-<<<<<<< HEAD
-def download_logs(ssh: SSHClient, server_ip: str, artifacts_dir: str, role: str) -> bool:
-    try:
-        download_path = (Path(artifacts_dir) / f"server_{role}_{server_ip}.log").as_posix()
-=======
 def download_logs(ssh: SSHClient, server_ip: str, artifacts_dir: str, readable_role: str, role: str) -> bool:
     try:
         download_path = (Path(artifacts_dir) / f"instance_{readable_role}" / f"server_{role}_{server_ip}.log").as_posix()
->>>>>>> 6f77591c
         logging.info(f'Downloading server logs from server {server_ip} from:{SERVER_LOG_FILE_PATH} to {download_path}')
         with (tqdm(unit='B', unit_scale=True, unit_divisor=1024, desc='Downloading server logs', mininterval=1.0, leave=True,
                    colour='green') as tqdm_progress,
@@ -129,29 +106,19 @@
     return False
 
 
-<<<<<<< HEAD
-=======
 class LogMissingHostKeyPolicy(MissingHostKeyPolicy):
     def missing_host_key(self, client: SSHClient, hostname: str, key: Any) -> Any:
         logging.warning(f"Missing host key for {hostname}, adding it automatically.")
 
 
->>>>>>> 6f77591c
 def destroy_server(artifacts_dir: str, readable_role: str, role: str, server_ip: str, time_to_live: int) -> bool:
     success = True
     with SSHClient() as ssh:
         try:
-<<<<<<< HEAD
-            ssh.load_system_host_keys()
-            ssh.connect(server_ip, username=SSH_USER)
-            success &= chmod_logs(ssh, server_ip)
-            success &= download_logs(ssh, server_ip, artifacts_dir, role)
-=======
             ssh.set_missing_host_key_policy(LogMissingHostKeyPolicy())
             ssh.connect(server_ip, username=SSH_USER)
             success &= chmod_logs(ssh, server_ip)
             success &= download_logs(ssh, server_ip, artifacts_dir, readable_role, role)
->>>>>>> 6f77591c
 
             if (Path(artifacts_dir) / f'is_build_passed_{role}.txt').exists() and \
                     (Path(artifacts_dir) / f'is_post_update_passed_{role}.txt').exists():
