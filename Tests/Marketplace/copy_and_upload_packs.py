import json
import os
import sys
import argparse
import shutil
import re
from pathlib import Path
from zipfile import ZipFile
from google.cloud.storage import Blob, Bucket

from Tests.scripts.utils.log_util import install_logging
from Tests.Marketplace.marketplace_services import init_storage_client, Pack, \
    load_json, store_successful_and_failed_packs_in_ci_artifacts, \
    get_upload_data
from Tests.Marketplace.marketplace_constants import XSIAM_MP, PackStatus, GCPConfig, BucketUploadFlow, PACKS_FOLDER, \
    PACKS_FULL_PATH, IGNORED_FILES
from Tests.Marketplace.upload_packs import extract_packs_artifacts, print_packs_summary, get_packs_summary
from Tests.scripts.utils import logging_wrapper as logging
from Tests.Marketplace.pack_readme_handler import copy_markdown_images

LATEST_ZIP_REGEX = re.compile(fr'^{GCPConfig.GCS_PUBLIC_URL}/[\w./-]+/content/packs/([A-Za-z0-9-_.]+/\d+\.\d+\.\d+/'
                              r'[A-Za-z0-9-_.]+\.zip$)')


def get_pack_names(target_packs: str) -> set:
    """
    Retrieves the paths of all relevant packs (that aren't ignored)

    Args:
        target_packs (str): csv packs names or `All` for all available packs in content.

    Returns: The list of paths of the packs

    """
    if target_packs.lower() == "all":
        if os.path.exists(PACKS_FULL_PATH):
            all_packs = {p for p in os.listdir(PACKS_FULL_PATH) if p not in IGNORED_FILES}
            logging.info(f"Number of selected packs to upload is: {len(all_packs)}")
            # return all available packs names
            return all_packs
        else:
            logging.error(f"Folder {PACKS_FOLDER} was not found at the following path: {PACKS_FULL_PATH}")
            sys.exit(1)
    elif target_packs and isinstance(target_packs, str):
        modified_packs = {p.strip() for p in target_packs.split(',') if p not in IGNORED_FILES}
        logging.info(f"Number of selected packs to upload is: {len(modified_packs)}")
        # return only packs from csv list
        return modified_packs
    else:
        logging.error("Not correct usage of flag -p. Please check help section of upload packs script.")
        sys.exit(1)


def copy_index(index_folder_path: str, build_index_blob: Blob, build_index_generation: str, production_bucket: Bucket,
               build_bucket: Bucket, storage_base_path: str, build_bucket_base_path: str):
    """ Copies the build bucket index to the production bucket index path.

    Args:
        index_folder_path (str): index folder full path.
        build_index_blob (Blob): google cloud storage object that represents build index.zip blob.
        build_index_generation (str): downloaded build index generation.
        production_bucket (google.cloud.storage.bucket.Bucket): gcs bucket where index is copied to.
        build_bucket (google.cloud.storage.bucket.Bucket): gcs bucket where index is copied from.
        storage_base_path (str): the path to upload the index to.
        build_bucket_base_path (str): the path in the build bucket of the index.
    """
    logging.info('Starting the copy index function')
    try:
        build_index_blob.reload()
        build_current_index_generation = build_index_blob.generation

        if build_current_index_generation == build_index_generation:
            # copy index.zip from build to prod
            index_name = f'{GCPConfig.INDEX_NAME}.zip'
            prod_index_storage_path = init_index_prod_bucket(storage_base_path=storage_base_path,
                                                             production_bucket=production_bucket,
                                                             index_name=index_name)
            copy_from_build_to_prod(build_bucket=build_bucket, build_index_blob=build_index_blob,
                                    production_bucket=production_bucket, prod_index_storage_path=prod_index_storage_path,
                                    index_name=index_name)

            # copy index.json from build to prod
            index_json_name = f"{GCPConfig.INDEX_NAME}.json"
            prod_index_storage_path = init_index_prod_bucket(storage_base_path=storage_base_path,
                                                             production_bucket=production_bucket,
                                                             index_name=index_json_name)
            build_index_json_blob = build_bucket.blob(os.path.join(build_bucket_base_path, index_json_name))
            copy_from_build_to_prod(build_bucket=build_bucket, build_index_blob=build_index_json_blob,
                                    production_bucket=production_bucket, prod_index_storage_path=prod_index_storage_path,
                                    index_name=index_json_name)

        else:
            logging.error(f"Failed in uploading {GCPConfig.INDEX_NAME}, mismatch in index file generation")
            logging.error(f"Downloaded build index generation: {build_index_generation}")
            logging.error(f"Current build index generation: {build_current_index_generation}")
            sys.exit(1)
    except Exception as e:
        logging.exception(f"Failed copying {GCPConfig.INDEX_NAME}. Additional Info: {str(e)}")
        sys.exit(1)
    finally:
        shutil.rmtree(index_folder_path)


def init_index_prod_bucket(storage_base_path, production_bucket, index_name):
    # disabling caching for prod index blob
    prod_index_storage_path = os.path.join(storage_base_path, index_name)
    prod_index_blob = production_bucket.blob(prod_index_storage_path)
    prod_index_blob.cache_control = "no-cache,max-age=0"
    logging.info(f'Init prod bucket at {prod_index_storage_path}')
    return prod_index_storage_path


def copy_from_build_to_prod(build_bucket, build_index_blob, production_bucket, prod_index_storage_path, index_name):
    copied_index = build_bucket.copy_blob(
        blob=build_index_blob, destination_bucket=production_bucket, new_name=prod_index_storage_path
    )
    if copied_index.exists():
        logging.success(f"Finished uploading {index_name=} to storage.")
    else:
        logging.error("Failed copying index.zip from build index - blob does not exist.")
        sys.exit(1)


def upload_core_packs_config(production_bucket: Bucket, build_number: str, extract_destination_path: str,
                             build_bucket: Bucket, storage_base_path: str, build_bucket_base_path: str,
                             marketplace: str = 'xsoar'):
    """Uploads the corepacks.json file to the target bucket. This files contains all of the server's core packs, under
     the key corepacks, and specifies which core packs should be upgraded upon XSOAR upgrade, under the key upgradeCorePacks.

     Args:
        production_bucket (google.cloud.storage.bucket.Bucket): gcs bucket where core packs config is uploaded.
        build_number (str): CircleCI build number.
        extract_destination_path (str): Full path of folder to extract the corepacks file
        build_bucket (google.cloud.storage.bucket.Bucket): gcs bucket where core packs config is downloaded from.
        storage_base_path (str): the path to upload the corepacks.json to.
        build_bucket_base_path (str): the path in the build bucket of the corepacks.json.
        marketplace (str): the marketplace type of the bucket. possible options: xsoar, marketplace_v2 or xpanse

    """
    corepacks_files = [GCPConfig.CORE_PACK_FILE_NAME]
    corepacks_files.extend(GCPConfig.get_core_packs_unlocked_files(marketplace))
    logging.debug(f"Updating the following corepacks files: {corepacks_files}")
    for corepacks_file in corepacks_files:
        build_corepacks_file_path = os.path.join(build_bucket_base_path, corepacks_file)
        build_corepacks_blob = build_bucket.blob(build_corepacks_file_path)

        if not build_corepacks_blob.exists():
            logging.critical(f"{corepacks_file} is missing in {build_bucket.name} bucket, exiting...")
            sys.exit(1)

        logging.info(f"Uploading corepacks file {corepacks_file} to bucket.")

        if corepacks_file == GCPConfig.CORE_PACK_FILE_NAME:
            # change the storage paths to the prod bucket
            temp_corepacks_file_path = os.path.join(extract_destination_path, GCPConfig.CORE_PACK_FILE_NAME)
            build_corepacks_blob.download_to_filename(temp_corepacks_file_path)
            corepacks_file_content = load_json(temp_corepacks_file_path)

            corepacks_list = corepacks_file_content.get('corePacks', [])
            try:
                bucket_corepacks_list = [os.path.join(GCPConfig.GCS_PUBLIC_URL, production_bucket.name, storage_base_path,
                                                      LATEST_ZIP_REGEX.findall(corepack_path)[0]) for corepack_path in
                                         corepacks_list]
            except IndexError:
                corepacks_list_str = '\n'.join(corepacks_list)
                logging.exception(f"GCS paths in build bucket corepacks.json file are not of format: "
                                  f"{GCPConfig.GCS_PUBLIC_URL}/<BUCKET_NAME>/.../content/packs/...\n"
                                  f"List of build bucket corepacks paths:\n{corepacks_list_str}, exiting...")
                sys.exit(1)

            # construct core pack data with public gcs urls
            core_packs_data = {
                'corePacks': bucket_corepacks_list,
                'upgradeCorePacks': corepacks_file_content.get('upgradeCorePacks', []),
                'buildNumber': build_number,
            }

            # upload core pack json file to gcs
            prod_corepacks_file_path = os.path.join(storage_base_path, GCPConfig.CORE_PACK_FILE_NAME)
            prod_corepacks_blob = production_bucket.blob(prod_corepacks_file_path)
            prod_corepacks_blob.upload_from_string(json.dumps(core_packs_data, indent=4))

        else:  # upload of a versioned corepacks file
            prod_corepacks_storage_path = os.path.join(storage_base_path, corepacks_file)
            copied_corepacks_file = build_bucket.copy_blob(
                blob=build_corepacks_blob, destination_bucket=production_bucket, new_name=prod_corepacks_storage_path
            )
            if not copied_corepacks_file.exists():
                logging.error(f"Failed copying {corepacks_file} from build bucket to production bucket - blob"
                              f" does not exist, exiting...")
                sys.exit(1)
        logging.success(f"Finished uploading {corepacks_file} to bucket.")


def upload_versions_metadata(production_bucket: Bucket, build_bucket: Bucket, storage_base_path: str,
                             build_bucket_base_path: str):
    """Uploads the versions-metadata.json file to the target bucket. This file contains information related to
    different server versions, such as a mapping between server versions and the matching corepacks files.

     Args:
        production_bucket (google.cloud.storage.bucket.Bucket): gcs bucket where core packs config is uploaded.
        build_bucket (google.cloud.storage.bucket.Bucket): gcs bucket where core packs config is downloaded from.
        storage_base_path (str): the path to upload the corepacks.json to.
        build_bucket_base_path (str): the path in the build bucket of the corepacks.json.
    """
    build_file_path = os.path.join(build_bucket_base_path, GCPConfig.VERSIONS_METADATA_FILE)
    build_blob = build_bucket.blob(build_file_path)

    if not build_blob.exists():
        logging.critical(f"{GCPConfig.VERSIONS_METADATA_FILE} is missing in {build_bucket.name} bucket, exiting...")
        sys.exit(1)

    prod_versions_metadata_storage_path = os.path.join(storage_base_path, GCPConfig.VERSIONS_METADATA_FILE)
    copied_versions_metadata = build_bucket.copy_blob(
        blob=build_blob, destination_bucket=production_bucket, new_name=prod_versions_metadata_storage_path
    )
    if copied_versions_metadata.exists():
        logging.success(f"Finished uploading {GCPConfig.VERSIONS_METADATA_FILE} to storage.")
    else:
        logging.error(f"Failed copying {GCPConfig.VERSIONS_METADATA_FILE} from build bucket - blob does not exist, exiting...")
        sys.exit(1)


def download_and_extract_index(build_bucket: Bucket, extract_destination_path: str, build_bucket_base_path: str):
    """Downloads and extracts production and build indexes zip from cloud storage.

    Args:
        build_bucket (google.cloud.storage.bucket.Bucket): google storage bucket where build index.zip is stored.
        extract_destination_path (str): the full path of extract folder.
        build_bucket_base_path (str): the path in the build bucket of the index.
    Returns:
        str: extracted build index folder full path.
        Blob: google cloud storage object that represents prod index.zip blob.
        Blob: google cloud storage object that represents build index.zip blob.
        str: downloaded prod index generation.
        str: downloaded build index generation.

    """
    build_index_storage_path = os.path.join(build_bucket_base_path, f"{GCPConfig.INDEX_NAME}.zip")
    download_build_index_path = os.path.join(extract_destination_path, f"{GCPConfig.INDEX_NAME}.zip")

    build_index_blob = build_bucket.blob(build_index_storage_path)
    build_index_folder_path = os.path.join(extract_destination_path, GCPConfig.INDEX_NAME)

    if not os.path.exists(extract_destination_path):
        Path(extract_destination_path).mkdir(parents=True, exist_ok=False)

    if not build_index_blob.exists():
        logging.error(f"No build index was found in path: {build_index_storage_path}")
        sys.exit(1)

    build_index_blob.reload()
    build_index_generation = build_index_blob.generation
    build_index_blob.download_to_filename(download_build_index_path, if_generation_match=build_index_generation)

    if os.path.exists(download_build_index_path):
        with ZipFile(download_build_index_path, 'r') as index_zip:
            index_zip.extractall(extract_destination_path)

        if not os.path.exists(build_index_folder_path):
            logging.error(f"Failed creating build {GCPConfig.INDEX_NAME} folder with extracted data.")
            sys.exit(1)

        os.remove(download_build_index_path)
        logging.success(f"Finished downloading and extracting build {GCPConfig.INDEX_NAME} file to "
                        f"{extract_destination_path}")

        return build_index_folder_path, build_index_blob, build_index_generation
    else:
        logging.error(f"Failed to download build {GCPConfig.INDEX_NAME}.zip file from cloud storage.")
        sys.exit(1)


def copy_id_set(production_bucket: Bucket, build_bucket: Bucket, storage_base_path: str, build_bucket_base_path: str):
    """ Copies the id_set.json artifact from the build bucket to the production bucket.

    Args:
        production_bucket (google.cloud.storage.bucket.Bucket): gcs bucket where id_set is copied to.
        build_bucket (google.cloud.storage.bucket.Bucket): gcs bucket where id_set is copied from.
        storage_base_path (str): the path to upload the id_set.json to.
        build_bucket_base_path (str): the path in the build bucket of the id_set.json.
    """

    build_id_set_path = os.path.join(os.path.dirname(build_bucket_base_path), 'id_set.json')
    build_id_set_blob = build_bucket.blob(build_id_set_path)

    if not build_id_set_blob.exists():
        logging.error(f"id_set.json file does not exists in build bucket in path: {build_id_set_path}")
        sys.exit(1)

    prod_id_set_path = os.path.join(os.path.dirname(storage_base_path), 'id_set.json')
    try:
        copied_blob = build_bucket.copy_blob(
            blob=build_id_set_blob, destination_bucket=production_bucket, new_name=prod_id_set_path
        )
        if not copied_blob.exists():
            logging.error(f"Failed to upload id_set.json to {prod_id_set_path}")
            sys.exit(1)
        else:
            logging.success("Finished uploading id_set.json to storage.")
    except Exception as e:
        logging.exception(f"Failed copying ID Set. Additional Info: {str(e)}")
        sys.exit(1)


def verify_copy(successful_packs: list, pc_successful_packs_dict: dict):
    """ Verify that all uploaded packs from Prepare were copied & verify that no packs were mistakenly copied

    Args:
        successful_packs: The packs that were copied successfully
        pc_successful_packs_dict: The pack that were uploaded successfully in Prepare Content

    """
    pc_successful_packs_names = {*pc_successful_packs_dict}
    successful_packs_names = {pack.name for pack in successful_packs}
    not_uploaded = [pack for pack in pc_successful_packs_names if pack not in successful_packs_names]
    mistakenly_uploaded = [pack for pack in successful_packs_names if pack not in pc_successful_packs_names]
    error_str = "Mismatch in Prepare Content successful packs and Upload successful packs\n"
    error_str += f"Packs not copied: {', '.join(not_uploaded)}\n" if not_uploaded else ""
    error_str += f"Packs mistakenly copied: {', '.join(mistakenly_uploaded)}\n" if mistakenly_uploaded else ""
    assert not not_uploaded, error_str
    assert not mistakenly_uploaded, error_str


def check_if_need_to_upload(pc_successful_packs_dict: dict, pc_failed_packs_dict: dict,
                            pc_successful_private_packs_dict: dict, pc_uploaded_images: dict):
    """ If the three dicts are empty then no upload was done in Prepare Content step, so we need to skip uploading

    Args:
        pc_successful_packs_dict: The successful packs dict
        pc_failed_packs_dict: The failed packs dict
        pc_successful_private_packs_dict : The successful private packs dict
        pc_uploaded_images: The image data dict

    """
    if not pc_successful_packs_dict and not pc_failed_packs_dict and not pc_successful_private_packs_dict and not \
            pc_uploaded_images:
        logging.warning("Production bucket is updated with origin/master.")
        logging.warning("Skipping Upload To Marketplace Storage Step.")
        sys.exit(0)


def options_handler():
    """ Validates and parses script arguments.

    Returns:
        Namespace: Parsed arguments object.

    """
    parser = argparse.ArgumentParser(description="Store packs in cloud storage.")
    # disable-secrets-detection-start
    parser.add_argument('-a', '--artifacts_path', help="The full path of packs artifacts", required=True)
    parser.add_argument('-e', '--extract_path', help="Full path of folder to extract wanted packs", required=True)
    parser.add_argument('-pb', '--production_bucket_name', help="Production bucket name", required=True)
    parser.add_argument('-bb', '--build_bucket_name', help="CircleCI Build bucket name", required=True)
    parser.add_argument('-s', '--service_account',
                        help=("Path to gcloud service account, is for circleCI usage. "
                              "For local development use your personal account and "
                              "authenticate using Google Cloud SDK by running: "
                              "`gcloud auth application-default login` and leave this parameter blank. "
                              "For more information go to: "
                              "https://googleapis.dev/python/google-api-core/latest/auth.html"),
                        required=False)
    parser.add_argument('-p', '--pack_names',
                        help=("Target packs to upload to gcs. Optional values are: `All`"
                              " or csv list of packs "
                              "Default is set to `All`"),
                        required=False, default="All")
    parser.add_argument('-n', '--ci_build_number',
                        help="CircleCi build number (will be used as hash revision at index file)", required=True)
    parser.add_argument('-c', '--circle_branch',
                        help="CircleCi branch of current build", required=True)
    parser.add_argument('-pbp', '--production_base_path', help="Production base path of the directory to upload to.",
                        required=False)
    parser.add_argument('-mp', '--marketplace', help='marketplace version.', default='xsoar')
    # disable-secrets-detection-end
    return parser.parse_args()


def main():
    install_logging('Copy_and_Upload_Packs.log', logger=logging)
    options = options_handler()
    packs_artifacts_path = options.artifacts_path
    extract_destination_path = options.extract_path
    production_bucket_name = options.production_bucket_name
    build_bucket_name = options.build_bucket_name
    service_account = options.service_account
    build_number = options.ci_build_number
    circle_branch = options.circle_branch
    production_base_path = options.production_base_path
    target_packs = options.pack_names
    marketplace = options.marketplace

    # Google cloud storage client initialized
    storage_client = init_storage_client(service_account)
    production_bucket = storage_client.bucket(production_bucket_name)
    build_bucket = storage_client.bucket(build_bucket_name)

    # Initialize build and prod base paths
    build_bucket_path = os.path.join(GCPConfig.BUILD_PATH_PREFIX, circle_branch, build_number, marketplace)
    build_bucket_base_path = os.path.join(build_bucket_path, GCPConfig.CONTENT_PACKS_PATH)

    # Relevant when triggering test upload flow
    if production_bucket_name:
        GCPConfig.PRODUCTION_BUCKET = production_bucket_name

    # Download and extract build index from build and prod buckets
    build_index_folder_path, build_index_blob, build_index_generation = \
        download_and_extract_index(build_bucket, extract_destination_path, build_bucket_base_path)

    # Get the successful and failed packs file from Prepare Content step in Create Instances job if there are
    packs_results_file_path = os.path.join(os.path.dirname(packs_artifacts_path), BucketUploadFlow.PACKS_RESULTS_FILE)
    pc_successful_packs_dict, pc_successful_uploaded_dependencies_zip_packs_dict, \
        pc_failed_packs_dict, pc_successful_private_packs_dict, \
        pc_uploaded_images = get_upload_data(packs_results_file_path, BucketUploadFlow.PREPARE_CONTENT_FOR_TESTING)

    logging.debug(f"Successful packs from Prepare Content: {pc_successful_packs_dict}")
    logging.debug(f"Successful uploaded dependencies zip packs from Prepare Content: "
                  f"{pc_successful_uploaded_dependencies_zip_packs_dict}")
    logging.debug(f"Failed packs from Prepare Content: {pc_failed_packs_dict}")
    logging.debug(f"Successful private packs from Prepare Content: {pc_successful_private_packs_dict}")
    logging.debug(f"Images from Prepare Content: {pc_uploaded_images}")

    # Check if needs to upload or not
    check_if_need_to_upload(pc_successful_packs_dict, pc_failed_packs_dict, pc_successful_private_packs_dict,
                            pc_uploaded_images)

    # Detect packs to upload
    pack_names = get_pack_names(target_packs)
    extract_packs_artifacts(packs_artifacts_path, extract_destination_path)
    packs_list = [Pack(pack_name, os.path.join(extract_destination_path, pack_name)) for pack_name in pack_names
                  if os.path.exists(os.path.join(extract_destination_path, pack_name))]

    packs_for_current_marketplace = []

    for pack in packs_list:
        task_status = pack.load_pack_metadata()
        if not task_status:
<<<<<<< HEAD
            pack.status = PackStatus.FAILED_LOADING_USER_METADATA.value  # type: ignore[misc]
=======
            pack.status = PackStatus.FAILED_LOADING_PACK_METADATA.value  # type: ignore[misc]
>>>>>>> 6f77591c
            pack.cleanup()
            continue

        if marketplace not in pack.marketplaces:
            logging.warning(f"Skipping {pack.name} pack as it is not supported in the current marketplace.")
            pack.status = PackStatus.NOT_RELEVANT_FOR_MARKETPLACE.name  # type: ignore[misc]
            pack.cleanup()
            continue

        packs_for_current_marketplace.append(pack)

    # Starting iteration over packs
    pack: Pack
    for pack in packs_for_current_marketplace:
        # Indicates whether a pack has failed to upload on Prepare Content step
        task_status, pack_status = pack.is_failed_to_upload(pc_failed_packs_dict)
        if task_status:
            pack.status = pack_status  # type: ignore[misc]
            pack.cleanup()
            continue

        task_status = pack.copy_integration_images(
            production_bucket, build_bucket, pc_uploaded_images, production_base_path, build_bucket_base_path)
        if not task_status:
            pack.status = PackStatus.FAILED_IMAGES_UPLOAD.name  # type: ignore[misc]
            pack.cleanup()
            continue

        task_status = pack.copy_author_image(
            production_bucket, build_bucket, pc_uploaded_images, production_base_path, build_bucket_base_path)
        if not task_status:
            pack.status = PackStatus.FAILED_AUTHOR_IMAGE_UPLOAD.name  # type: ignore[misc]
            pack.cleanup()
            continue

        task_status = pack.copy_preview_images(
            production_bucket, build_bucket, pc_uploaded_images, production_base_path, build_bucket_base_path)
        if not task_status:
            pack.status = PackStatus.FAILED_PREVIEW_IMAGES_UPLOAD.name  # type: ignore[misc]
            pack.cleanup()
            continue

        if marketplace == XSIAM_MP:
            task_status = pack.copy_dynamic_dashboard_images(
                production_bucket, build_bucket, pc_uploaded_images, production_base_path)
            if not task_status:
                pack.status = PackStatus.FAILED_DYNAMIC_DASHBOARD_IMAGES_UPLOAD.name  # type: ignore[misc]
                pack.cleanup()
                continue

        task_status, skipped_pack_uploading = pack.copy_and_upload_to_storage(
            production_bucket, build_bucket, pc_successful_packs_dict, pc_successful_uploaded_dependencies_zip_packs_dict,
            production_base_path, build_bucket_base_path)
        if skipped_pack_uploading:
            pack.status = PackStatus.PACK_ALREADY_EXISTS.name  # type: ignore[misc]
            pack.cleanup()
            continue

        if not task_status:
            pack.status = PackStatus.FAILED_UPLOADING_PACK.name  # type: ignore[misc]
            pack.cleanup()
            continue

        if pack.name in pc_successful_packs_dict:
            pack.status = PackStatus.SUCCESS.name  # type: ignore[misc]
        elif pack.name in pc_successful_uploaded_dependencies_zip_packs_dict:
            pack.status = PackStatus.SUCCESS_CREATING_DEPENDENCIES_ZIP_UPLOADING.name  # type: ignore[misc]

    copy_markdown_images(production_bucket, build_bucket, pc_uploaded_images, production_base_path, build_bucket_base_path)
    # upload core packs json to bucket
    upload_core_packs_config(production_bucket, build_number, extract_destination_path, build_bucket,
                             production_base_path, build_bucket_base_path)

    # copy versions-metadata from build bucket to prod bucket
    upload_versions_metadata(production_bucket, build_bucket, production_base_path, build_bucket_base_path)

    # finished iteration over content packs
    copy_index(build_index_folder_path, build_index_blob, build_index_generation, production_bucket,
               build_bucket, production_base_path, build_bucket_base_path)

    # upload id_set.json to bucket
    copy_id_set(production_bucket, build_bucket, production_base_path, build_bucket_base_path)

    # get the lists of packs divided by their status
    successful_packs, successful_uploaded_dependencies_zip_packs, skipped_packs, failed_packs = get_packs_summary(packs_list)

    # Store successful and failed packs list in CircleCI artifacts
    store_successful_and_failed_packs_in_ci_artifacts(
        packs_results_file_path, BucketUploadFlow.UPLOAD_PACKS_TO_MARKETPLACE_STORAGE, successful_packs,
        successful_uploaded_dependencies_zip_packs, failed_packs, list(pc_successful_private_packs_dict)
    )

    # verify that the successful from Prepare content and are the ones that were copied
    logging.warning("verify that no packs were mistakenly copied from successful_packs dict")
    verify_copy(successful_packs, pc_successful_packs_dict)
    logging.warning("verify that no packs were mistakenly copied from successful_uploaded_dependencies dict")
    verify_copy(successful_uploaded_dependencies_zip_packs, pc_successful_uploaded_dependencies_zip_packs_dict)

    # summary of packs status
    print_packs_summary(successful_packs, skipped_packs, failed_packs)


if __name__ == '__main__':
    main()<|MERGE_RESOLUTION|>--- conflicted
+++ resolved
@@ -436,11 +436,7 @@
     for pack in packs_list:
         task_status = pack.load_pack_metadata()
         if not task_status:
-<<<<<<< HEAD
-            pack.status = PackStatus.FAILED_LOADING_USER_METADATA.value  # type: ignore[misc]
-=======
             pack.status = PackStatus.FAILED_LOADING_PACK_METADATA.value  # type: ignore[misc]
->>>>>>> 6f77591c
             pack.cleanup()
             continue
 
