import base64
import glob
import json
import os
import re
import shutil
import stat
import subprocess
from time import sleep
import urllib.parse
import warnings

from datetime import datetime, timedelta
from distutils.util import strtobool

from packaging.version import Version
from pathlib import Path
from typing import Any
from zipfile import ZipFile, ZIP_DEFLATED
from demisto_sdk.commands.content_graph.interface.neo4j.neo4j_graph import Neo4jContentGraphInterface

import git
import google.auth
import sys
import yaml
from google.cloud import storage

import Tests.Marketplace.marketplace_statistics as mp_statistics
<<<<<<< HEAD
from Tests.Marketplace.marketplace_constants import PackFolders, Metadata, GCPConfig, BucketUploadFlow, PACKS_FOLDER, \
    PackTags, PackIgnored, Changelog, BASE_PACK_DEPENDENCY_DICT, SIEM_RULES_OBJECTS, PackStatus, PACK_FOLDERS_TO_ID_SET_KEYS, \
    CONTENT_ROOT_PATH, XSOAR_MP, XSIAM_MP, XPANSE_MP, TAGS_BY_MP, CONTENT_ITEM_NAME_MAPPING, \
    ITEMS_NAMES_TO_DISPLAY_MAPPING, RN_HEADER_TO_ID_SET_KEYS
=======
from Tests.Marketplace.marketplace_constants import XSOAR_ON_PREM_MP, XSOAR_SAAS_MP, PackFolders, Metadata, GCPConfig, \
    BucketUploadFlow, PACKS_FOLDER, PackTags, PackIgnored, Changelog, PackStatus, CONTENT_ROOT_PATH, XSOAR_MP, \
    XSIAM_MP, XPANSE_MP, TAGS_BY_MP, RN_HEADER_TO_ID_SET_KEYS
>>>>>>> 6f77591c
from demisto_sdk.commands.common.constants import MarketplaceVersions, MarketplaceVersionToMarketplaceName
from Utils.release_notes_generator import aggregate_release_notes_for_marketplace, merge_version_blocks, construct_entities_block
from Tests.scripts.utils import logging_wrapper as logging

PULL_REQUEST_PATTERN = '\(#(\d+)\)'
TAGS_SECTION_PATTERN = '(.|\s)+?'
SPECIAL_DISPLAY_NAMES_PATTERN = re.compile(r'- \*\*(.+?)\*\*')
MAX_TOVERSION = '99.99.99'


class Pack:
    """ Class that manipulates and manages the upload of pack's artifact and metadata to cloud storage.

    Args:
        pack_name (str): Pack root folder name.
        pack_path (str): Full path to pack folder.

    Attributes:
        PACK_INITIAL_VERSION (str): pack initial version that will be used as default.
        CHANGELOG_JSON (str): changelog json full name, may be changed in the future.
        README (str): pack's readme file name.
        METADATA (str): pack's metadata file name, the one that will be deployed to cloud storage.
        PACK_METADATA (str); pack metadata file name, the one that located in content repo.
        EXCLUDE_DIRECTORIES (list): list of directories to excluded before uploading pack zip to storage.
        AUTHOR_IMAGE_NAME (str): author image file name.
        RELEASE_NOTES (str): release notes folder name.

    """
    PACK_INITIAL_VERSION = "1.0.0"
    CHANGELOG_JSON = "changelog.json"
    README = "README.md"
    PACK_METADATA = "pack_metadata.json"
    METADATA = "metadata.json"
    AUTHOR_IMAGE_NAME = "Author_image.png"
    EXCLUDE_DIRECTORIES = [PackFolders.TEST_PLAYBOOKS.value]
    RELEASE_NOTES = "ReleaseNotes"
    INDEX_FILES_TO_UPDATE = [METADATA, CHANGELOG_JSON, README]

    def __init__(self, pack_name, pack_path, is_modified=None):
        self._pack_name = pack_name
        self._pack_path = pack_path
        self._zip_path = None  # zip_path will be updated as part of zip_pack
        self._marketplaces = []  # initialized in load_pack_metadata function
        self._status = None
        self._public_storage_path = ""
        self._remove_files_list = []  # tracking temporary files, in order to delete in later step
        self._server_min_version = "99.99.99"  # initialized min version
        self._latest_version = None  # pack latest version found in changelog
        self._support_type = None  # initialized in load_pack_metadata function
        self._current_version = None  # initialized in load_pack_metadata function
        self._hidden = False  # initialized in load_pack_metadata function
        self._description = None  # initialized in load_pack_metadata function
        self._dependencies = {}  # initialized in load_pack_metadata function
        self._display_name = None  # initialized in load_pack_metadata function
        self._pack_metadata = {}  # initialized in load_pack_metadata function
        self._eula_link = None  # initialized in load_pack_metadata function
        self._is_feed = False  # a flag that specifies if pack is a feed pack
        self._downloads_count = 0  # number of pack downloads
        self._bucket_url = None  # URL of where the pack was uploaded.
        self._aggregated = False  # weather the pack's rn was aggregated or not.
        self._aggregation_str = ""  # the aggregation string msg when the pack versions are aggregated
        self._create_date = ""  # initialized in enhance_pack_attributes function
        self._update_date = None  # initialized in enhance_pack_attributes function
        self._uploaded_author_image = False  # whether the pack author image was uploaded or not
        self._reademe_images = []
        self._uploaded_integration_images = []  # the list of all integration images that were uploaded for the pack
        self._uploaded_preview_images = []  # list of all preview images that were uploaded for the pack
        self._uploaded_dynamic_dashboard_images = []
        self._support_details = None  # initialized in enhance_pack_attributes function
        self._author = None  # initialized in enhance_pack_attributes function
        self._certification = None  # initialized in enhance_pack_attributes function
        self._legacy = None  # initialized in enhance_pack_attributes function
        self._author_image = None  # initialized in upload_author_image function
        self._displayed_integration_images = []  # initialized in upload_integration_images function
        self._price = 0  # initialized in enhance_pack_attributes function
        self._is_private_pack = False  # initialized in enhance_pack_attributes function
        self._is_premium = False  # initialized in enhance_pack_attributes function
        self._vendor_id = None  # initialized in enhance_pack_attributes function
        self._partner_id = None  # initialized in enhance_pack_attributes function
        self._partner_name = None  # initialized in enhance_pack_attributes function
        self._content_commit_hash = None  # initialized in enhance_pack_attributes function
        self._preview_only = None  # initialized in enhance_pack_attributes function
        self._disable_monthly = None  # initialized in enhance_pack_attributes
<<<<<<< HEAD
        self._tags = None  # initialized in enhance_pack_attributes function
=======
        self._tags = set()  # initialized in load_pack_metadata function
>>>>>>> 6f77591c
        self._modules = None
        self._categories = None  # initialized in enhance_pack_attributes function
        self._content_items = None  # initialized in load_pack_metadata function
        self._content_displays_map = None  # initialized in collect_content_items function
        self._search_rank = None  # initialized in enhance_pack_attributes function
        self._related_integration_images = None  # initialized in enhance_pack_attributes function
        self._use_cases = None  # initialized in enhance_pack_attributes function
        self._keywords = None  # initialized in enhance_pack_attributes function
        self._pack_statistics_handler = None  # initialized in enhance_pack_attributes function
        self._contains_transformer = False  # initialized in collect_content_items function
        self._contains_filter = False  # initialized in collect_content_items function
<<<<<<< HEAD
        self._is_missing_dependencies = False  # initialized in _load_pack_dependencies function
        self._is_modified = is_modified
        self._modified_files = {}  # initialized in detect_modified function
=======
        self._is_modified = is_modified
>>>>>>> 6f77591c
        self._is_siem = False  # initialized in collect_content_items function
        self._has_fetch = False
        self._is_data_source = False
        self._single_integration = True  # pack assumed to have a single integration until processing a 2nd integration

        # Dependencies attributes - these contain only packs that are a part of this marketplace
        self._first_level_dependencies = {}  # initialized in set_pack_dependencies function
        self._all_levels_dependencies = []  # initialized in set_pack_dependencies function
        self._displayed_images_dependent_on_packs = []  # initialized in set_pack_dependencies function
        self._parsed_dependencies = None  # initialized in enhance_pack_attributes function

    @property
    def name(self):
        """ str: pack name.
        """
        return self._pack_name

    def id(self):
        """ str: pack root folder name.
                """
        return self._pack_name

    @property
    def path(self):
        """ str: pack folder full path.
        """
        return self._pack_path

    @property
    def status(self):
        """ str: current status of the packs.
        """
        return self._status

    @property
    def is_feed(self):
        """
        bool: whether the pack is a feed pack
        """
        return self._is_feed

    @is_feed.setter
    def is_feed(self, is_feed):
        """ setter of is_feed
        """
        self._is_feed = is_feed

    @property
    def is_siem(self):
        """
        bool: whether the pack is a siem pack
        """
        return self._is_siem

    @is_siem.setter
    def is_siem(self, is_siem):
        """ setter of is_siem
        """
        self._is_siem = is_siem

    @property
    def is_data_source(self):
        """
        bool: whether the pack is a siem pack
        """
        return self._is_data_source

    @status.setter  # type: ignore[attr-defined,no-redef]
    def status(self, status_value):
        """ setter of pack current status.
        """
        logging.info(f"Pack '{self.name}' status is set to '{status_value}'")
        self._status = status_value

    @property
    def public_storage_path(self):
        """ str: public gcs path of uploaded pack.
        """
        return self._public_storage_path

    @public_storage_path.setter
    def public_storage_path(self, path_value):
        """ setter of public gcs path of uploaded pack.
        """
        self._public_storage_path = path_value

    @property
    def support_type(self):
        """ str: support type of the pack.
        """
        return self._support_type

    @support_type.setter
    def support_type(self, support_value):
        """ setter of support type of the pack.
        """
        self._support_type = support_value

    @property
    def current_version(self):
        """ str: current version of the pack.
        """
        return self._current_version

    @current_version.setter
    def current_version(self, current_version_value):
        """ setter of current version of the pack.
        """
        self._current_version = current_version_value

    @property
    def hidden(self):
        """ bool: internal content field for preventing pack from being displayed.
        """
        return self._hidden

    @hidden.setter
    def hidden(self, hidden_value):
        """ setter of hidden property of the pack.
        """
        self._hidden = hidden_value

    @property
    def description(self):
        """ str: Description of the pack (found in pack_metadata.json).
        """
        return self._description

    @description.setter
    def description(self, description_value):
        """ setter of description property of the pack.
        """
        self._description = description_value

    @property
    def display_name(self):
        """ str: Display name of the pack (found in pack_metadata.json).
        """
        return self._display_name

    @property
    def pack_metadata(self):
        """ dict: the pack_metadata.
        """
        return self._pack_metadata

    @display_name.setter  # type: ignore[attr-defined,no-redef]
    def display_name(self, display_name_value):
        """ setter of display name property of the pack.
        """
        self._display_name = display_name_value

    @property
    def server_min_version(self):
        """ str: server min version according to collected items.
        """
        if not self._server_min_version or self._server_min_version == "99.99.99":
            return Metadata.SERVER_DEFAULT_MIN_VERSION
        else:
            return self._server_min_version

    @property
    def downloads_count(self):
        """ str: packs downloads count.
        """
        return self._downloads_count

    @downloads_count.setter
    def downloads_count(self, download_count_value):
        """ setter of downloads count property of the pack.
        """
        self._downloads_count = download_count_value

    @property
    def bucket_url(self):
        """ str: pack bucket_url.
        """
        return self._bucket_url

    @bucket_url.setter
    def bucket_url(self, bucket_url):
        """ str: pack bucket_url.
        """
        self._bucket_url = bucket_url

    @property
    def aggregated(self):
        """ str: pack aggregated release notes or not.
        """
        return self._aggregated

    @property
    def aggregation_str(self):
        """ str: pack aggregated release notes or not.
        """
        return self._aggregation_str

    @property
    def create_date(self):
        """ str: pack create date.
        """
        return self._create_date

    @create_date.setter
    def create_date(self, value):
        self._create_date = value

    @property
    def update_date(self):
        """ str: pack update date.
        """
        return self._update_date

    @update_date.setter
    def update_date(self, value):
        self._update_date = value

    @property
    def uploaded_author_image(self):
        """ bool: whether the pack author image was uploaded or not.
        """
        return self._uploaded_author_image

    @uploaded_author_image.setter
    def uploaded_author_image(self, uploaded_author_image):
        """ bool: whether the pack author image was uploaded or not.
        """
        self._uploaded_author_image = uploaded_author_image

    @property
    def uploaded_integration_images(self):
        """ str: the list of uploaded integration images
        """
        return self._uploaded_integration_images

    @property
    def uploaded_preview_images(self):
        """ str: the list of uploaded preview images
        """
        return self._uploaded_preview_images

    @property
    def uploaded_dynamic_dashboard_images(self):
        """ str: the list of uploaded integration svg images for the dynamic dashboard
        """
        return self._uploaded_dynamic_dashboard_images
<<<<<<< HEAD

    @property
    def is_missing_dependencies(self):
        return self._is_missing_dependencies
=======
>>>>>>> 6f77591c

    @property
    def zip_path(self):
        return self._zip_path

    @property
    def is_modified(self):
        return self._is_modified

    @property
    def marketplaces(self):
        return self._marketplaces

    @property
    def all_levels_dependencies(self):
        return self._all_levels_dependencies

<<<<<<< HEAD
    def _get_latest_version(self):
        """ Return latest semantic version of the pack.

        In case that changelog.json file was not found, default value of 1.0.0 will be returned.
        Otherwise, keys of semantic pack versions will be collected and sorted in descending and return latest version.
        For additional information regarding changelog.json format go to issue #19786

        Returns:
            str: Pack latest version.

        """
        changelog_path = os.path.join(self._pack_path, Pack.CHANGELOG_JSON)

        if not os.path.exists(changelog_path):
            return self._current_version

        with open(changelog_path) as changelog_file:
            changelog = json.load(changelog_file)
            pack_versions = [Version(v) for v in changelog]
            pack_versions.sort(reverse=True)

            return str(pack_versions[0])
=======
    @property
    def statistics_metadata(self):
        return {
            Metadata.DOWNLOADS: self.downloads_count,
            Metadata.SEARCH_RANK: self._search_rank,
            Metadata.TAGS: list(self._tags or []),
            Metadata.INTEGRATIONS: self._related_integration_images
        }
>>>>>>> 6f77591c

    @staticmethod
    def organize_integration_images(pack_integration_images: list, pack_dependencies_integration_images_dict: dict,
                                    pack_dependencies_by_download_count: list):
        """ By Issue #32038
        1. Sort pack integration images by alphabetical order
        2. Sort pack dependencies by download count
        Pack integration images are shown before pack dependencies integration images

        Args:
            pack_integration_images (list): list of pack integration images
            pack_dependencies_integration_images_dict: a mapping of pack dependency name to its integration images
            pack_dependencies_by_download_count: a list of pack dependencies sorted by download count

        Returns:
            list: list of sorted integration images

        """

        def sort_by_name(integration_image: dict):
            return integration_image.get('name', '')

        # sort packs integration images
        pack_integration_images = sorted(pack_integration_images, key=sort_by_name)

        # sort pack dependencies integration images
        all_dep_int_imgs = pack_integration_images
        for dep_pack_name in pack_dependencies_by_download_count:
            if dep_pack_name in pack_dependencies_integration_images_dict:
                logging.debug(f'Adding {dep_pack_name} to deps int imgs')
                dep_int_imgs = sorted(pack_dependencies_integration_images_dict[dep_pack_name], key=sort_by_name)
                for dep_int_img in dep_int_imgs:
                    if dep_int_img not in all_dep_int_imgs:  # avoid duplicates
                        all_dep_int_imgs.append(dep_int_img)

        return all_dep_int_imgs

    @staticmethod
<<<<<<< HEAD
    def _get_all_pack_images(pack_integration_images: list, display_dependencies_images: list,
                             dependencies_metadata: dict,
=======
    def _get_all_pack_images(index_folder_path, pack_integration_images: list, display_dependencies_images: list,
>>>>>>> 6f77591c
                             pack_dependencies_by_download_count):
        """ Returns data of uploaded pack integration images and it's path in gcs. Pack dependencies integration images
        are added to that result as well.

        Args:
             pack_integration_images (list): list of uploaded to gcs integration images and it paths in gcs.
             display_dependencies_images (list): list of pack names of additional dependencies images to display.
             dependencies_metadata (dict): all level dependencies data.
             pack_dependencies_by_download_count (list): list of pack names that are dependencies of the given pack
            sorted by download count.

        Returns:
            list: collection of integration display name and it's path in gcs.

        """
        dependencies_integration_images_dict: dict = {}

        for pack_id in display_dependencies_images:
            dependency_metadata = load_json(f"{index_folder_path}/{pack_id}/metadata.json")
            for dep_int_img in dependency_metadata.get('integrations', []):
                dep_int_img_gcs_path = dep_int_img.get('imagePath', '')  # image public url
                dep_int_img['name'] = Pack.remove_contrib_suffix_from_name(dep_int_img.get('name', ''))
                dep_pack_name = os.path.basename(os.path.dirname(dep_int_img_gcs_path))

                if dep_pack_name not in display_dependencies_images:
                    continue  # skip if integration image is not part of displayed images of the given pack

                if dep_int_img not in pack_integration_images:  # avoid duplicates in list
                    if dep_pack_name in dependencies_integration_images_dict:
                        dependencies_integration_images_dict[dep_pack_name].append(dep_int_img)
                    else:
                        dependencies_integration_images_dict[dep_pack_name] = [dep_int_img]

        return Pack.organize_integration_images(
            pack_integration_images, dependencies_integration_images_dict, pack_dependencies_by_download_count
        )

<<<<<<< HEAD
    def is_data_source_pack(self, yaml_content):

        is_data_source = self._is_data_source
        # this's the first integration in the pack, and the pack is in xsiam
        if self._single_integration and 'marketplacev2' in self.marketplaces:

            # the integration contains isfetch or isfetchevents (no matter if its deprecated or not)
            if yaml_content.get('script', {}).get('isfetchevents', False) or \
                    yaml_content.get('script', {}).get('isfetch', False) is True:
                logging.info(f"{yaml_content.get('name')} makes the pack a Data Source potential")
                is_data_source = True
        # already has the pack as data source
        elif not self._single_integration and is_data_source:

            # found a second integration in the pack
            logging.info(f"{yaml_content.get('name')} is no longer a Data Source potential")
            is_data_source = False

        return is_data_source

    def add_pack_type_tags(self, yaml_content, yaml_type):
        """
        Checks if a pack objects is siem or feed object. If so, updates Pack._is_feed or Pack._is_siem
        Args:
            yaml_content: The yaml content extracted by yaml.safe_load().
            yaml_type: The type of object to check.

        Returns:
            Doesn't return
        """
        logging.info("adding pack type tags")
        if yaml_type == 'Integration':
            if yaml_content.get('script', {}).get('feed', False) is True:
                self._is_feed = True
            if yaml_content.get('script', {}).get('isfetchevents', False) is True:
                self._is_siem = True

            self._is_data_source = self.is_data_source_pack(yaml_content)

            # already found the first integration in the pack,
            self._single_integration = False

        if yaml_type == 'Playbook' and yaml_content.get('name').startswith('TIM '):
            self._is_feed = True
        if yaml_type in SIEM_RULES_OBJECTS:
            self._is_siem = True

=======
>>>>>>> 6f77591c
    @staticmethod
    def _clean_release_notes(release_notes_lines):
        return re.sub(r'<\!--.*?-->', '', release_notes_lines, flags=re.DOTALL)

    def _parse_pack_metadata(self, parse_dependencies: bool = False):
        """ Parses pack metadata according to issue #19786 and #20091. Part of field may change over the time.

        Args:
            parse_dependencies (bool): Whether to parse dependencies in metadata as well.

        Returns:
            dict: parsed pack metadata.
        """
        pack_metadata = {
            Metadata.CREATED: self._create_date,
            Metadata.UPDATED: self._update_date,
            Metadata.DOWNLOADS: self._downloads_count,
            Metadata.TAGS: list(self._tags or []),
<<<<<<< HEAD
            Metadata.MODULES: list(self._modules or []),
            Metadata.CATEGORIES: self._categories,
            Metadata.CONTENT_ITEMS: self._content_items,
            Metadata.CONTENT_DISPLAYS: self._content_displays_map,
=======
>>>>>>> 6f77591c
            Metadata.SEARCH_RANK: self._search_rank,
            Metadata.INTEGRATIONS: self._related_integration_images,
        }

        if parse_dependencies:
            pack_metadata[Metadata.DEPENDENCIES] = self._dependencies

        return pack_metadata

<<<<<<< HEAD
    def _load_pack_dependencies_metadata(self, index_folder_path, packs_dict):
        """ Loads dependencies metadata and returns mapping of pack id and it's loaded data.
            There are 3 cases:
              Case 1: The dependency is present in the index.zip. In this case, we add it to the dependencies results.
              Case 2: The dependency is missing from the index.zip since it is a new pack. In this case, handle missing
                dependency - This means we mark this pack as 'missing dependency', and once the new index.zip is
                created, and therefore it contains the new pack, we call this function again, and hitting case 1.
              Case 3: The dependency is of a pack that is not a part of this marketplace. In this case, we ignore this
              dependency.
        Args:
            index_folder_path (str): full path to download index folder.
            packs_dict (dict): dict of all packs relevant for current marketplace, as {pack_id: pack_object}.

        Returns:
            dict: pack id as key and loaded metadata of packs as value.
            bool: True if the pack is missing dependencies, False otherwise.

        """
        dependencies_metadata_result = {}
        dependencies_ids = set(self._first_level_dependencies)
        dependencies_ids.update(self._displayed_images_dependent_on_packs)

        for dependency_pack_id in dependencies_ids:
            dependency_metadata_path = os.path.join(index_folder_path, dependency_pack_id, Pack.METADATA)

            if os.path.exists(dependency_metadata_path):
                # Case 1: the dependency is found in the index.zip
                with open(dependency_metadata_path) as metadata_file:
                    dependency_metadata = json.load(metadata_file)
                    dependencies_metadata_result[dependency_pack_id] = dependency_metadata
            elif dependency_pack_id in packs_dict:
                # Case 2: the dependency is not in the index since it is a new pack
                self._is_missing_dependencies = True
                logging.warning(f"{self._pack_name} pack dependency with id {dependency_pack_id} "
                                f"was not found in index, marking it as missing dependencies - to be resolved in "
                                f"next iteration over packs")
            else:
                # Case 3: the dependency is not a part of this marketplace
                logging.warning(f"{self._pack_name} pack dependency with id {dependency_pack_id} "
                                f"is not part of this marketplace, ignoring this dependency")

        return dependencies_metadata_result, self._is_missing_dependencies

=======
>>>>>>> 6f77591c
    def _get_updated_changelog_entry(self, changelog: dict, version: str, release_notes: str = None,
                                     version_display_name: str = None, build_number_with_prefix: str = None,
                                     released_time: str = None, pull_request_numbers=None, marketplace: str = 'xsoar',
                                     id_set: dict = None):
        """
        Args:
            changelog (dict): The changelog from the production bucket.
            version (str): The version that is the key in the changelog of the entry wished to be updated.
            release_notes (str): The release notes lines to update the entry with.
            version_display_name (str): The version display name to update the entry with.
            build_number_with_prefix(srt): the build number to modify the entry to, including the prefix R (if present).
            released_time: The released time to update the entry with.
            marketplace (str): The marketplace to which the upload is made.

        """
        id_set = id_set if id_set else {}

        changelog_entry = changelog.get(version)
        if not changelog_entry:
            raise Exception('The given version is not a key in the changelog')
        version_display_name = \
            version_display_name if version_display_name else changelog_entry[Changelog.DISPLAY_NAME].split('-')[0]
        build_number_with_prefix = \
            build_number_with_prefix if build_number_with_prefix else \
            changelog_entry[Changelog.DISPLAY_NAME].split('-')[1]

        changelog_entry[Changelog.RELEASE_NOTES] = release_notes
        changelog_entry, _ = self.filter_changelog_entries(
            changelog_entry=changelog_entry,
            version=version,
            marketplace=marketplace,
            id_set=id_set
        )
        changelog_entry[Changelog.DISPLAY_NAME] = f'{version_display_name} - {build_number_with_prefix}'
        changelog_entry[Changelog.RELEASED] = released_time if released_time else changelog_entry[Changelog.RELEASED]
        changelog_entry[Changelog.PULL_REQUEST_NUMBERS] = pull_request_numbers
        return changelog_entry

    def _create_changelog_entry(self, release_notes, version_display_name, build_number,
                                new_version=True, initial_release=False, pull_request_numbers=None,
                                marketplace='xsoar', id_set=None, is_override=False):
        """ Creates dictionary entry for changelog.

        Args:
            release_notes (str): release notes md.
            version_display_name (str): display name version.
            build_number (srt): current build number.
            new_version (bool): whether the entry is new or not. If not new, R letter will be appended to build number.
            initial_release (bool): whether the entry is an initial release or not.
            id_set (dict): The content id set dict.
            is_override (bool): Whether the flow overrides the packs on cloud storage.
        Returns:
            dict: release notes entry of changelog
            bool: Whether the pack is not updated

        """
        id_set = id_set if id_set else {}
        entry_result = {}

        if new_version:
            logging.debug(f"Creating changelog entry for a new version for pack {self.name} and version {version_display_name}")
            pull_request_numbers = self.get_pr_numbers_for_version(version_display_name)
            entry_result = {Changelog.RELEASE_NOTES: release_notes,
                            Changelog.DISPLAY_NAME: f'{version_display_name} - {build_number}',
                            Changelog.RELEASED: datetime.utcnow().strftime(Metadata.DATE_FORMAT),
                            Changelog.PULL_REQUEST_NUMBERS: pull_request_numbers}

        elif initial_release:
            logging.debug(
                f"Creating changelog entry for an initial version for pack {self.name} and version {version_display_name}")
            entry_result = {Changelog.RELEASE_NOTES: release_notes,
                            Changelog.DISPLAY_NAME: f'{version_display_name} - {build_number}',
                            Changelog.RELEASED: self._create_date,
                            Changelog.PULL_REQUEST_NUMBERS: pull_request_numbers}

        elif self.is_modified and not is_override:
            logging.debug(
                f"Creating changelog entry for an existing version for pack {self.name} and version {version_display_name}")
            entry_result = {Changelog.RELEASE_NOTES: release_notes,
                            Changelog.DISPLAY_NAME: f'{version_display_name} - R{build_number}',
                            Changelog.RELEASED: datetime.utcnow().strftime(Metadata.DATE_FORMAT),
                            Changelog.PULL_REQUEST_NUMBERS: pull_request_numbers}

        if entry_result and new_version:
            logging.debug(f"Starting filtering entry for pack {self._pack_name} with version {version_display_name}")
            return self.filter_changelog_entries(
                entry_result,
                version_display_name,
                marketplace, id_set
            )

        return entry_result, False

    def remove_unwanted_files(self):
        """ Iterates over pack folder and removes hidden files and unwanted folders.

        Returns:
            bool: whether the operation succeeded.
        """
        task_status = True
        try:
            for directory in Pack.EXCLUDE_DIRECTORIES:
                if os.path.isdir(f'{self._pack_path}/{directory}'):
                    shutil.rmtree(f'{self._pack_path}/{directory}')
                    logging.debug(f"Deleted {directory} directory from {self._pack_name} pack")

            for root, _dirs, files in os.walk(self._pack_path, topdown=True):
                for pack_file in files:
                    full_file_path = os.path.join(root, pack_file)
                    # removing unwanted files
                    if pack_file.startswith('.') \
                            or pack_file in [Pack.AUTHOR_IMAGE_NAME, Pack.PACK_METADATA] \
                            or pack_file in self._remove_files_list:
                        os.remove(full_file_path)
                        logging.debug(f"Deleted pack {pack_file} file for {self._pack_name} pack")
                        continue

        except Exception:
            task_status = False
            logging.exception(f"Failed to delete ignored files for pack {self._pack_name}")
        finally:
            return task_status

    def sign_pack(self, signature_string=None):
        """ Signs pack folder and creates signature file.

        Args:
            signature_string (str): Base64 encoded string used to sign the pack.

        Returns:
            bool: whether the operation succeeded.
        """
        task_status = False

        try:
            if signature_string:
                with open("keyfile", "wb") as keyfile:
                    keyfile.write(signature_string.encode())
                arg = f'./signDirectory {self._pack_path} keyfile base64'
                signing_process = subprocess.Popen(arg, stdout=subprocess.PIPE, stderr=subprocess.PIPE, shell=True)  # noqa: S602
                output, err = signing_process.communicate()

                if err:
                    logging.error(f"Failed to sign pack for {self._pack_name} - {str(err)}")
                    return None

                logging.debug(f"Signed {self._pack_name} pack successfully")
            else:
                logging.debug(f"No signature provided. Skipped signing {self._pack_name} pack")
            task_status = True
        except Exception:
            logging.exception(f"Failed to sign pack for {self._pack_name}")
        finally:
            return task_status

    @staticmethod
    def zip_folder_items(source_path, source_name, zip_pack_path):
        """
        Zips the source_path
        Args:
            source_path (str): The source path of the folder the items are in.
            zip_pack_path (str): The path to the zip folder.
            source_name (str): The name of the source that should be zipped.
        """
        task_status = False
        try:
            with ZipFile(zip_pack_path, 'w', ZIP_DEFLATED) as pack_zip:
                for root, _dirs, files in os.walk(source_path, topdown=True):
                    for f in files:
                        full_file_path = os.path.join(root, f)
                        relative_file_path = os.path.relpath(full_file_path, source_path)
                        pack_zip.write(filename=full_file_path, arcname=relative_file_path)

            task_status = True
            logging.debug(f"Finished zipping {source_name} folder.")
        except Exception:
            logging.exception(f"Failed in zipping {source_name} folder")
        finally:
            return task_status

    @staticmethod
    def encrypt_pack(zip_pack_path, pack_name, encryption_key, extract_destination_path,
                     private_artifacts_dir, secondary_encryption_key):
        """ decrypt the pack in order to see that the pack was encrypted in the first place.

        Args:
            zip_pack_path (str): The path to the encrypted zip pack.
            pack_name (str): The name of the pack that should be encrypted.
            encryption_key (str): The key which we can decrypt the pack with.
            extract_destination_path (str): The path in which the pack resides.
            private_artifacts_dir (str): The chosen name for the private artifacts directory.
            secondary_encryption_key (str) : A second key which we can decrypt the pack with.
        """
        try:
            current_working_dir = os.getcwd()
            shutil.copy('./encryptor', os.path.join(extract_destination_path, 'encryptor'))
            os.chmod(os.path.join(extract_destination_path, 'encryptor'), stat.S_IXOTH)
            os.chdir(extract_destination_path)

            subprocess.call('chmod +x ./encryptor', shell=True)  # noqa: S602

            output_file = zip_pack_path.replace("_not_encrypted.zip", ".zip")
            full_command = f'./encryptor ./{pack_name}_not_encrypted.zip {output_file} "{encryption_key}"'
            subprocess.call(full_command, shell=True)  # noqa: S602

            secondary_encryption_key_output_file = zip_pack_path.replace("_not_encrypted.zip", ".enc2.zip")
            full_command_with_secondary_encryption = f'./encryptor ./{pack_name}_not_encrypted.zip ' \
                                                     f'{secondary_encryption_key_output_file}' \
                                                     f' "{secondary_encryption_key}"'
            subprocess.call(full_command_with_secondary_encryption, shell=True)  # noqa: S602

            new_artefacts = Path(current_working_dir, private_artifacts_dir)
            if new_artefacts.exists():
                shutil.rmtree(new_artefacts)
            new_artefacts.mkdir(parents=True, exist_ok=True)
            shutil.copy(zip_pack_path, new_artefacts / f'{pack_name}_not_encrypted.zip')
            shutil.copy(output_file, new_artefacts / f'{pack_name}.zip')
            shutil.copy(secondary_encryption_key_output_file, new_artefacts / f'{pack_name}.enc2.zip')
            os.chdir(current_working_dir)
        except (subprocess.CalledProcessError, shutil.Error) as error:
            logging.error(f"Error while trying to encrypt pack. {error}")

    def decrypt_pack(self, encrypted_zip_pack_path, decryption_key):
        """ decrypt the pack in order to see that the pack was encrypted in the first place.

        Args:
            encrypted_zip_pack_path (str): The path for the encrypted zip pack.
            decryption_key (str): The key which we can decrypt the pack with.

        Returns:
            bool: whether the decryption succeeded.
        """
        try:
            current_working_dir = os.getcwd()
            extract_destination_path = f'{current_working_dir}/decrypt_pack_dir'
            Path(extract_destination_path).mkdir(parents=True, exist_ok=True)

            shutil.copy('./decryptor', os.path.join(extract_destination_path, 'decryptor'))
            secondary_encrypted_pack_path = os.path.join(extract_destination_path, 'encrypted_zip_pack.zip')
            shutil.copy(encrypted_zip_pack_path, secondary_encrypted_pack_path)
            os.chmod(os.path.join(extract_destination_path, 'decryptor'), stat.S_IXOTH)
            output_decrypt_file_path = f"{extract_destination_path}/decrypt_pack.zip"
            os.chdir(extract_destination_path)

            subprocess.call('chmod +x ./decryptor', shell=True)  # noqa: S602
            full_command = f'./decryptor {secondary_encrypted_pack_path} {output_decrypt_file_path} "{decryption_key}"'
            process = subprocess.Popen(full_command, stdout=subprocess.PIPE, stderr=subprocess.PIPE, shell=True)  # noqa: S602
            stdout, stderr = process.communicate()
            shutil.rmtree(extract_destination_path)
            os.chdir(current_working_dir)
            if stdout:
                logging.debug(str(stdout))
            if stderr:
                logging.error(f"Error: Premium pack {self._pack_name} should be encrypted, but isn't.")
                return False
            return True

        except subprocess.CalledProcessError as error:
            logging.exception(f"Error while trying to decrypt pack. {error}")
            return False

    def is_pack_encrypted(self, encrypted_zip_pack_path, decryption_key):
        """ Checks if the pack is encrypted by trying to decrypt it.

        Args:
            encrypted_zip_pack_path (str): The path for the encrypted zip pack.
            decryption_key (str): The key which we can decrypt the pack with.

        Returns:
            bool: whether the pack is encrypted.
        """
        return self.decrypt_pack(encrypted_zip_pack_path, decryption_key)

    def zip_pack(self, extract_destination_path="", encryption_key="",
                 private_artifacts_dir='private_artifacts', secondary_encryption_key=""):
        """ Zips pack folder.

        Returns:
            bool: whether the operation succeeded.
            str: full path to created pack zip.
        """
        self._zip_path = f"{self._pack_path}.zip" if not encryption_key else f"{self._pack_path}_not_encrypted.zip"
        source_path = self._pack_path
        source_name = self._pack_name
        task_status = self.zip_folder_items(source_path, source_name, self._zip_path)
        # if failed to zip, skip encryption
        if task_status and encryption_key:
            try:
                Pack.encrypt_pack(self._zip_path, source_name, encryption_key, extract_destination_path,
                                  private_artifacts_dir, secondary_encryption_key)
                # If the pack needs to be encrypted, it is initially at a different location than this final path
            except Exception:
                task_status = False
                logging.exception(f"Failed in encrypting {source_name} folder")
        final_path_to_zipped_pack = f"{source_path}.zip"
        return task_status, final_path_to_zipped_pack

    def sign_and_zip_pack(self, signature_key, uploaded_packs_dir=None):
        """
        Signs and zips the pack before uploading it to GCP.

        Args:
            pack (Pack): Pack to be zipped.
            signature_key (str): Base64 encoded string used to sign the pack.
            uploaded_packs_dir: Directory path to save the pack zip in build artifacts.

        Returns:
            (bool): Whether the zip was successful
        """
<<<<<<< HEAD
        task_status = False
        modified_rn_files_paths: list = []
        pack_was_modified = False

        try:
            pack_index_metadata_path = os.path.join(index_folder_path, self._pack_name, Pack.METADATA)

            if not os.path.exists(pack_index_metadata_path):
                logging.info(f"{self._pack_name} pack was not found in index, skipping detection of modified pack.")
                task_status = True
                return task_status, modified_rn_files_paths

            with open(pack_index_metadata_path) as metadata_file:
                downloaded_metadata = json.load(metadata_file)

            previous_commit_hash = downloaded_metadata.get(Metadata.COMMIT, previous_commit_hash)
            # set 2 commits by hash value in order to check the modified files of the diff
            current_commit = content_repo.commit(current_commit_hash)
            previous_commit = content_repo.commit(previous_commit_hash)

            for modified_file in current_commit.diff(previous_commit):
                if modified_file.a_path.startswith(PACKS_FOLDER):
                    modified_file_path_parts = os.path.normpath(modified_file.a_path).split(os.sep)
                    pack_name, entity_type_dir = modified_file_path_parts[1], modified_file_path_parts[2]

                    if pack_name and pack_name == self._pack_name:
                        if not is_ignored_pack_file(modified_file_path_parts):
                            logging.info(f"Detected modified files in {self._pack_name} pack - {modified_file.a_path}")
                            task_status, pack_was_modified = True, True
                            modified_rn_files_paths.append(modified_file.a_path)

                            if entity_type_dir in PackFolders.pack_displayed_items():
                                if entity_type_dir in self._modified_files:
                                    self._modified_files[entity_type_dir].append(modified_file.a_path)
                                else:
                                    self._modified_files[entity_type_dir] = [modified_file.a_path]
=======

        if not self.remove_unwanted_files():
            self._status = PackStatus.FAILED_REMOVING_PACK_SKIPPED_FOLDERS.name
            self.cleanup()
            return False
>>>>>>> 6f77591c

        if not self.sign_pack(signature_key):
            self._status = PackStatus.FAILED_SIGNING_PACKS.name
            self.cleanup()
            return False

<<<<<<< HEAD
            task_status = True
            if pack_was_modified:
                # Make sure the modification is not only of release notes files, if so count that as not modified
                pack_was_modified = any(
                    self.RELEASE_NOTES not in path
                    for path in modified_rn_files_paths
                )
                # Filter modifications in release notes config JSON file - they will be handled later on.
                modified_rn_files_paths = [path_ for path_ in modified_rn_files_paths if path_.endswith('.md')]
        except Exception:
            logging.exception(f"Failed in detecting modified files of {self._pack_name} pack")
        return task_status, modified_rn_files_paths
=======
        task_status, _ = self.zip_pack()
        if not task_status:
            self._status = PackStatus.FAILED_ZIPPING_PACK_ARTIFACTS.name
            self.cleanup()
            return False
>>>>>>> 6f77591c

        if uploaded_packs_dir:
            shutil.copyfile(self.zip_path, uploaded_packs_dir / f"{self.name}.zip")
        logging.debug(f"Finished sign_and_zip_pack for pack '{self.name}', {self.zip_path=}")
        return True

    def upload_encrypted_private_content_to_storage(self, storage_bucket, storage_base_path, pack_artifacts_path):
        """For private content packs, change path to an encrypted path and upload it to GCP.

        Args:
            storage_bucket (google.cloud.storage.bucket.Bucket): google cloud storage bucket.
            storage_base_path (str): The upload destination in the target bucket.
            pack_artifacts_path (str): Path to where we are saving pack artifacts.
        """
        secondary_encryption_key_pack_name = f"{self._pack_name}.enc2.zip"
        secondary_encryption_key_bucket_path = os.path.join(storage_base_path, self.name, self.current_version,
                                                            secondary_encryption_key_pack_name)

        #  In some cases the path given is actually a zip.
        if isinstance(pack_artifacts_path, str) and pack_artifacts_path.endswith('content_packs.zip'):
            _pack_artifacts_path = pack_artifacts_path.replace('/content_packs.zip', '')
        else:
            _pack_artifacts_path = pack_artifacts_path

        secondary_encryption_key_artifacts_path = self.zip_path.replace(f'{self._pack_name}',
                                                                        f'{self._pack_name}.enc2')

        blob = storage_bucket.blob(secondary_encryption_key_bucket_path)
        blob.cache_control = "no-cache,max-age=0"  # disabling caching for pack blob
        with open(secondary_encryption_key_artifacts_path, "rb") as pack_zip:
            blob.upload_from_file(pack_zip)

        logging.debug(
            f"Copying {secondary_encryption_key_artifacts_path} to {_pack_artifacts_path}/"
            f"packs/{self._pack_name}.zip")
        shutil.copy(secondary_encryption_key_artifacts_path,
                    f'{_pack_artifacts_path}/packs/{self._pack_name}.zip')

    def upload_to_storage(self, zip_pack_path, storage_bucket, storage_base_path,
                          private_content=False, pack_artifacts_path=None, with_dependencies_path=None):
        """ Manages the upload of pack zip artifact to correct path in cloud storage.
        The zip pack will be uploaded by default to following path: /content/packs/pack_name/pack_current_version.
        If with_dependencies_path is provided it will override said path, and will save the item to that destination.

        Args:
            zip_pack_path (str): full path to pack zip artifact.
            storage_bucket (google.cloud.storage.bucket.Bucket): google cloud storage bucket.
            storage_base_path (str): The upload destination in the target bucket for all packs (in the format of
                                     <some_path_in_the_target_bucket>/content/Packs).
            private_content (bool): Is being used in a private content build.
            pack_artifacts_path (str): Path to where we are saving pack artifacts.
            with_dependencies_path (str): If provided, will override version_pack_path calculation and will use this path instead

        Returns:
            bool: whether the operation succeeded.
        """

        task_status = True
        try:
            if with_dependencies_path:
                if private_content:
                    logging.warning("Private content does not support overridden argument")
                    return task_status
                dest_path_to_upload = with_dependencies_path
            else:
<<<<<<< HEAD
                version_pack_path = os.path.join(storage_base_path, self._pack_name, latest_version)

                if override_pack:
                    logging.warning(f"Uploading {self._pack_name} pack to storage and overriding the existing pack "
                                    f"files already in storage.")

                else:
                    logging.warning(f"The following packs were not modified: {self._pack_name}")
                    logging.warning(f"Skipping step of uploading {self._pack_name}.zip to storage.")
                    return task_status, True, None
=======
                version_pack_path = os.path.join(storage_base_path, self.name, self.current_version)
                logging.debug(f"Uploading pack '{self._pack_name}' to storage")

                dest_path_to_upload = os.path.join(version_pack_path, f"{self._pack_name}.zip")
>>>>>>> 6f77591c

            blob = storage_bucket.blob(dest_path_to_upload)
            blob.cache_control = "no-cache,max-age=0"  # disabling caching for pack blob
            with open(zip_pack_path, "rb") as pack_zip:
                blob.upload_from_file(pack_zip)

            if private_content:
                self.upload_encrypted_private_content_to_storage(storage_bucket, storage_base_path, pack_artifacts_path)

            self.public_storage_path = blob.public_url
            logging.success(f"Uploaded '{self._pack_name}' pack to {dest_path_to_upload} path.")

            return task_status
        except Exception:
            task_status = False
            logging.exception(f"Failed in uploading {self._pack_name} pack to gcs.")
            return task_status

    def copy_and_upload_to_storage(self, production_bucket, build_bucket, successful_packs_dict,
                                   successful_uploaded_dependencies_zip_packs_dict, storage_base_path, build_bucket_base_path):
        """ Manages the copy of pack zip artifact from the build bucket to the production bucket.
        The zip pack will be copied to following path: /content/packs/pack_name/pack_current_version if
        the pack exists in the successful_packs_dict from Prepare content step in Create Instances job.

        Args:
            production_bucket (google.cloud.storage.bucket.Bucket): google cloud production bucket.
            build_bucket (google.cloud.storage.bucket.Bucket): google cloud build bucket.
            successful_packs_dict (dict): the dict of all packs were uploaded in prepare content step
            successful_uploaded_dependencies_zip_packs_dict (dict): the dict of all packs that successfully updated
            their dependencies zip file.
            storage_base_path (str): The target destination of the upload in the target bucket.
            build_bucket_base_path (str): The path of the build bucket in gcp.
        Returns:
            bool: Status - whether the operation succeeded.
            bool: Skipped pack - true in case of pack existence at the targeted path and the copy process was skipped,
             otherwise returned False.

        """
        task_status = True
        pack_was_uploaded_in_prepare_content = self._pack_name in successful_packs_dict
        pack_dependencies_zip_was_uploaded = self._pack_name in successful_uploaded_dependencies_zip_packs_dict
        if not pack_was_uploaded_in_prepare_content and not pack_dependencies_zip_was_uploaded:
            logging.warning("The following packs already exist at storage.")
            logging.warning(f"Skipping step of uploading {self._pack_name}.zip to storage.")
            return True, True

        elif pack_was_uploaded_in_prepare_content:

<<<<<<< HEAD
            latest_version = successful_packs_dict[self._pack_name][BucketUploadFlow.LATEST_VERSION]
            self._latest_version = latest_version

            build_version_pack_path = os.path.join(build_bucket_base_path, self._pack_name, latest_version)
=======
            latest_pack_version = successful_packs_dict[self._pack_name][BucketUploadFlow.LATEST_VERSION]

            build_version_pack_path = os.path.join(build_bucket_base_path, self._pack_name, latest_pack_version)
>>>>>>> 6f77591c

            # Verifying that the latest version of the pack has been uploaded to the build bucket
            existing_bucket_version_files = [f.name for f in build_bucket.list_blobs(prefix=build_version_pack_path)]
            if not existing_bucket_version_files:
<<<<<<< HEAD
                logging.error(f"{self._pack_name} latest version ({latest_version}) was not found on build bucket at "
=======
                logging.error(f"{self._pack_name} latest version ({latest_pack_version}) was not found on build bucket at "
>>>>>>> 6f77591c
                              f"path {build_version_pack_path}.")
                return False, False

            # We upload the pack zip object taken from the build bucket into the production bucket
<<<<<<< HEAD
            prod_version_pack_path = os.path.join(storage_base_path, self._pack_name, latest_version)
=======
            prod_version_pack_path = os.path.join(storage_base_path, self._pack_name, latest_pack_version)
>>>>>>> 6f77591c
            prod_pack_zip_path = os.path.join(prod_version_pack_path, f'{self._pack_name}.zip')
            build_pack_zip_path = os.path.join(build_version_pack_path, f'{self._pack_name}.zip')
            build_pack_zip_blob = build_bucket.blob(build_pack_zip_path)

            try:
                copied_blob = build_bucket.copy_blob(
                    blob=build_pack_zip_blob, destination_bucket=production_bucket, new_name=prod_pack_zip_path
                )
                copied_blob.cache_control = "no-cache,max-age=0"  # disabling caching for pack blob
                self.public_storage_path = copied_blob.public_url
                task_status = copied_blob.exists()
            except Exception as e:
<<<<<<< HEAD
                pack_suffix = os.path.join(self._pack_name, latest_version, f'{self._pack_name}.zip')
=======
                pack_suffix = os.path.join(self._pack_name, latest_pack_version, f'{self._pack_name}.zip')
>>>>>>> 6f77591c
                logging.exception(f"Failed copying {pack_suffix}. Additional Info: {str(e)}")
                return False, False

            if not task_status:
                logging.error(f"Failed in uploading {self._pack_name} pack to production gcs.")
            else:
                # Determine if pack versions were aggregated during upload
                agg_str = successful_packs_dict[self._pack_name].get('aggregated')
                if agg_str:
                    self._aggregated = True
                    self._aggregation_str = agg_str
                logging.success(f"Uploaded {self._pack_name} pack to {prod_pack_zip_path} path.")

        # handle dependenices zip upload when found in build bucket
        self.copy_and_upload_dependencies_zip_to_storage(
            build_bucket,
            build_bucket_base_path,
            production_bucket,
            storage_base_path
        )

        return task_status, False

    def copy_and_upload_dependencies_zip_to_storage(self, build_bucket, build_bucket_base_path, production_bucket,
                                                    storage_base_path):
        pack_with_deps_name = f'{self._pack_name}_with_dependencies.zip'
        build_pack_with_deps_path = os.path.join(build_bucket_base_path, self._pack_name, pack_with_deps_name)
        existing_bucket_deps_files = [f.name for f in build_bucket.list_blobs(prefix=build_pack_with_deps_path)]
        if existing_bucket_deps_files:
            logging.info(f"{self._pack_name} with dependencies was found. path {build_pack_with_deps_path}.")

            # We upload the pack dependencies zip object taken from the build bucket into the production bucket
            prod_version_pack_deps_zip_path = os.path.join(storage_base_path, self._pack_name, pack_with_deps_name)
            build_pack_deps_zip_blob = build_bucket.blob(build_pack_with_deps_path)

            try:
                copied_blob = build_bucket.copy_blob(
                    blob=build_pack_deps_zip_blob,
                    destination_bucket=production_bucket,
                    new_name=prod_version_pack_deps_zip_path
                )
                copied_blob.cache_control = "no-cache,max-age=0"  # disabling caching for pack blob
                self.public_storage_path = copied_blob.public_url
                dep_task_status = copied_blob.exists()
                if not dep_task_status:
                    logging.error(f"Failed in uploading {self._pack_name} pack with dependencies to production gcs.")
            except Exception as e:
                pack_deps_zip_suffix = os.path.join(self._pack_name, pack_with_deps_name)
                logging.exception(f"Failed copying {pack_deps_zip_suffix}. Additional Info: {str(e)}")

    def get_changelog_latest_rn(self, changelog_index_path: str) -> tuple[dict, Version, str]:
        """
        Returns the changelog file contents and the last version of rn in the changelog file
        Args:
            changelog_index_path (str): the changelog.json file path in the index

        Returns: the changelog file contents, the last version,  and contents of rn in the changelog file

        """
        logging.debug(f"Found Changelog for: {self._pack_name}")
        if os.path.exists(changelog_index_path):
            try:
                with open(changelog_index_path) as changelog_file:
                    changelog = json.load(changelog_file)
            except json.JSONDecodeError:
                changelog = {}
        else:
            changelog = {}
        # get the latest rn version in the changelog.json file
        changelog_rn_versions = [Version(ver) for ver in changelog]
        # no need to check if changelog_rn_versions isn't empty because changelog file exists
        changelog_latest_rn_version = max(changelog_rn_versions)
        changelog_latest_rn = changelog[str(changelog_latest_rn_version)]["releaseNotes"]

        return changelog, changelog_latest_rn_version, changelog_latest_rn

    def get_modified_release_notes_lines(self, release_notes_dir: str, new_release_notes_versions: list,
                                         changelog: dict, modified_rn_files: list):
        """
        In the case where an rn file was changed, this function returns the new content
        of the release note in the format suitable for the changelog file.
        In general, if two rn files are created between two consecutive upload runs (i.e. pack was changed twice),
        the rn files are being aggregated and the latter version is the one that is being used as a key in the changelog
        file, and the aggregated rns as the value.
        Hence, in the case of changing an rn as such, this function re-aggregates all of the rns under the
        corresponding version key, and returns the aggregated data, in the right format, as value under that key.

        Args:
            release_notes_dir (str): the path to the release notes dir
            new_release_notes_versions (list): a list of the new versions of release notes in the pack since the
             last upload. This means they were already handled on this upload run (and aggregated if needed).
            changelog (dict): the changelog from the production bucket.
            modified_rn_files (list): a list of the rn files that were modified according to the last commit in
             'filename.md' format.

        Returns:
            A dict of modified version and their release notes contents, for modified
              in the current index file


        """

        modified_versions_dict = {}

        for rn_filename in modified_rn_files:
            version = underscore_file_name_to_dotted_version(rn_filename)
            # Should only apply on modified files that are not the last rn file
            if version in new_release_notes_versions:
                continue
            # The case where the version is a key in the changelog file,
            # and the value is not an aggregated release note
            if is_the_only_rn_in_block(release_notes_dir, version, changelog):
<<<<<<< HEAD
                logging.info("The version is a key in the changelog file and by itself in the changelog block")
=======
                logging.debug("The version is a key in the changelog file and by itself in the changelog block")
>>>>>>> 6f77591c
                with open(os.path.join(release_notes_dir, rn_filename)) as rn_file:
                    rn_lines = rn_file.read()
                modified_versions_dict[version] = self._clean_release_notes(rn_lines).strip()
                logging.debug(f"Cleaned release notes from: {rn_lines} to: {modified_versions_dict[version]}")
            # The case where the version is not a key in the changelog file or it is a key of aggregated content
            else:
                logging.debug(f'The "{version}" version is not a key in the changelog file or it is a key of'
                              f' aggregated content')
                same_block_versions_dict, higher_nearest_version = self.get_same_block_versions(
                    release_notes_dir, version, changelog)
                modified_versions_dict[higher_nearest_version] = aggregate_release_notes_for_marketplace(
                    same_block_versions_dict)

        return modified_versions_dict

    def get_same_block_versions(self, release_notes_dir: str, version: str, changelog: dict):
        """
        Get a dict of the version as key and rn data as value of all of the versions that are in the same
        block in the changelog file as the given version (these are the versions that were aggregates together
        during a single upload priorly).

        Args:
            release_notes_dir (str): the path to the release notes dir
            version (str): the wanted version
            changelog (dict): the changelog from the production bucket.

        Returns:
            A dict of version, rn data for all corresponding versions, and the highest version among those keys as str

        """
        lowest_version = [Version(Pack.PACK_INITIAL_VERSION)]
        lower_versions: list = []
        higher_versions: list = []
        same_block_versions_dict: dict = {}
        for item in changelog:  # divide the versions into lists of lower and higher than given version
            (lower_versions if Version(item) < Version(version) else higher_versions).append(Version(item))
        higher_nearest_version = min(higher_versions)
        lower_versions = lower_versions + lowest_version  # if the version is 1.0.0, ensure lower_versions is not empty
        lower_nearest_version = max(lower_versions)
        for rn_filename in filter_dir_files_by_extension(release_notes_dir, '.md'):
            current_version = underscore_file_name_to_dotted_version(rn_filename)
            # Catch all versions that are in the same block
            if lower_nearest_version < Version(current_version) <= higher_nearest_version:
                with open(os.path.join(release_notes_dir, rn_filename)) as rn_file:
                    rn_lines = rn_file.read()
                same_block_versions_dict[current_version] = self._clean_release_notes(rn_lines).strip()
        return same_block_versions_dict, str(higher_nearest_version)

    def get_release_notes_lines(self, release_notes_dir: str, changelog_latest_rn_version: Version,
                                changelog_latest_rn: str) -> tuple[str, str, list]:
        """
        Prepares the release notes contents for the new release notes entry
        Args:
            release_notes_dir (str): the path to the release notes dir
            changelog_latest_rn_version (Version): the last version of release notes in the changelog.json file
            changelog_latest_rn (str): the last release notes in the changelog.json file

        Returns: The release notes contents, the latest release notes version (in the release notes directory),
        and a list of the new rn versions that this is the first time they have been uploaded.

        """
        found_versions: list = []
        pack_versions_dict: dict = {}
        for filename in sorted(filter_dir_files_by_extension(release_notes_dir, '.md')):
            version = underscore_file_name_to_dotted_version(filename)

            # Aggregate all rn files that are bigger than what we have in the changelog file
            if Version(version) > changelog_latest_rn_version:
                with open(os.path.join(release_notes_dir, filename)) as rn_file:
                    rn_lines = rn_file.read()
                pack_versions_dict[version] = self._clean_release_notes(rn_lines).strip()

            found_versions.append(Version(version))

        latest_release_notes_version = max(found_versions)
        latest_release_notes_version_str = str(latest_release_notes_version)
        logging.debug(f"Latest ReleaseNotes version is: {latest_release_notes_version_str}")

        if len(pack_versions_dict) > 1:
            # In case that there is more than 1 new release notes file, wrap all release notes together for one
            # changelog entry
            aggregation_str = f"[{', '.join(str(lv) for lv in found_versions if lv > changelog_latest_rn_version)}]" \
                              f" => {latest_release_notes_version_str}"
            logging.debug(f"Aggregating ReleaseNotes versions: {aggregation_str}")
            release_notes_lines = aggregate_release_notes_for_marketplace(pack_versions_dict)
            self._aggregated = True
            self._aggregation_str = aggregation_str
        elif len(pack_versions_dict) == 1:
            # In case where there is only one new release notes file
            release_notes_lines = pack_versions_dict[latest_release_notes_version_str]
        else:
            # In case where the pack is up to date, i.e. latest changelog is latest rn file
            # We should take the release notes from the index as it has might been aggregated
            logging.debug(f'No new RN file was detected for pack {self._pack_name}, taking latest RN from the index')
            release_notes_lines = changelog_latest_rn
        new_release_notes_versions = list(pack_versions_dict.keys())

        return release_notes_lines, latest_release_notes_version_str, new_release_notes_versions

    def assert_upload_bucket_version_matches_release_notes_version(self,
                                                                   changelog: dict,
                                                                   latest_release_notes: str) -> None:
        """
        Sometimes there is a the current bucket is not merged from master there could be another version in the upload
        bucket, that does not exist in the current branch.
        This case can cause unpredicted behavior and we want to fail the build.
        This method validates that this is not the case in the current build, and if it does - fails it with an
        assertion error.
        Args:
            changelog: The changelog from the production bucket.
            latest_release_notes: The latest release notes version string in the current branch
        """
        changelog_latest_release_notes = max(changelog, key=lambda k: Version(k))  # pylint: disable=W0108
        assert Version(latest_release_notes) >= Version(changelog_latest_release_notes), \
            f'{self._pack_name}: Version mismatch detected between upload bucket and current branch\n' \
            f'Upload bucket version: {changelog_latest_release_notes}\n' \
            f'current branch version: {latest_release_notes}\n' \
            'Please Merge from master and rebuild'

    def get_rn_files_names(self, diff_files_list):
        """
        Args:
            modified_rn_files_paths: a list containing all modified files in the current pack, generated
            by comparing the old and the new commit hash.
        Returns:
            The names of the modified release notes files out of the given list only,
            as in the names of the files that are under ReleaseNotes directory in the format of 'filename.md'.
        """
        modified_rn_files = []
        for file_path in diff_files_list:
            file_a_path = file_path.a_path
            if not self.is_pack_release_notes_file(file_a_path):
                continue
            logging.debug(f"Found file path '{file_a_path}' as a modified release notes file of pack '{self._pack_name}'")
            modified_file_path_parts = os.path.normpath(file_a_path).split(os.sep)
            modified_rn_files.append(modified_file_path_parts[-1])
        return modified_rn_files

<<<<<<< HEAD
    def prepare_release_notes(self, index_folder_path, build_number, modified_rn_files_paths=None,
                              marketplace='xsoar', id_set=None, is_override=False):
=======
    def is_pack_release_notes_file(self, file_path: str):
        """ Indicates whether a file_path is an MD release notes file of the pack or not
        Args:
            file_path (str): The file path.
        Returns:
            bool: True if the file is a release notes file or False otherwise
>>>>>>> 6f77591c
        """
        return all([
            file_path.startswith(os.path.join(PACKS_FOLDER, self._pack_name, self.RELEASE_NOTES)),
            os.path.basename(os.path.dirname(file_path)) == self.RELEASE_NOTES,
            os.path.basename(file_path).endswith('.md')
        ])

    def prepare_release_notes(self, index_folder_path, build_number, diff_files_list=None,
                              marketplace='xsoar', id_set=None, is_override=False):
        """
        Handles the creation and update of the changelog.json files.
        Args:
            index_folder_path (str): Path to the unzipped index json.
            build_number (str): circleCI build number.
            modified_rn_files_paths (list): list of paths of the pack's modified file
            marketplace (str): The marketplace to which the upload is made.
            is_override (bool): Whether the flow overrides the packs on cloud storage.
<<<<<<< HEAD

=======
>>>>>>> 6f77591c
        Returns:
            bool: whether the operation succeeded.
            bool: whether running build has not updated pack release notes.
            list: pack versions to keep in the changelog
        """
        task_status = False
        not_updated_build = False
        release_notes_dir = os.path.join(self._pack_path, Pack.RELEASE_NOTES)

        diff_files_list = diff_files_list or []
        id_set = id_set if id_set else {}
        pack_versions_to_keep: list[str] = []

        try:
<<<<<<< HEAD
            # load changelog from downloaded index
            logging.info(f"Loading changelog for {self._pack_name} pack")
=======
            logging.debug(f"Starting prepare_release_notes for pack '{self._pack_name}'")
>>>>>>> 6f77591c
            changelog_index_path = os.path.join(index_folder_path, self._pack_name, Pack.CHANGELOG_JSON)

            changelog: dict = {}
            if os.path.exists(changelog_index_path):
                changelog, changelog_latest_rn_version, changelog_latest_rn = \
                    self.get_changelog_latest_rn(changelog_index_path)

                if os.path.exists(release_notes_dir):
                    # Handling latest release notes files
                    release_notes_lines, latest_release_notes, new_release_notes_versions = \
                        self.get_release_notes_lines(
                            release_notes_dir, changelog_latest_rn_version, changelog_latest_rn)
                    self.assert_upload_bucket_version_matches_release_notes_version(changelog, latest_release_notes)

                    # Handling modified old release notes files, if there are any
                    rn_files_names = self.get_rn_files_names(diff_files_list)
                    modified_release_notes_lines_dict = self.get_modified_release_notes_lines(
                        release_notes_dir, new_release_notes_versions, changelog, rn_files_names)

                    if self._current_version != latest_release_notes:
                        logging.error(f"Version mismatch detected between the pack's current version in "
                                      f"pack_metadata.json: {self._current_version} and latest release notes "
                                      f"version: {latest_release_notes}.")
                        task_status = False
                        return task_status, not_updated_build, pack_versions_to_keep
                    else:
                        if latest_release_notes in changelog:
                            logging.debug(f"Found existing release notes for version: {latest_release_notes}")
                            version_changelog, not_updated_build = self._create_changelog_entry(
                                release_notes=release_notes_lines,
                                version_display_name=latest_release_notes,
                                build_number=build_number,
                                new_version=False,
                                pull_request_numbers=changelog.get(latest_release_notes,
                                                                   {}).get(Changelog.PULL_REQUEST_NUMBERS, []),
                                marketplace=marketplace,
                                id_set=id_set,
                                is_override=is_override
                            )

                        else:
                            logging.debug(f"Created new release notes for version: {latest_release_notes}")
                            version_changelog, not_updated_build = self._create_changelog_entry(
                                release_notes=release_notes_lines,
                                version_display_name=latest_release_notes,
                                build_number=build_number,
                                new_version=True,
                                marketplace=marketplace,
                                id_set=id_set,
                            )

                        if version_changelog:
                            changelog[latest_release_notes] = version_changelog

                        if modified_release_notes_lines_dict:
                            logging.debug(f"Updating changelog entries for modified release notes: "
                                          f"{modified_release_notes_lines_dict}")
                            for version, modified_release_notes_lines in modified_release_notes_lines_dict.items():
                                versions, _ = self.get_same_block_versions(release_notes_dir, version, changelog)
                                all_relevant_pr_nums_for_unified = list({pr_num for _version in versions
                                                                        for pr_num in self.get_pr_numbers_for_version(_version)})
<<<<<<< HEAD
                                logging.debug(f"{all_relevant_pr_nums_for_unified=}")
=======
>>>>>>> 6f77591c
                                updated_entry = self._get_updated_changelog_entry(
                                    changelog=changelog,
                                    version=version,
                                    release_notes=modified_release_notes_lines,
                                    pull_request_numbers=all_relevant_pr_nums_for_unified,
                                    marketplace=marketplace,
                                    id_set=id_set
                                )
                                changelog[version] = updated_entry

                else:
                    if len(changelog.keys()) > 1:
                        # If there is no release notes dir but the changelog has a few entries in it,
                        # there is a mismatch
                        logging.warning(
                            f"{self._pack_name} pack mismatch between {Pack.CHANGELOG_JSON} and {Pack.RELEASE_NOTES}")
                        task_status, not_updated_build = True, True

                    else:
                        # allow changing the initial changelog version
                        first_key_in_changelog = list(changelog.keys())[0]
                        version_changelog, not_updated_build = self._create_changelog_entry(
                            release_notes=self.description,
                            version_display_name=first_key_in_changelog,
                            build_number=build_number,
                            initial_release=True,
                            new_version=False,
                            marketplace=marketplace,
                            id_set=id_set)

                        if version_changelog:
                            changelog[first_key_in_changelog] = version_changelog

                        logging.debug(f"Found existing release notes in {Pack.CHANGELOG_JSON} for version: "
                                      f"{first_key_in_changelog} of pack {self._pack_name}. Modifying this version in "
                                      f"{Pack.CHANGELOG_JSON}")

            elif self._hidden:
                logging.warning(f"Pack {self._pack_name} is hidden. Skipping release notes handling.")
                task_status = True
                not_updated_build = True
                return task_status, not_updated_build, pack_versions_to_keep

            else:
                # if there is no changelog file for the pack, this is a new pack, and we start it's changelog at it's
                # current version
                first_pack_release_notes = ''
                first_release_notes_path = os.path.join(release_notes_dir, '1_0_0.md')

                # If an 1_0_0.md release notes file exist then add it to the changelog, otherwise take the pack description
                if os.path.exists(first_release_notes_path):
                    with open(first_release_notes_path) as rn_file:
                        first_pack_release_notes = rn_file.read()
                else:
                    first_pack_release_notes = self.description

                version_changelog, not_updated_build = self._create_changelog_entry(
                    release_notes=first_pack_release_notes,
                    version_display_name=self._current_version,
                    build_number=build_number,
                    new_version=True,
                    initial_release=True,
                    marketplace=marketplace,
                    id_set=id_set
                )

                if version_changelog:
                    changelog = {
                        self._current_version: version_changelog
                    }

                logging.debug(f'Created {Pack.CHANGELOG_JSON} for pack {self._pack_name} starting at version'
                              f' {self._current_version}')

            # Update change log entries with BC flag.
            self.add_bc_entries_if_needed(release_notes_dir, changelog)

            # Remove old entries from change log
            pack_versions_to_keep = remove_old_versions_from_changelog(changelog)

            logging.debug(f'Versions to keep for pack: {self._pack_name} = {pack_versions_to_keep}')
            # write back changelog with changes to pack folder
            with open(os.path.join(self._pack_path, Pack.CHANGELOG_JSON), "w") as pack_changelog:
                json.dump(changelog, pack_changelog, indent=4)

            task_status = True
            logging.debug(f"Finished creating {Pack.CHANGELOG_JSON} for {self._pack_name}")
        except Exception as e:
            logging.error(f"Failed creating {Pack.CHANGELOG_JSON} file for {self._pack_name}.\n "
                          f"Additional info: {e}")
        finally:
            return task_status, not_updated_build, pack_versions_to_keep

    def filter_changelog_entries(self, changelog_entry: dict, version: str, marketplace: str, id_set: dict):
        """
        Filters the changelog entries by the entities that are given from id-set.
        This is to avoid RN entries/changes/messages that are not relevant to the current marketplace.

        The filter is done in two parts:
        1. Filter the entry by marketplace intended tags.
        2. Filter by the entity display name if it doesn't exist in id-set.

        If there are no entries after filtering then the pack will be skipped and not be uploaded.

        Args:
            changelog_entry: The version changelog object.
            version: The changelog's version.
            marketplace: The marketplace to which the upload is made.
            id_set: The id set dict.

        Returns:
            (dict) The filtered changelog entry.
            (bool) Whether the pack is not updated because the entries are not relevant to the current marketplace.
        """
        logging.debug(f"Starting to filter changelog entries by the entities that are given from id-set for pack "
                      f"{self._pack_name} and marketplace {marketplace}")

        release_notes = self.filter_release_notes_by_tags(changelog_entry.get(Changelog.RELEASE_NOTES), marketplace)

        # Convert the RN entries to a Dict
        release_notes_dict = self.get_release_notes_dict(version, release_notes)
        logging.debug(f"Release notes entries in dict - {release_notes_dict}")

        if self.release_notes_dont_contain_entities_sections(release_notes_str=release_notes,
                                                             release_notes_dict=release_notes_dict):
            logging.debug(f"The pack {self._pack_name} release notes does not contain any entities")
            return changelog_entry, False

        filtered_release_notes_from_tags = self.filter_headers_without_entries(release_notes_dict)  # type: ignore[arg-type]
        filtered_release_notes = self.filter_entries_by_display_name(filtered_release_notes_from_tags, id_set, marketplace)

        # Convert the RN dict to string
        final_release_notes = construct_entities_block(filtered_release_notes).strip()
        if not final_release_notes:
            final_release_notes = f"Changes are not relevant for " \
                                  f"{'XSIAM' if marketplace == 'marketplacev2' else marketplace.upper()} marketplace."

        changelog_entry[Changelog.RELEASE_NOTES] = final_release_notes
        logging.debug(f"Finall release notes - \n{changelog_entry[Changelog.RELEASE_NOTES]}")
        return changelog_entry, False

<<<<<<< HEAD
    def are_all_changes_relevant_to_more_than_one_marketplace(self, modified_files_data):
        """
        Returns true if all the modified files are also relevant to another marketplace besides the current one
         this upload is done for.

        Args:
            modified_files_data (dict): The modified files data that are given from id-set.

        Return:
            (bool) True, if all the files are relevant to more than one marketplace.
                   False, if there is an item that is relevant only to the current marketplace.
        """
        modified_items = []

        for entities_data in modified_files_data.values():
            modified_items.extend([list(item.values())[0] for item in entities_data])

        return all(len(item['marketplaces']) != 1 for item in modified_items)

=======
>>>>>>> 6f77591c
    @staticmethod
    def filter_entries_by_display_name(release_notes: dict, id_set: dict, marketplace="xsoar"):
        """
        Filters the entries by display names and also handles special entities that their display name is not an header.

        Args:
            release_notes (dict): The release notes in a dict.
            display_names (list): The display names that are give from the id-set.
            rn_header (str): The release notes entity header.

        Returns:
            (dict) The filtered release notes entries.
        """
        filtered_release_notes: dict = {}
        for content_type, content_type_rn_entries in release_notes.items():
            content_type_to_filtered_entries: dict = {}

            for content_item_display_name, content_item_rn_notes in content_type_rn_entries.items():

                logging.debug(f"Searching display name '{content_item_display_name}' with rn header "
                              f"'{content_type}' in in id set.")
                if content_item_display_name != '[special_msg]' and not is_content_item_in_id_set(
                        content_item_display_name.replace("New: ", ""), content_type, id_set, marketplace):
                    continue

                if content_item_display_name == '[special_msg]':
                    extracted_names_from_rn = SPECIAL_DISPLAY_NAMES_PATTERN.findall(content_item_rn_notes)

                    for name in extracted_names_from_rn:
                        if not is_content_item_in_id_set(name.replace("New: ", ""), content_type, id_set, marketplace):
                            content_item_rn_notes = content_item_rn_notes.replace(f'- **{name}**', '').strip()

                    if not content_item_rn_notes:
                        continue

                content_type_to_filtered_entries[content_item_display_name] = content_item_rn_notes

            if content_type_to_filtered_entries:
                filtered_release_notes[content_type] = content_type_to_filtered_entries

        logging.debug(f"Release notes after filtering by display -\n{filtered_release_notes}")

        if not filtered_release_notes:
            logging.debug(f"Didn't find relevant release notes entries after filtering by display name.\n \
                            Release notes: {release_notes}")

        return filtered_release_notes

    @staticmethod
    def filter_headers_without_entries(release_notes_dict: dict):
        """
        Filters out the entity type/name headers if their entries were filtered by tags.

        Args:
            release_notes_dict (dict): The release notes in a dict object.

        Returns:
            (dict) A new release notes dict after filtering.
        """
        new_release_notes_dict: dict = {}
        for entity_header, entity_entry in release_notes_dict.items():

            new_entity_entry = {name: entry.replace('\n\n', '\n') for name, entry in entity_entry.items()
                                if entry.strip() not in ['', '\n']}

            if new_entity_entry:
                new_release_notes_dict[entity_header] = new_entity_entry

        return new_release_notes_dict

    @staticmethod
    def release_notes_dont_contain_entities_sections(release_notes_str, release_notes_dict):
        """
        If the release notes didn't formatted into a dict it's because one of the following:
        - In case it's a first release of the pack then the release notes is taken from the pack description,
        - If it's just an important message for the customers who uses the pack.
        In both cases the RN entries will not contain the entity headers as in our templates.

        Args:
            release_notes_str (str): The release notes in string.
            release_notes_dict (dict): The release notes in dict object.

        Returns:
            (bool) Whether the dict contains the RN entries by the entities types.
        """
        return release_notes_str and not release_notes_dict

    def filter_release_notes_by_tags(self, release_notes, upload_marketplace):
        """
        Filters out from release notes the sub-entries that are wrapped by tags.

        Args:
            release_notes(str): The release notes entry.
            upload_marketplace (str): The marketplace to which the upload is made.

        Return:
            (str) The release notes entry after filtering.
        """

        def remove_tags_section_from_rn(release_notes, marketplace, upload_marketplace):
            start_tag, end_tag = TAGS_BY_MP[marketplace]
            if ((start_tag in release_notes and end_tag in release_notes) and (
                ((upload_marketplace in [XSIAM_MP, XPANSE_MP]) and marketplace != upload_marketplace)
                or (upload_marketplace == XSOAR_SAAS_MP and marketplace not in [XSOAR_SAAS_MP, XSOAR_MP])
                or (upload_marketplace == XSOAR_MP and marketplace not in [XSOAR_MP, XSOAR_ON_PREM_MP])
            )):
                logging.debug(f"Filtering irrelevant release notes by tags of marketplace "
                              f"{marketplace} for pack {self._pack_name} when uploading to marketplace "
                              f"{upload_marketplace}.")
                return re.sub(fr'{start_tag}{TAGS_SECTION_PATTERN}{end_tag}[\n]*', '', release_notes)
            else:
                logging.debug(f"Removing only the tags since the RN entry is relevant "
                              f"to marketplace {upload_marketplace}")
                return release_notes.replace(f"{start_tag}", '').replace(f"{end_tag}", '')

        # Filters out for XSIAM tags
        release_notes = remove_tags_section_from_rn(release_notes, XSIAM_MP, upload_marketplace)

        # Filters out for XSOAR tags
        release_notes = remove_tags_section_from_rn(release_notes, XSOAR_MP, upload_marketplace)

        # Filters our for XSOAR_SAAS tags
        release_notes = remove_tags_section_from_rn(release_notes, XSOAR_SAAS_MP, upload_marketplace)

        # Filters our for XSOAR_ON_PREM tags
        release_notes = remove_tags_section_from_rn(release_notes, XSOAR_ON_PREM_MP, upload_marketplace)

        # Filters out for XPANSE tags
        release_notes = remove_tags_section_from_rn(release_notes, XPANSE_MP, upload_marketplace)

        logging.debug(f"RN result after filtering for pack {self._pack_name} in marketplace "
                      f"{upload_marketplace} -\n {release_notes}")

        return release_notes

    @staticmethod
    def get_release_notes_dict(version, release_notes):
        """
        Gets the release notes in a dict format.
        This function uses the merge_version_blocks function that intended for merging multiple
        release versions into one version.

        Args:
            version (str): The release version.
            release_notes (str): The release notes entries.

        Return:
            (dict) The release notes in a dict that should look like: {<entity type>: {<display name>: <entries>}}
        """
        release_notes_dict, _ = merge_version_blocks({version: release_notes}, return_str=False)
        return release_notes_dict

    def create_local_changelog(self, build_index_folder_path):
        """ Copies the pack index changelog.json file to the pack path

        Args:
            build_index_folder_path: The path to the build index folder

        Returns:
            bool: whether the operation succeeded.

        """
        task_status = True

        build_changelog_index_path = os.path.join(build_index_folder_path, self._pack_name, Pack.CHANGELOG_JSON)
        pack_changelog_path = os.path.join(self._pack_path, Pack.CHANGELOG_JSON)

        if os.path.exists(build_changelog_index_path):
            try:
                shutil.copyfile(src=build_changelog_index_path, dst=pack_changelog_path)
                logging.success(f"Successfully copied pack index changelog.json file from {build_changelog_index_path}"
                                f" to {pack_changelog_path}.")
            except shutil.Error as e:
                task_status = False
                logging.error(f"Failed copying changelog.json file from {build_changelog_index_path} to "
                              f"{pack_changelog_path}. Additional info: {str(e)}")
                return task_status
        else:
            task_status = False
            logging.error(
                f"{self._pack_name} index changelog file is missing in build bucket path: {build_changelog_index_path}")

        return task_status and self.is_changelog_exists()

    def is_replace_item_in_folder_collected_list(self, content_item: dict,
                                                 content_items_to_version_map: dict,
                                                 content_item_id: str):
        """ Checks the fromversion and toversion in the content_item with
            the fromversion toversion in content_items_to_version_map
            If the content_item has a more up to date toversion and fromversion will
            replace it in the map and metadata list
        Returns:
             A boolean whether the version in the list posted to metadata should be
             replaced with the current version from the content item.
        """
        content_item_fromversion = content_item.get('fromversion') or content_item.get('fromVersion') or ''
        content_item_toversion = content_item.get(
            'toversion') or content_item.get('toVersion') or MAX_TOVERSION
        content_item_latest_version = content_items_to_version_map.setdefault(
            content_item_id,
            {'fromversion': content_item_fromversion,
             'toversion': content_item_toversion,
             'added_to_metadata_list': False,
             })
        if (replace_old_playbook := content_item_latest_version.get('toversion') < content_item_fromversion):
            content_items_to_version_map[content_item_id] = {
                'fromversion': content_item_fromversion,
                'toversion': content_item_toversion,
                'added_to_metadata_list': True,
            }
        return replace_old_playbook
<<<<<<< HEAD

    def get_latest_versions(self, content_items_id_to_version_map: dict, content_item_id: str):
        """ Get the latest fromversion and toversion of a content item.
        Returns:
             A tuple containing the latest fromversion and toversion.
        """
        if (curr_content_item := content_items_id_to_version_map.get(
                content_item_id)):
            latest_fromversion = curr_content_item.get('fromversion', '')
            latest_toversion = curr_content_item.get('toversion', '')
        else:
            latest_fromversion = ''
            latest_toversion = ''
        latest_toversion = latest_toversion if latest_toversion != MAX_TOVERSION else ''
        return latest_fromversion, latest_toversion

    def collect_content_items(self):
        """ Iterates over content items folders inside pack and collects content items data.
=======
>>>>>>> 6f77591c

    def get_latest_versions(self, content_items_id_to_version_map: dict, content_item_id: str):
        """ Get the latest fromversion and toversion of a content item.
        Returns:
             A tuple containing the latest fromversion and toversion.
        """
<<<<<<< HEAD
        task_status = False
        content_items_result: dict = {}
        content_items_id_to_version_map: dict = {}

        try:

            for root, _pack_dirs, pack_files_names in os.walk(self._pack_path, topdown=False):
                current_directory = root.split(os.path.sep)[-1]
                parent_directory = root.split(os.path.sep)[-2]

                if parent_directory in [PackFolders.GENERIC_TYPES.value, PackFolders.GENERIC_FIELDS.value]:
                    current_directory = parent_directory
                elif current_directory in [PackFolders.GENERIC_TYPES.value, PackFolders.GENERIC_FIELDS.value]:
                    continue

                folder_collected_items: list = []
                for pack_file_name in pack_files_names:
                    if not pack_file_name.endswith(('.json', '.yml')):
                        continue

                    pack_file_path = os.path.join(root, pack_file_name)

                    # reputation in old format aren't supported in 6.0.0 server version
                    if current_directory == PackFolders.INDICATOR_TYPES.value \
                            and not fnmatch.fnmatch(pack_file_name, 'reputation-*.json'):
                        os.remove(pack_file_path)
                        logging.info(f"Deleted pack {pack_file_name} reputation file for {self._pack_name} pack")
                        continue

                    with open(pack_file_path) as pack_file:
                        if current_directory in PackFolders.yml_supported_folders():
                            content_item = yaml.safe_load(pack_file)
                        elif current_directory in PackFolders.json_supported_folders():
                            content_item = json.load(pack_file)
                        else:
                            continue

                    # check if content item has to version
                    try:
                        to_version = content_item.get('toversion') or content_item.get('toVersion')
                    except Exception:
                        logging.exception(f"Failed on {pack_file_path=}. {content_item=}")

                    if to_version and Version(to_version) < Version(Metadata.SERVER_DEFAULT_MIN_VERSION):
                        os.remove(pack_file_path)
                        logging.info(
                            f"{self._pack_name} pack content item {pack_file_name} has to version: {to_version}. "
                            f"{pack_file_name} file was deleted.")
                        continue

                    if current_directory not in PackFolders.pack_displayed_items():
                        continue  # skip content items that are not displayed in contentItems

                    logging.debug(
                        f"Iterating over {pack_file_path} file and collecting items of {self._pack_name} pack")
                    # updated min server version from current content item
                    self._server_min_version = get_updated_server_version(self._server_min_version, content_item,
                                                                          self._pack_name)

                    content_item_tags = content_item.get('tags', [])
                    metadata_toversion = to_version or ''

                    if current_directory == PackFolders.SCRIPTS.value:
                        metadata_output = {
                            'id': content_item.get('commonfields', {}).get('id', ''),
                            'name': content_item.get('name', ''),
                            'description': content_item.get('comment', ''),
                            'tags': content_item_tags,
                            'marketplaces': content_item.get('marketplaces', ["xsoar", "marketplacev2"]),
                            'fromversion': self._server_min_version,
                            'toversion': metadata_toversion,
                        }

                        if not self._contains_transformer and 'transformer' in content_item_tags:
                            self._contains_transformer = True

                        if not self._contains_filter and 'filter' in content_item_tags:
                            self._contains_filter = True

                    elif current_directory == PackFolders.PLAYBOOKS.value:
                        self.add_pack_type_tags(content_item, 'Playbook')
                        metadata_output = {
                            'id': content_item.get('id', ''),
                            'name': content_item.get('name', ''),
                            'description': content_item.get('description', ''),
                            'marketplaces': content_item.get('marketplaces', ['xsoar', 'marketplacev2']),
                            'fromversion': self._server_min_version,
                            'toversion': metadata_toversion,
                        }
                    elif current_directory == PackFolders.INTEGRATIONS.value:
                        integration_commands = content_item.get('script', {}).get('commands', [])
                        self.add_pack_type_tags(content_item, 'Integration')
                        metadata_output = {
                            'id': content_item.get('commonfields', {}).get('id', ''),
                            'name': content_item.get('display', ''),
                            'description': content_item.get('description', ''),
                            'category': content_item.get('category', ''),
                            'commands': [
                                {'name': c.get('name', ''), 'description': c.get('description', '')}
                                for c in integration_commands],
                            'marketplaces': content_item.get('marketplaces', ["xsoar", "marketplacev2"]),
                            'fromversion': self._server_min_version,
                            'toversion': metadata_toversion,
                            'isfetch': content_item.get('script', {}).get('isfetch', False),
                            'isfetchevents': content_item.get('script', {}).get('isfetchevents', False),
                            'deprecated': content_item.get('deprecated', False),
                        }

                    elif current_directory == PackFolders.INCIDENT_FIELDS.value:
                        metadata_output = {
                            'id': content_item.get('id', ''),
                            'name': content_item.get('name', ''),
                            'type': content_item.get('type', ''),
                            'description': content_item.get('description', ''),
                            'marketplaces': content_item.get('marketplaces', ["xsoar", "marketplacev2"]),
                            'fromversion': self._server_min_version,
                            'toversion': metadata_toversion,
                        }

                    elif current_directory == PackFolders.INCIDENT_TYPES.value:
                        metadata_output = {
                            'id': content_item.get('id', ''),
                            'name': content_item.get('name', ''),
                            'playbook': content_item.get('playbookId', ''),
                            'closureScript': content_item.get('closureScript', ''),
                            'hours': int(content_item.get('hours', 0)),
                            'days': int(content_item.get('days', 0)),
                            'weeks': int(content_item.get('weeks', 0)),
                            'marketplaces': content_item.get('marketplaces', ["xsoar", "marketplacev2"]),
                            'fromversion': self._server_min_version,
                            'toversion': metadata_toversion,
                        }

                    elif current_directory == PackFolders.DASHBOARDS.value:
                        metadata_output = {
                            'id': content_item.get('id', ''),
                            'name': content_item.get('name', ''),
                            'marketplaces': content_item.get('marketplaces', ["xsoar", "marketplacev2"]),
                            'fromversion': self._server_min_version,
                            'toversion': metadata_toversion,
                        }

                    elif current_directory == PackFolders.INDICATOR_FIELDS.value:
                        metadata_output = {
                            'id': content_item.get('id', ''),
                            'name': content_item.get('name', ''),
                            'type': content_item.get('type', ''),
                            'description': content_item.get('description', ''),
                            'marketplaces': content_item.get('marketplaces', ["xsoar", "marketplacev2"]),
                            'fromversion': self._server_min_version,
                            'toversion': metadata_toversion,
                        }

                    elif current_directory == PackFolders.REPORTS.value:
                        metadata_output = {
                            'id': content_item.get('id', ''),
                            'name': content_item.get('name', ''),
                            'description': content_item.get('description', ''),
                            'marketplaces': content_item.get('marketplaces', ["xsoar", "marketplacev2"]),
                            'fromversion': self._server_min_version,
                            'toversion': metadata_toversion,
                        }

                    elif current_directory == PackFolders.INDICATOR_TYPES.value:
                        metadata_output = {
                            'id': content_item.get('id', ''),
                            'details': content_item.get('details', ''),
                            'reputationScriptName': content_item.get('reputationScriptName', ''),
                            'enhancementScriptNames': content_item.get('enhancementScriptNames', []),
                            'marketplaces': content_item.get('marketplaces', ["xsoar", "marketplacev2"]),
                            'fromversion': self._server_min_version,
                            'toversion': metadata_toversion,
                        }

                    elif current_directory == PackFolders.LAYOUTS.value:
                        metadata_output = {
                            'id': content_item.get('id', ''),
                            'name': content_item.get('name', ''),
                            'marketplaces': content_item.get('marketplaces', ["xsoar", "marketplacev2"]),
                            'fromversion': self._server_min_version,
                            'toversion': metadata_toversion,
                        }
                        layout_description = content_item.get('description')
                        if layout_description is not None:
                            metadata_output['description'] = layout_description

                    elif current_directory == PackFolders.CLASSIFIERS.value:
                        metadata_output = {
                            'id': content_item.get('id', ''),
                            'name': content_item.get('name') or content_item.get('id', ''),
                            'description': content_item.get('description', ''),
                            'marketplaces': content_item.get('marketplaces', ["xsoar", "marketplacev2"]),
                            'fromversion': self._server_min_version,
                            'toversion': metadata_toversion,
                        }

                    elif current_directory == PackFolders.WIDGETS.value:
                        metadata_output = {
                            'id': content_item.get('id', ''),
                            'name': content_item.get('name', ''),
                            'dataType': content_item.get('dataType', ''),
                            'widgetType': content_item.get('widgetType', ''),
                            'marketplaces': content_item.get('marketplaces', ["xsoar", "marketplacev2"]),
                            'fromversion': self._server_min_version,
                            'toversion': metadata_toversion,
                        }

                    elif current_directory == PackFolders.LISTS.value:
                        metadata_output = {
                            'id': content_item.get('id', ''),
                            'name': content_item.get('name', ''),
                            'marketplaces': content_item.get('marketplaces', ["xsoar", "marketplacev2"]),
                            'fromversion': self._server_min_version,
                            'toversion': metadata_toversion,
                        }

                    elif current_directory == PackFolders.GENERIC_DEFINITIONS.value:
                        metadata_output = {
                            'id': content_item.get('id', ''),
                            'name': content_item.get('name', ''),
                            'description': content_item.get('description', ''),
                            'marketplaces': content_item.get('marketplaces', ["xsoar", "marketplacev2"]),
                            'fromversion': self._server_min_version,
                            'toversion': metadata_toversion,
                        }

                    elif parent_directory == PackFolders.GENERIC_FIELDS.value:
                        metadata_output = {
                            'id': content_item.get('id', ''),
                            'name': content_item.get('name', ''),
                            'description': content_item.get('description', ''),
                            'type': content_item.get('type', ''),
                            'marketplaces': content_item.get('marketplaces', ["xsoar", "marketplacev2"]),
                            'fromversion': self._server_min_version,
                            'toversion': metadata_toversion,
                        }

                    elif current_directory == PackFolders.GENERIC_MODULES.value:
                        metadata_output = {
                            'id': content_item.get('id', ''),
                            'name': content_item.get('name', ''),
                            'description': content_item.get('description', ''),
                            'marketplaces': content_item.get('marketplaces', ["xsoar", "marketplacev2"]),
                            'fromversion': self._server_min_version,
                            'toversion': metadata_toversion,
                        }

                    elif parent_directory == PackFolders.GENERIC_TYPES.value:
                        metadata_output = {
                            'id': content_item.get('id', ''),
                            'name': content_item.get('name', ''),
                            'description': content_item.get('description', ''),
                            'marketplaces': content_item.get('marketplaces', ["xsoar", "marketplacev2"]),
                            'fromversion': self._server_min_version,
                            'toversion': metadata_toversion,
                        }

                    elif current_directory == PackFolders.PREPROCESS_RULES.value:
                        metadata_output = {
                            'id': content_item.get('id', ''),
                            'name': content_item.get('name', ''),
                            'description': content_item.get('description', ''),
                            'marketplaces': content_item.get('marketplaces', ["xsoar", "marketplacev2"]),
                            'fromversion': self._server_min_version,
                            'toversion': metadata_toversion,
                        }

                    elif current_directory == PackFolders.JOBS.value:
                        metadata_output = {
                            'id': content_item.get('id', ''),
                            # note that `name` may technically be blank, but shouldn't pass validations
                            'name': content_item.get('name', ''),
                            'details': content_item.get('details', ''),
                            'marketplaces': content_item.get('marketplaces', ["xsoar", "marketplacev2"]),
                            'fromversion': self._server_min_version,
                            'toversion': metadata_toversion,
                        }

                    elif current_directory == PackFolders.PARSING_RULES.value and pack_file_name.startswith("external-"):
                        self.add_pack_type_tags(content_item, 'ParsingRule')
                        metadata_output = {
                            'id': content_item.get('id', ''),
                            'name': content_item.get('name', ''),
                            'marketplaces': content_item.get('marketplaces', ["marketplacev2"]),
                            'fromversion': self._server_min_version,
                            'toversion': metadata_toversion,
                        }

                    elif current_directory == PackFolders.MODELING_RULES.value and pack_file_name.startswith("external-"):
                        self.add_pack_type_tags(content_item, 'ModelingRule')
                        schema: dict[str, Any] = json.loads(content_item.get('schema') or '{}')
                        metadata_output = {
                            'id': content_item.get('id', ''),
                            'name': content_item.get('name', ''),
                            'marketplaces': content_item.get('marketplaces', ["marketplacev2"]),
                            'datasets': list(schema.keys()),
                            'fromversion': self._server_min_version,
                            'toversion': metadata_toversion,
                        }

                    elif current_directory == PackFolders.CORRELATION_RULES.value and pack_file_name.startswith("external-"):
                        self.add_pack_type_tags(content_item, 'CorrelationRule')
                        metadata_output = {
                            'id': content_item.get('global_rule_id', ''),
                            'name': content_item.get('name', ''),
                            'description': content_item.get('description', ''),
                            'marketplaces': content_item.get('marketplaces', ["marketplacev2"]),
                            'fromversion': self._server_min_version,
                            'toversion': metadata_toversion,
                        }

                    elif current_directory == PackFolders.XSIAM_DASHBOARDS.value and pack_file_name.startswith("external-"):
                        preview = self.get_preview_image_gcp_path(pack_file_name, PackFolders.XSIAM_DASHBOARDS.value)
                        metadata_output = {
                            'id': content_item.get('dashboards_data', [{}])[0].get('global_id', ''),
                            'name': content_item.get('dashboards_data', [{}])[0].get('name', ''),
                            'description': content_item.get('dashboards_data', [{}])[0].get('description', ''),
                            'marketplaces': content_item.get('marketplaces', ["marketplacev2"]),
                            'fromversion': self._server_min_version,
                            'toversion': metadata_toversion,
                        }

                        if preview:
                            metadata_output.update({"preview": preview})

                    elif current_directory == PackFolders.XSIAM_REPORTS.value and pack_file_name.startswith("external-"):
                        preview = self.get_preview_image_gcp_path(pack_file_name, PackFolders.XSIAM_REPORTS.value)
                        metadata_output = {
                            'id': content_item.get('templates_data', [{}])[0].get('global_id', ''),
                            'name': content_item.get('templates_data', [{}])[0].get('report_name', ''),
                            'description': content_item.get('templates_data', [{}])[0].get('report_description', ''),
                            'marketplaces': content_item.get('marketplaces', ["marketplacev2"]),
                            'fromversion': self._server_min_version,
                            'toversion': metadata_toversion,
                        }

                        if preview:
                            metadata_output.update({"preview": preview})

                    elif current_directory == PackFolders.WIZARDS.value:
                        metadata_output = {
                            'id': content_item.get('id', ''),
                            'name': content_item.get('name', ''),
                            'description': content_item.get('description', ''),
                            'dependency_packs': content_item.get('dependency_packs', {}),
                            'fromVersion': content_item.get('fromVersion', ''),
                            'toVersion': content_item.get('toVersion', ''),
                            'marketplaces': content_item.get('marketplaces', ["xsoar", "marketplacev2"]),
                        }

                    elif current_directory == PackFolders.XDRC_TEMPLATES.value and pack_file_name.startswith("external-"):
                        self.add_pack_type_tags(content_item, 'XDRCTemplate')
                        metadata_output = {
                            'id': content_item.get('content_global_id', ''),
                            'content_global_id': content_item.get('content_global_id', ''),
                            'name': content_item.get('name', ''),
                            'os_type': content_item.get('os_type', ''),
                            'profile_type': content_item.get('profile_type', ''),
                            'marketplaces': content_item.get('marketplaces', ["marketplacev2"]),
                            'fromversion': self._server_min_version,
                            'toversion': metadata_toversion,
                        }

                    elif current_directory == PackFolders.LAYOUT_RULES.value and pack_file_name.startswith(
                            "external-"):
                        self.add_pack_type_tags(content_item, 'LayoutRule')
                        metadata_output = {
                            'id': content_item.get('rule_id', ''),
                            'name': content_item.get('rule_name', ''),
                            'layout_id': content_item.get('layout_id', ''),
                            'marketplaces': content_item.get('marketplaces', ["marketplacev2"]),
                            'fromversion': self._server_min_version,
                            'toversion': metadata_toversion,
                        }
                        layout_rule_description = content_item.get('description')
                        if layout_rule_description is not None:
                            metadata_output['description'] = layout_rule_description
                    else:
                        logging.info(f'Failed to collect: {current_directory}')
                        continue
                    content_item_type_and_id = f"{current_directory}_{metadata_output['id']}"
                    if self.is_replace_item_in_folder_collected_list(
                            content_item, content_items_id_to_version_map,
                            content_item_type_and_id):
                        latest_fromversion, latest_toversion = self.get_latest_versions(
                            content_items_id_to_version_map, content_item_type_and_id)
                        metadata_output['fromversion'] = latest_fromversion
                        metadata_output['toversion'] = latest_toversion
                        folder_collected_items = [metadata_output
                                                  if d["id"] == metadata_output["id"]
                                                  else d
                                                  for d in folder_collected_items]
                    elif not content_items_id_to_version_map.get(
                            content_item_type_and_id, {}).get('added_to_metadata_list', ''):
                        folder_collected_items.append(metadata_output)
                        content_items_id_to_version_map.get(content_item_type_and_id, {})['added_to_metadata_list'] = True

                if current_directory in PackFolders.pack_displayed_items():
                    content_item_key = CONTENT_ITEM_NAME_MAPPING[current_directory]

                    content_items_result[content_item_key] = \
                        content_items_result.get(content_item_key, []) + folder_collected_items

            logging.success(f"Finished collecting content items for {self._pack_name} pack")
            task_status = True
        except Exception:
            logging.exception(f"Failed collecting content items in {self._pack_name} pack")
        finally:
            self._content_items = content_items_result

            def display_getter(items, display):
                return f'{display}s' if items and len(items) > 1 else display

            self._content_displays_map = {
                name: display_getter(content_items_result.get(name), display)
                for name, display in ITEMS_NAMES_TO_DISPLAY_MAPPING.items()
                if content_items_result.get(name)
            }

            return task_status
=======
        if (curr_content_item := content_items_id_to_version_map.get(
                content_item_id)):
            latest_fromversion = curr_content_item.get('fromversion', '')
            latest_toversion = curr_content_item.get('toversion', '')
        else:
            latest_fromversion = ''
            latest_toversion = ''
        latest_toversion = latest_toversion if latest_toversion != MAX_TOVERSION else ''
        return latest_fromversion, latest_toversion
>>>>>>> 6f77591c

    def load_pack_metadata(self):
        """ Loads user defined metadata and stores part of it's data in defined properties fields.

        Returns:
            bool: whether the operation succeeded.

        """
        task_status = False
        pack_metadata = {}

        try:
            logging.debug(f"Starting load_pack_metadata for pack '{self.name}'")
            pack_metadata_path = os.path.join(self._pack_path, Pack.METADATA)  # user metadata path before parsing
            if not os.path.exists(pack_metadata_path):
                logging.error(f"{self._pack_name} pack is missing {Pack.METADATA} file.")
                return task_status

<<<<<<< HEAD
            with open(user_metadata_path) as user_metadata_file:
                user_metadata = json.load(user_metadata_file)  # loading user metadata
=======
            with open(pack_metadata_path) as pack_metadata_file:
                pack_metadata = json.load(pack_metadata_file)  # loading user metadata
>>>>>>> 6f77591c
                # part of old packs are initialized with empty list
                pack_metadata = {} if isinstance(pack_metadata, list) else pack_metadata

            # store important user metadata fields
<<<<<<< HEAD
            self.support_type = user_metadata.get(Metadata.SUPPORT, Metadata.XSOAR_SUPPORT)
            self.current_version = user_metadata.get(Metadata.CURRENT_VERSION, '')
            self.hidden = user_metadata.get(Metadata.HIDDEN, False)
            self.description = user_metadata.get(Metadata.DESCRIPTION, False)
            self.display_name = user_metadata.get(Metadata.NAME, '')  # type: ignore[misc]
            self._user_metadata = user_metadata
            self._eula_link = user_metadata.get(Metadata.EULA_LINK, Metadata.EULA_URL)
            self._marketplaces = user_metadata.get(Metadata.MARKETPLACES, ['xsoar', 'marketplacev2'])
            self._modules = user_metadata.get(Metadata.MODULES, [])
=======
            self.support_type = pack_metadata.get(Metadata.SUPPORT, Metadata.XSOAR_SUPPORT)
            self.current_version = pack_metadata.get(Metadata.CURRENT_VERSION, '')
            self.hidden = pack_metadata.get(Metadata.HIDDEN, False)
            self.description = pack_metadata.get(Metadata.DESCRIPTION, False)
            self.display_name = pack_metadata.get(Metadata.NAME, '')  # type: ignore[misc]
            self._pack_metadata = pack_metadata
            self._content_items = pack_metadata.get(Metadata.CONTENT_ITEMS, {})
            self._eula_link = pack_metadata.get(Metadata.EULA_LINK, Metadata.EULA_URL)
            self._marketplaces = pack_metadata.get(Metadata.MARKETPLACES, ['xsoar', 'marketplacev2'])
            self._modules = pack_metadata.get(Metadata.MODULES, [])
            self._tags = set(pack_metadata.get(Metadata.TAGS) or [])
            self._dependencies = pack_metadata.get(Metadata.DEPENDENCIES, {})
            self._certification = pack_metadata.get(Metadata.CERTIFICATION, "")
>>>>>>> 6f77591c

            if 'xsoar' in self.marketplaces:
                self.marketplaces.append('xsoar_saas')

<<<<<<< HEAD
            logging.info(f"Finished loading {self._pack_name} pack user metadata")
=======
            logging.debug(f"Finished loading {self._pack_name} pack user metadata")
>>>>>>> 6f77591c
            task_status = True
        except Exception:
            logging.exception(f"Failed in loading {self._pack_name} user metadata.")
        finally:
            return task_status

<<<<<<< HEAD
    def _collect_pack_tags(self, user_metadata, landing_page_sections, trending_packs, marketplace):
        tags = self._get_tags_by_marketplace(user_metadata, marketplace)
        tags |= self._get_tags_from_landing_page(landing_page_sections)
        tags |= {PackTags.TIM} if self._is_feed else set()
        tags |= {PackTags.USE_CASE} if self._use_cases else set()
        tags |= {PackTags.TRANSFORMER} if self._contains_transformer else set()
        tags |= {PackTags.FILTER} if self._contains_filter else set()
        tags |= {PackTags.COLLECTION} if self._is_siem else set()
        tags |= {PackTags.DATA_SOURCE} if self._is_data_source and marketplace == XSIAM_MP else set()

        if self._create_date:
            days_since_creation = (datetime.utcnow() - datetime.strptime(self._create_date, Metadata.DATE_FORMAT)).days
            if days_since_creation <= 30:
                tags |= {PackTags.NEW}
            else:
                tags -= {PackTags.NEW}
=======
    def _collect_pack_tags_by_statistics(self, trending_packs):
>>>>>>> 6f77591c

        days_since_creation = (datetime.utcnow() - datetime.strptime(self._create_date, Metadata.DATE_FORMAT)).days
        if days_since_creation <= 30:
            self._tags |= {PackTags.NEW}
        else:
            self._tags -= {PackTags.NEW}

        if self._pack_name in trending_packs:
            self._tags |= {PackTags.TRENDING}
        else:
            self._tags -= {PackTags.TRENDING}

    def remove_test_dependencies(self):
        """Removes test dependencies from pack dependencies property"""

        pack_dependencies = [dep_id for dep_id in self._first_level_dependencies
                             if not self._first_level_dependencies[dep_id].get("is_test", False)]

        self._dependencies = {k: v for k, v in self._dependencies.items() if k in pack_dependencies}
        removed_test_deps = [dep_id for dep_id in self._first_level_dependencies if dep_id not in self._dependencies]
        logging.debug(f"Removed the following test dependencies for pack '{self._pack_name}': {removed_test_deps}")

    def enhance_pack_attributes(self, index_folder_path, packs_dependencies_mapping, marketplace='xsoar',
                                statistics_handler=None, remove_test_deps=False):
        """
        Enhances the pack object attributes for the metadata file.

        Args:
            index_folder_path (str): downloaded index folder directory path.
            packs_dependencies_mapping (dict): all packs dependencies lookup mapping.
            marketplace (str): Marketplace of current upload.
            statistics_handler (StatisticsHandler): The marketplace statistics handler.
            remove_test_deps (bool): Whether to remove test dependencies.
        """
        task_status = False
        try:
            logging.debug(f"Starting enhance_pack_attributes for pack '{self.name}'")
            trending_packs = []
            pack_dependencies_by_download_count = self._displayed_images_dependent_on_packs
            self._create_date = self._get_pack_creation_date(index_folder_path)
            self._update_date = self._get_pack_update_date(index_folder_path)

            self.set_pack_dependencies(packs_dependencies_mapping, marketplace=marketplace)
            if remove_test_deps:
                self.remove_test_dependencies()

            if statistics_handler:
                self._pack_statistics_handler = mp_statistics.PackStatisticsHandler(
                    self._pack_name, statistics_handler.packs_statistics_df, statistics_handler.packs_download_count_desc,
                    self._displayed_images_dependent_on_packs
                )
                self._downloads_count = self._pack_statistics_handler.download_count
                trending_packs = statistics_handler.trending_packs
                pack_dependencies_by_download_count = self._pack_statistics_handler.displayed_dependencies_sorted

            self._collect_pack_tags_by_statistics(trending_packs)
            self._search_rank = mp_statistics.PackStatisticsHandler.calculate_search_rank(
                tags=self._tags, certification=self._certification, content_items=self._content_items
            )
            self._displayed_integration_images = self.build_integration_images_metadata()
            self._related_integration_images = self._get_all_pack_images(
                index_folder_path, self._displayed_integration_images, self._displayed_images_dependent_on_packs,
                pack_dependencies_by_download_count
            )
            logging.debug(f"Finished enhancing pack's object attributes for pack '{self.name}'")
            task_status = True
        except Exception as e:
            logging.exception(f"Failed to enhance the pack properties for pack '{self.name}'.\n{e}")
        finally:
            return task_status

    def format_metadata(self, remove_test_deps=False):
        """
        Formats pack's metadata before uploading to bucket.

        Args:
            remove_test_deps (bool): Whether to remove test dependencies.

        Returns:
            bool: True is returned in case metadata file was parsed successfully, otherwise False.
        """
        task_status = False
        try:
            logging.debug(f"Starting format_metadata for pack '{self.name}'")

            formatted_metadata = self._parse_pack_metadata(parse_dependencies=remove_test_deps)
            metadata_path = os.path.join(self._pack_path, Pack.METADATA)  # deployed metadata path after parsing
            json_write(metadata_path, formatted_metadata, update=True)  # writing back parsed metadata

            logging.debug(f"Finished formatting '{self._pack_name}' packs's {Pack.METADATA} file")
            task_status = True
        except Exception as e:
            logging.exception(f"Failed in formatting {self._pack_name} pack metadata.\n{str(e)}")
        finally:
            return task_status

    @staticmethod
    def pack_created_in_time_delta(pack_name, time_delta: timedelta, index_folder_path: str) -> bool:
        """
        Checks if pack created before delta specified in the 'time_delta' argument and return boolean according
        to the result
        Args:
            pack_name: the pack name.
            time_delta: time_delta to check if pack was created before.
            index_folder_path: downloaded index folder directory path.

        Returns:
            True if pack was created before the time_delta from now, and False otherwise.
        """
        pack_creation_time_str = Pack._calculate_pack_creation_date(pack_name, index_folder_path)
        return datetime.utcnow() - datetime.strptime(pack_creation_time_str, Metadata.DATE_FORMAT) < time_delta

    def _get_pack_creation_date(self, index_folder_path):
        return self._calculate_pack_creation_date(self._pack_name, index_folder_path)

    @staticmethod
    def _calculate_pack_creation_date(pack_name, index_folder_path):
        """ Gets the pack created date.
        Args:
            index_folder_path (str): downloaded index folder directory path.
        Returns:
            datetime: Pack created date.
        """
        created_time = datetime.utcnow().strftime(Metadata.DATE_FORMAT)
        metadata = load_json(os.path.join(index_folder_path, pack_name, Pack.METADATA))

        if metadata:
            if metadata.get(Metadata.CREATED):
                created_time = metadata.get(Metadata.CREATED, '')
            else:
                raise Exception(f'The metadata file of the {pack_name} pack does not contain "{Metadata.CREATED}" time')

        return created_time

    def _get_pack_update_date(self, index_folder_path):
        """ Gets the pack update date.
        Args:
            index_folder_path (str): downloaded index folder directory path.
        Returns:
            datetime: Pack update date.
        """
        latest_changelog_released_date = datetime.utcnow().strftime(Metadata.DATE_FORMAT)
        changelog = load_json(os.path.join(index_folder_path, self._pack_name, Pack.CHANGELOG_JSON))

        if changelog and not self.is_modified:
            packs_latest_release_notes = max(Version(ver) for ver in changelog)
            latest_changelog_version = changelog.get(str(packs_latest_release_notes), {})
            latest_changelog_released_date = latest_changelog_version.get('released')

        return latest_changelog_released_date

    def set_pack_dependencies(self, packs_dependencies_mapping, marketplace='xsoar'):
        """
        Retrieve all pack's dependencies by merging the calculated dependencies from pack_dependencies.json file, given
        as input priorly, and the hard coded dependencies featured in the pack_metadata.json file.
        This is done for both first level dependencies and the all levels dependencies.
        Args:
            packs_dependencies_mapping: the calculated dependencies from pack_dependencies.json file
            marketplace: the current marketplace this upload is for
        """
        pack_dependencies_mapping = packs_dependencies_mapping.get(self._pack_name, {})
<<<<<<< HEAD
        first_level_dependencies = pack_dependencies_mapping.get(Metadata.DEPENDENCIES, {})
        all_levels_dependencies = list(pack_dependencies_mapping.get(Metadata.ALL_LEVELS_DEPENDENCIES, {}))
        displayed_images_dependent_on_packs = pack_dependencies_mapping.get(Metadata.DISPLAYED_IMAGES, [])
        logging.debug(f'(0) {first_level_dependencies=}')
        logging.debug(f'(0) {all_levels_dependencies=}')

        if Metadata.DISPLAYED_IMAGES not in self._user_metadata:
            self._user_metadata[Metadata.DISPLAYED_IMAGES] = displayed_images_dependent_on_packs

        if Metadata.DEPENDENCIES not in self._user_metadata:
            self._user_metadata[Metadata.DEPENDENCIES] = {}

        if self._pack_name != GCPConfig.BASE_PACK:
            # add base as a mandatory pack dependency, by design for all packs
            first_level_dependencies.update(BASE_PACK_DEPENDENCY_DICT)
            all_levels_dependencies.append(GCPConfig.BASE_PACK)
            logging.debug(f'(1) {first_level_dependencies=}')
            logging.debug(f'(1) {all_levels_dependencies=}')
=======
        self._first_level_dependencies = pack_dependencies_mapping.get(Metadata.DEPENDENCIES, {})
        self._all_levels_dependencies = list(pack_dependencies_mapping.get(Metadata.ALL_LEVELS_DEPENDENCIES, {}))
        self._displayed_images_dependent_on_packs = pack_dependencies_mapping.get(Metadata.DISPLAYED_IMAGES, [])
        logging.debug(f'(0) {self._first_level_dependencies=}')
        logging.debug(f'(0) {self._all_levels_dependencies=}')
>>>>>>> 6f77591c

        # If it is a core pack, check that no new mandatory packs (that are not core packs) were added
        # They can be overridden in the user metadata to be not mandatory so we need to check there as well
        core_packs = GCPConfig.get_core_packs(marketplace)
        logging.debug(f'{core_packs=}')

        if self._pack_name in core_packs:
            mandatory_dependencies = [k for k, v in self._first_level_dependencies.items()
                                      if v.get(Metadata.MANDATORY, False) is True
                                      and not v.get("is_test", False)
                                      and k not in core_packs
                                      and k not in self.pack_metadata[Metadata.DEPENDENCIES].keys()
                                      and k not in self.pack_metadata.get(Metadata.EXCLUDED_DEPENDENCIES, [])]
            if mandatory_dependencies:
                raise Exception(f'New mandatory dependencies {mandatory_dependencies} were '
                                f'found in the core pack {self._pack_name}')

    @staticmethod
    def _get_spitted_yml_image_data(root, target_folder_files):
        """ Retrieves pack integration image and integration display name and returns binding image data.

        Args:
            root (str): full path to the target folder to search integration image.
            target_folder_files (list): list of files inside the targeted folder.

        Returns:
            dict: path to integration image and display name of the integration.

        """
        image_data = {}

        for pack_file in target_folder_files:
            if pack_file.startswith('.'):
                continue
            if pack_file.endswith('_image.png'):
                image_data['repo_image_path'] = os.path.join(root, pack_file)
            elif pack_file.endswith('.yml'):
                with open(os.path.join(root, pack_file)) as integration_file:
                    integration_yml = yaml.safe_load(integration_file)
                    image_data['display_name'] = integration_yml.get('display', '')

        return image_data

    def _get_image_data_from_yml(self, pack_file_path):
        """ Creates temporary image file and retrieves integration display name.

        Args:
            pack_file_path (str): full path to the target yml_path integration yml to search integration image.

        Returns:
            dict: path to temporary integration image, display name of the integrations and the basename of
            the integration in content_pack.zip.

        """
        image_data = {}

        if pack_file_path.endswith('.yml'):
            with open(pack_file_path) as integration_file:
                integration_yml = yaml.safe_load(integration_file)

            image_data['display_name'] = integration_yml.get('display', '')
            # create temporary file of base64 decoded data
            integration_name = integration_yml.get('name', '')
            base64_image = integration_yml['image'].split(',')[1] if integration_yml.get('image') else None

            if not base64_image:
                logging.warning(f"{integration_name} integration image was not found in {self._pack_name} pack")
                return {}

            temp_image_name = f'{integration_name.replace(" ", "")}_image.png'
            temp_image_path = os.path.join(self._pack_path, temp_image_name)

            with open(temp_image_path, 'wb') as image_file:
                image_file.write(base64.b64decode(base64_image))

            self._remove_files_list.append(temp_image_name)  # add temporary file to tracking list
            image_data['image_path'] = temp_image_path
            image_data['integration_path_basename'] = os.path.basename(pack_file_path)

            logging.debug(f"Created temporary integration {image_data['display_name']} image for {self._pack_name} pack")

        return image_data

    def _search_for_images(self, target_folder):
        """ Searches for png files in targeted folder.
        Args:
            target_folder (str): full path to directory to search.
        Returns:
            list: list of dictionaries that include image path and display name of integration, example:
            [{'image_path': image_path, 'display_name': integration_display_name},...]
        """
        target_folder_path = os.path.join(self._pack_path, target_folder)
        images_list = []

        if os.path.exists(target_folder_path):
            for pack_item in os.scandir(target_folder_path):
                image_data = self._get_image_data_from_yml(pack_item.path)

                if image_data and image_data not in images_list:
                    images_list.append(image_data)

        return images_list

    def check_if_exists_in_index(self, index_folder_path):
        """ Checks if pack is sub-folder of downloaded index.

        Args:
            index_folder_path (str): index folder full path.

        Returns:
            bool: whether the operation succeeded.
            bool: whether pack exists in index folder.

        """
        task_status, exists_in_index = False, False

        try:
            if not os.path.exists(index_folder_path):
                logging.error(f"{GCPConfig.INDEX_NAME} does not exists.")
                return task_status, exists_in_index

            exists_in_index = os.path.exists(os.path.join(index_folder_path, self._pack_name))
            task_status = True
        except Exception:
            logging.exception(f"Failed searching {self._pack_name} pack in {GCPConfig.INDEX_NAME}")
        finally:
            return task_status, exists_in_index

    @staticmethod
    def remove_contrib_suffix_from_name(display_name: str) -> str:
        """ Removes the contribution details suffix from the integration's display name
        Args:
            display_name (str): The integration display name.

        Returns:
            str: The display name without the contrib details suffix

        """
        contribution_suffixes = ('(Partner Contribution)', '(Developer Contribution)', '(Community Contribution)')
        for suffix in contribution_suffixes:
            index = display_name.find(suffix)
            if index != -1:
                display_name = display_name[:index].rstrip(' ')
                break
        return display_name

    @staticmethod
    def need_to_upload_integration_image(image_data: dict, integration_dirs: list, unified_integrations: list):
        """ Checks whether needs to upload the integration image or not.
        We upload in one of the two cases:
        1. The integration_path_basename is one of the integration dirs detected
        2. The integration_path_basename is one of the added/modified unified integrations

        Args:
            image_data (dict): path to temporary integration image, display name of the integrations and the basename of
            the integration in content_pack.zip.
            integration_dirs (list): The list of integrations to search in for images
            unified_integrations (list): The list of unified integrations to upload their image

        Returns:
            bool: True if we need to upload the image or not
        """
        integration_path_basename = image_data['integration_path_basename']
        return any([
            re.findall(BucketUploadFlow.INTEGRATION_DIR_REGEX, integration_path_basename)[0] in integration_dirs,
            integration_path_basename in unified_integrations
        ])

    def build_integration_images_metadata(self) -> list[dict]:
        """Collects the integration images metadata to be added in pack's metadata.json

        Returns:
            list[dict]: List of objects with the integration image data
        """
        integration_images_data = self._search_for_images(target_folder=PackFolders.INTEGRATIONS.value)
        return [{'name': self.remove_contrib_suffix_from_name(image_data.get('display_name')),
                 'imagePath': urllib.parse.quote(os.path.join(GCPConfig.IMAGES_BASE_PATH, self._pack_name,
                                                              os.path.basename(image_data.get('image_path'))))}
                for image_data in integration_images_data]

    def upload_integration_images(self, storage_bucket, storage_base_path):
        """Searches for integration images and uploads them to gcs.

        Args:
            storage_bucket (google.cloud.storage.bucket.Bucket): google storage bucket where image will be uploaded.
            storage_base_path (str): The target destination of the upload in the target bucket.

        Returns:
            bool: whether the operation succeeded.
        """
        task_status = True
        try:
            logging.debug(f"Uploading integration images for pack '{self.name}'")
            pack_local_images = self._search_for_images(target_folder=PackFolders.INTEGRATIONS.value)

            if not pack_local_images:
                logging.debug(f"No integration images were found in pack {self.name}")
                return task_status

            for image_data in pack_local_images:
                integration_name = image_data.get('display_name', '')

                image_name = os.path.basename(image_data.get('image_path'))
                image_storage_path = os.path.join(storage_base_path, self.name, image_name)
                pack_image_blob = storage_bucket.blob(image_storage_path)

                logging.debug(f"Uploading image for integration: {integration_name} from pack: {self.name}")
                with open(image_data.get('image_path'), "rb") as image_file:
                    pack_image_blob.upload_from_file(image_file)
                self._uploaded_integration_images.append(image_name)

            if self._uploaded_integration_images:
                logging.debug(f"Uploaded {len(self._uploaded_integration_images)} images for {self._pack_name} pack.")
            else:
                logging.debug(f"No images were uploaded in pack '{self.name}'")

        except Exception as e:
            task_status = False
            logging.exception(f"Failed to upload {self._pack_name} pack integration images. Additional Info: {str(e)}")
        return task_status

    def copy_integration_images(self, production_bucket, build_bucket, images_data, storage_base_path,
                                build_bucket_base_path):
        """ Copies all pack's integration images from the build bucket to the production bucket

        Args:
            production_bucket (google.cloud.storage.bucket.Bucket): The production bucket
            build_bucket (google.cloud.storage.bucket.Bucket): The build bucket
            images_data (dict): The images data structure from Prepare Content step
            storage_base_path (str): The target destination of the upload in the target bucket.
            build_bucket_base_path (str): The path of the build bucket in gcp.
        Returns:
            bool: Whether the operation succeeded.

        """
        task_status = True
        num_copied_images = 0
        err_msg = f"Failed copying {self._pack_name} pack integrations images."
        pc_uploaded_integration_images = images_data.get(self._pack_name, {}).get(BucketUploadFlow.INTEGRATIONS, [])

        for image_name in pc_uploaded_integration_images:
            build_bucket_image_path = os.path.join(build_bucket_base_path, self._pack_name, image_name)
            build_bucket_image_blob = build_bucket.blob(build_bucket_image_path)

            if not build_bucket_image_blob.exists():
                logging.error(f"Found changed/added integration image {image_name} in content repo but "
                              f"{build_bucket_image_path} does not exist in build bucket")
                task_status = False
            else:
                logging.debug(f"Copying {self._pack_name} pack integration image: {image_name}")
                try:
                    copied_blob = build_bucket.copy_blob(
                        blob=build_bucket_image_blob, destination_bucket=production_bucket,
                        new_name=os.path.join(storage_base_path, self._pack_name, image_name)
                    )
                    if not copied_blob.exists():
                        logging.error(f"Copy {self._pack_name} integration image: {build_bucket_image_blob.name} "
                                      f"blob to {copied_blob.name} blob failed.")
                        task_status = False
                    else:
                        num_copied_images += 1

                except Exception as e:
                    logging.exception(f"{err_msg}. Additional Info: {str(e)}")
                    return False

        if not task_status:
            logging.error(err_msg)
        else:
            if num_copied_images == 0:
                logging.debug(f"No added/modified integration images were detected in {self._pack_name} pack.")
            else:
                logging.success(f"Copied {num_copied_images} images for {self._pack_name} pack.")

        return task_status

    def upload_author_image(self, storage_bucket, storage_base_path):
        """
        Searches for `Author_image.png` and uploads pack author image to gcs.

        Args:
            storage_bucket (google.cloud.storage.bucket.Bucket): gcs bucket where author image will be uploaded.
            storage_base_path (str): the path under the bucket to upload to.

        Returns:
            bool: whether the operation succeeded.
        """
        task_status = True
        try:
            logging.debug(f"Uploading author image for pack '{self.name}'")
            author_image_path = os.path.join(self.path, Pack.AUTHOR_IMAGE_NAME)  # disable-secrets-detection

            if os.path.exists(author_image_path):
<<<<<<< HEAD
                image_to_upload_storage_path = os.path.join(storage_base_path, self._pack_name,
                                                            Pack.AUTHOR_IMAGE_NAME)  # disable-secrets-detection
                pack_author_image_blob = storage_bucket.blob(image_to_upload_storage_path)

                if not detect_changes or any(self.is_author_image(file.a_path) for file in diff_files_list):
                    # upload the image if needed
                    with open(author_image_path, "rb") as author_image_file:
                        pack_author_image_blob.upload_from_file(author_image_file)
                    self._uploaded_author_image = True
                    logging.success(f"Uploaded successfully {self._pack_name} pack author image")

                if GCPConfig.USE_GCS_RELATIVE_PATH:
                    author_image_storage_path = urllib.parse.quote(
                        os.path.join(GCPConfig.IMAGES_BASE_PATH, self._pack_name, Pack.AUTHOR_IMAGE_NAME))
                else:
                    author_image_storage_path = pack_author_image_blob.public_url

            elif self.support_type == Metadata.XSOAR_SUPPORT:  # use default Base pack image for xsoar supported packs
                author_image_storage_path = os.path.join(GCPConfig.IMAGES_BASE_PATH, GCPConfig.BASE_PACK,
                                                         Pack.AUTHOR_IMAGE_NAME)  # disable-secrets-detection

                if not GCPConfig.USE_GCS_RELATIVE_PATH:
                    # disable-secrets-detection-start
                    author_image_storage_path = os.path.join(GCPConfig.GCS_PUBLIC_URL, storage_bucket.name,
                                                             author_image_storage_path)
                    # disable-secrets-detection-end
                logging.info(f"Skipping uploading of {self._pack_name} pack author image "
                             f"and use default {GCPConfig.BASE_PACK} pack image")
=======
                storage_image_path = os.path.join(storage_base_path, self.name,
                                                  Pack.AUTHOR_IMAGE_NAME)
                pack_author_image_blob = storage_bucket.blob(storage_image_path)

                with open(author_image_path, "rb") as author_image_file:
                    pack_author_image_blob.upload_from_file(author_image_file)
                self._uploaded_author_image = True
                logging.debug(f"Uploaded successfully pack author image for pack '{self.name}'")

>>>>>>> 6f77591c
            else:
                logging.debug(f"Skipping uploading of {self.name} pack author image. "
                              f"The pack is defined as {self.support_type} support type")

        except Exception:
            logging.exception(f"Failed uploading {self.name} pack author image.")
            task_status = False
        finally:
            return task_status

    def copy_author_image(self, production_bucket, build_bucket, images_data, storage_base_path,
                          build_bucket_base_path):
        """ Copies pack's author image from the build bucket to the production bucket

        Searches for `Author_image.png`, In case no such image was found, default Base pack image path is used and
        it's gcp path is returned.

        Args:
            production_bucket (google.cloud.storage.bucket.Bucket): The production bucket
            build_bucket (google.cloud.storage.bucket.Bucket): The build bucket
            images_data (dict): The images data structure from Prepare Content step
            storage_base_path (str): The target destination of the upload in the target bucket.
            build_bucket_base_path (str): The path of the build bucket in gcp.
        Returns:
            bool: Whether the operation succeeded.

        """
        if images_data.get(self._pack_name, {}).get(BucketUploadFlow.AUTHOR, False):

            build_author_image_path = os.path.join(build_bucket_base_path, self._pack_name, Pack.AUTHOR_IMAGE_NAME)
            build_author_image_blob = build_bucket.blob(build_author_image_path)

            if build_author_image_blob.exists():
                try:
                    copied_blob = build_bucket.copy_blob(
                        blob=build_author_image_blob, destination_bucket=production_bucket,
                        new_name=os.path.join(storage_base_path, self._pack_name,
                                              Pack.AUTHOR_IMAGE_NAME))
                    if not copied_blob.exists():
                        logging.error(f"Failed copying {self._pack_name} pack author image.")
                        return False
                    else:
                        logging.success(f"Copied successfully {self._pack_name} pack author image.")
                        return True

                except Exception as e:
                    logging.exception(f"Failed copying {Pack.AUTHOR_IMAGE_NAME} for {self._pack_name} pack. "
                                      f"Additional Info: {str(e)}")
                    return False

            else:
                logging.error(f"Found changed/added author image in content repo for {self._pack_name} pack but "
                              f"image does not exist in build bucket in path {build_author_image_path}.")
                return False

        else:
            logging.debug(f"No added/modified author image was detected in {self._pack_name} pack.")
            return True

<<<<<<< HEAD
    def upload_images(self, index_folder_path, storage_bucket, storage_base_path, diff_files_list, override_all_packs):
=======
    def upload_images(self, storage_bucket, storage_base_path, marketplace):
>>>>>>> 6f77591c
        """
        Upload the images related to the pack.
        The image is uploaded in the case it was modified, OR if this is the first time the current pack is being
        uploaded to this current marketplace (#46785).
        Args:
            storage_bucket (google.cloud.storage.bucket.Bucket): gcs bucket where author image will be uploaded.
            storage_base_path (str): the path under the bucket to upload to.
<<<<<<< HEAD
            diff_files_list (list): The list of all modified/added files found in the diff
            override_all_packs (bool): Whether to override all packs without checking for changes
=======
>>>>>>> 6f77591c
        Returns:
            True if the images were successfully uploaded, false otherwise.

        """
        task_status = self.upload_integration_images(storage_bucket, storage_base_path)
        if not task_status:
            self._status = PackStatus.FAILED_IMAGES_UPLOAD.name
            self.cleanup()
            return False

        task_status = self.upload_author_image(storage_bucket, storage_base_path)
        if not task_status:
            self._status = PackStatus.FAILED_AUTHOR_IMAGE_UPLOAD.name
            self.cleanup()
            return False

<<<<<<< HEAD
=======
        task_status = self.upload_preview_images(storage_bucket, storage_base_path)
        if not task_status:
            self._status = PackStatus.FAILED_PREVIEW_IMAGES_UPLOAD.name  # type: ignore[misc]
            self.cleanup()
            return False

        if marketplace == XSIAM_MP:
            task_status = self.upload_dynamic_dashboard_images(storage_bucket, storage_base_path)
            if not task_status:
                self._status = PackStatus.FAILED_DYNAMIC_DASHBOARD_IMAGES_UPLOAD.name  # type: ignore[misc]
                self.cleanup()
                return False

>>>>>>> 6f77591c
        return True

    def cleanup(self):
        """ Finalization action, removes extracted pack folder.

        """
        if os.path.exists(self._pack_path):
            shutil.rmtree(self._pack_path)
            logging.debug(f"Cleanup {self._pack_name} pack from: {self._pack_path}")

    def is_changelog_exists(self):
        """ Indicates whether the local changelog of a given pack exists or not

        Returns:
            bool: The answer

        """
        return os.path.isfile(os.path.join(self._pack_path, Pack.CHANGELOG_JSON))

    def is_failed_to_upload(self, failed_packs_dict):
        """
        Checks if the pack was failed to upload in Prepare Content step in Create Instances job
        Args:
            failed_packs_dict (dict): The failed packs file

        Returns:
            bool: Whether the operation succeeded.
            str: The pack's failing status

        """
        if self._pack_name in failed_packs_dict:
            return True, failed_packs_dict[self._pack_name].get('status')
        else:
            return False, ''

    def is_integration_image(self, file_path: str):
        """ Indicates whether a file_path is an integration image or not
        Args:
            file_path (str): The file path
        Returns:
            bool: True if the file is an integration image or False otherwise
        """
        return all([
            file_path.startswith(os.path.join(PACKS_FOLDER, self._pack_name)),
            file_path.endswith('.png'),
            'image' in os.path.basename(file_path.lower()),
            os.path.basename(file_path) != Pack.AUTHOR_IMAGE_NAME
        ])

    def is_author_image(self, file_path: str):
        """ Indicates whether a file_path is an author image or not
        Args:
            file_path (str): The file path
        Returns:
            bool: True if the file is an author image or False otherwise
        """
        return file_path == os.path.join(PACKS_FOLDER, self._pack_name, Pack.AUTHOR_IMAGE_NAME)

    def is_raedme_file(self, file_path: str):
        """ Indicates whether a file_path is an pack readme
        Args:
            file_path (str): The file path
        Returns:
            bool: True if the file is a pack readme or False otherwise
        """
        return file_path == os.path.join(PACKS_FOLDER, self._pack_name, Pack.README)

    def is_unified_integration(self, file_path: str):
        """ Indicates whether a file_path is a unified integration yml file or not
        Args:
            file_path (str): The file path
        Returns:
            bool: True if the file is a unified integration or False otherwise
        """
        return all([
            file_path.startswith(os.path.join(PACKS_FOLDER, self._pack_name, PackFolders.INTEGRATIONS.value)),
            os.path.basename(os.path.dirname(file_path)) == PackFolders.INTEGRATIONS.value,
            os.path.basename(file_path).startswith('integration'),
            os.path.basename(file_path).endswith('.yml')
        ])

    def add_bc_entries_if_needed(self, release_notes_dir: str, changelog: dict[str, Any]) -> None:
        """
        Receives changelog, checks if there exists a BC version in each changelog entry (as changelog entry might be
        zipped into few RN versions, check if at least one of the versions is BC).
        Check if RN is BC is done by doing the following:
         1) Check if RN has corresponding config file, e.g 1_0_1.md has corresponding 1_0_1.json file.
         2) If it does, check if `isBreakingChanges` field is true
        If such version exists, adds a
        true value to 'breakingChanges' field.
        if JSON file also has breakingChangesNotes configures, adds `breakingChangesNotes` field to changelog file.
        This function iterates every entry in changelog because it takes into consideration four scenarios:
          a) Entry without breaking changes, changes to entry with breaking changes (because at least one of the
             versions in the entry was marked as breaking changes).
          b) Entry without breaking changes, does not change.
          c) Entry with breaking changes, changes to entry without breaking changes (because all the BC versions
             corresponding to the changelog entry were re-marked as not BC).
          d) Entry with breaking changes, does not change.
        Args:
            release_notes_dir (str): RN dir path.
            changelog (Dict[str, Any]): Changelog data represented as a dict.

        Returns:
            (None): Modifies changelog, adds bool value to 'breakingChanges' and `breakingChangesNotes` fields to every
             changelog entry, according to the logic described above.
        """
        if not os.path.exists(release_notes_dir):
            return
        bc_version_to_text: dict[str, str | None] = self._breaking_changes_versions_to_text(release_notes_dir)
        loose_versions: list[Version] = [Version(bc_ver) for bc_ver in bc_version_to_text]
        predecessor_version: Version = Version('0.0.0')
        for changelog_entry in sorted(changelog.keys(), key=Version):
            rn_loose_version: Version = Version(changelog_entry)
            if bc_versions := self._changelog_entry_bc_versions(predecessor_version, rn_loose_version, loose_versions,
                                                                bc_version_to_text):
                logging.debug(f'Changelog entry {changelog_entry} contains BC versions')
                changelog[changelog_entry]['breakingChanges'] = True
                if bc_text := self._calculate_bc_text(release_notes_dir, bc_versions):
                    changelog[changelog_entry]['breakingChangesNotes'] = bc_text
                else:
                    changelog[changelog_entry].pop('breakingChangesNotes', None)
            else:
                changelog[changelog_entry].pop('breakingChanges', None)
            predecessor_version = rn_loose_version

    def _calculate_bc_text(self, release_notes_dir: str, bc_version_to_text: dict[str, str | None]) -> str | None:
        """
        Receives BC versions to text dict for current changelog entry. Calculates text for BC entry.
        Args:
            release_notes_dir (str): RN dir path.
            bc_version_to_text (Dict[str, Optional[str]): {bc version, bc_text}

        Returns:
            (Optional[str]): Text for entry if such was added.
            If none is returned, server will list the full RN as the BC notes instead.
        """
        # Handle cases of one BC version in entry.
        if len(bc_version_to_text) == 1:
            return list(bc_version_to_text.values())[0]
        # Handle cases of two or more BC versions in entry.
        text_of_bc_versions, bc_without_text = self._split_bc_versions_with_and_without_text(bc_version_to_text)

        if len(text_of_bc_versions) == 0:
            # Case 1: Not even one BC version contains breaking text.
            return None

        elif len(text_of_bc_versions) < len(bc_version_to_text):
            # Case 2: Only part of BC versions contains breaking text.
            return self._handle_many_bc_versions_some_with_text(release_notes_dir, text_of_bc_versions, bc_without_text)

        else:
            # Case 3: All BC versions contains text.
            # Important: Currently, implementation of aggregating BCs was decided to concat between them
            # In the future this might be needed to re-thought.
            return '\n'.join(bc_version_to_text.values())  # type: ignore[arg-type]

    def _handle_many_bc_versions_some_with_text(self, release_notes_dir: str, text_of_bc_versions: list[str],
                                                bc_versions_without_text: list[str], ) -> str:
        """
        Calculates text for changelog entry where some BC versions contain text and some don't.
        Important: Currently, implementation of aggregating BCs was decided to concat between them (and if BC version
        does not have a BC text - concat the whole RN). In the future this might be needed to re-thought.
        Args:
            release_notes_dir (str): RN dir path.
            text_of_bc_versions ([List[str]): List of text of BC versions with text.
            bc_versions_without_text ([List[str]): List of BC versions without text.

        Returns:
            (str): Text for BC entry.
        """
        bc_with_text_str = '\n'.join(text_of_bc_versions)
        rn_file_names_without_text = [f'''{bc_version.replace('.', '_')}.md''' for
                                      bc_version in bc_versions_without_text]
        other_rn_text: str = self._get_release_notes_concat_str(release_notes_dir, rn_file_names_without_text)
        if not other_rn_text:
            logging.error('No RN text, although text was expected to be found for versions'
                          f' {rn_file_names_without_text}.')
        return f'{bc_with_text_str}{other_rn_text}'

    @staticmethod
    def _get_release_notes_concat_str(release_notes_dir: str, rn_file_names: list[str]) -> str:
        """
        Concat all RN data found in given `rn_file_names`.
        Args:
            release_notes_dir (str): RN dir path.
            rn_file_names (List[str]): List of all RN files to concat their data.

        Returns:
            (str): Concat RN data
        """
        concat_str: str = ''
        for rn_file_name in rn_file_names:
            rn_file_path = os.path.join(release_notes_dir, rn_file_name)
            with open(rn_file_path) as f:
                # Will make the concat string start with new line on purpose.
                concat_str = f'{concat_str}\n{f.read()}'
        return concat_str

    @staticmethod
    def _split_bc_versions_with_and_without_text(bc_versions: dict[str, str | None]) -> tuple[list[str], list[str]]:
        """
        Splits BCs to tuple of BCs text of BCs containing text, and BCs versions that do not contain BC text.
        Args:
            bc_versions (Dict[str, Optional[str]): BC versions mapped to text if exists.

        Returns:
            (Tuple[List[str], List[str]]): (text of bc versions with text, bc_versions_without_text).
        """
        text_of_bc_versions_with_tests: list[str] = []
        bc_versions_without_text: list[str] = []
        for bc_version, bc_text in bc_versions.items():
            if bc_text:
                text_of_bc_versions_with_tests.append(bc_text)
            else:
                bc_versions_without_text.append(bc_version)
        return text_of_bc_versions_with_tests, bc_versions_without_text

    @staticmethod
    def _breaking_changes_versions_to_text(release_notes_dir: str) -> dict[str, str | None]:
        """
        Calculates every BC version in given RN dir and maps it to text if exists.
        Currently, text from a BC version is calculated in the following way:
        - If RN has `breakingChangesNotes` entry in its corresponding config file, then use the value of that field
          as the text of the BC to be represented.
        - Else, use the whole RN text as BC text.
        Args:
            release_notes_dir (str): RN dir path.

        Returns:
            (Dict[str, Optional[str]]): {dotted_version, text}.
        """
        bc_version_to_text: dict[str, str | None] = {}
        # Get all config files in RN dir
        rn_config_file_names = filter_dir_files_by_extension(release_notes_dir, '.json')

        for file_name in rn_config_file_names:
            file_data: dict = load_json(os.path.join(release_notes_dir, file_name))
            # Check if version is BC
            if file_data.get('breakingChanges'):
                # Processing name for easier calculations later on
                processed_name: str = underscore_file_name_to_dotted_version(file_name)
                bc_version_to_text[processed_name] = file_data.get('breakingChangesNotes')
        return bc_version_to_text

    @staticmethod
    def _changelog_entry_bc_versions(predecessor_version: Version, rn_version: Version,
                                     breaking_changes_versions: list[Version],
                                     bc_version_to_text: dict[str, str | None]) -> dict[str, str | None]:
        """
        Gets all BC versions of given changelog entry, every BC s.t predecessor_version < BC version <= rn_version.
        Args:
            predecessor_version (Version): Predecessor version in numeric version order.
            rn_version (Version): RN version of current processed changelog entry.
            breaking_changes_versions (List[Version]): List of BC versions.
            bc_version_to_text (Dict[str, Optional[str]): List of all BC to text in the given RN dir.

        Returns:
            Dict[str, Optional[str]]: Partial list of `bc_version_to_text`, containing only relevant versions between
                                      given versions.
        """
        return {str(bc_ver): bc_version_to_text.get(str(bc_ver)) for bc_ver in breaking_changes_versions if
                predecessor_version < bc_ver <= rn_version}

    def get_pr_numbers_for_version(self, version: str) -> list[int]:
        """
        Get List[PullRequests] for the given version
        Args:
            version: The pack version to find the pull request numbers for

        Returns:
            List[Pull Request Numbers]: A list of pr numbers of the pack version
        """
        if not os.path.exists(f"{self._pack_path}/{self.RELEASE_NOTES}"):
            return []

        pack_version_rn_file_path = f"Packs/{self.name}/{self.RELEASE_NOTES}/{version.replace('.', '_')}.md"
        packs_version_pr_numbers = get_pull_request_numbers_from_file(pack_version_rn_file_path)

        return packs_version_pr_numbers

    def get_preview_image_gcp_path(self, pack_file_name: str, folder_name: str) -> str | None:
        """ Genrate the preview image path as it stored in the gcp
        Args:
            pack_file_name: File name.
            folder_name: Folder name.

        Returns:
            The preview image path as it stored in the gcp if preview image exists, or None otherwise.
        """
        preview_image_name = self.find_preview_image_path(pack_file_name)
        try:
            preview_image_path = os.path.join(self.path, folder_name, preview_image_name)  # disable-secrets-detection
            if os.path.exists(preview_image_path):
                if not self._current_version:
                    self._current_version = ''
                return urllib.parse.quote(os.path.join(GCPConfig.CONTENT_PACKS_PATH, self.name,
                                                       self.current_version, folder_name, preview_image_name))
        except Exception:
            logging.exception(f"Failed uploading {self.name} pack preview image.")
        return None

    def upload_preview_images(self, storage_bucket, storage_base_path):
        """ Uploads pack preview images to gcs.
        Args:
            storage_bucket (google.cloud.storage.bucket.Bucket): google storage bucket where image will be uploaded.
            storage_base_path (str): The target destination of the upload in the target bucket.
        Returns:
            bool: whether the operation succeeded.
        """
        logging.debug(f"Uploading preview images for pack '{self.name}'")
        pack_storage_root_path = os.path.join(storage_base_path, self.name, self.current_version)

        for _dir in [PackFolders.XSIAM_REPORTS.value, PackFolders.XSIAM_DASHBOARDS.value]:
            local_preview_image_dir = os.path.join(PACKS_FOLDER, self.name, _dir)
            if not os.path.isdir(local_preview_image_dir):
                logging.debug(f"Could not find content items with preview images for pack {self.name}")
                continue

            preview_image_relative_paths = glob.glob(os.path.join(local_preview_image_dir, '*.png'))
            if not preview_image_relative_paths:
                logging.debug(f"Could not find preview images in pack {local_preview_image_dir}")
                continue

<<<<<<< HEAD
            logging.info(f"Found preview image: {preview_image_relative_paths}")
=======
            logging.debug(f"Found preview image: {preview_image_relative_paths}")
>>>>>>> 6f77591c
            preview_image_relative_path: str = preview_image_relative_paths[0]
            image_name = os.path.basename(preview_image_relative_path)
            image_storage_path = os.path.join(pack_storage_root_path, _dir, image_name)
            pack_image_blob = storage_bucket.blob(image_storage_path)

            try:
                with open(preview_image_relative_path, "rb") as image_file:
                    pack_image_blob.upload_from_file(image_file)
<<<<<<< HEAD
=======
                logging.debug(f"Successfully uploaded preview images for pack '{self.name}'")
>>>>>>> 6f77591c
            except Exception as e:
                logging.exception(f"Failed uploading {self.name} pack preview image. Additional info: {e}")
                return False

            self._uploaded_preview_images.append(preview_image_relative_path)

        return True

    def upload_dynamic_dashboard_images(self, storage_bucket, storage_base_path):
        """ Uploads pack dynamic dashboard images to gcs.
        Args:
            storage_bucket (google.cloud.storage.bucket.Bucket): google storage bucket where image will be uploaded.
            storage_base_path (str): The target destination of the upload in the target bucket.
        Returns:
            bool: whether the operation succeeded.
        """
        pack_storage_root_path = os.path.join(storage_base_path, 'images').replace("packs/", "")
<<<<<<< HEAD
        logging.debug(f"Uploading dynamic dashboard to folder in path: {pack_storage_root_path}")
=======
        logging.debug(f"Uploading dynamic dashboard to folder in path: {pack_storage_root_path} for pack '{self.name}'")
>>>>>>> 6f77591c

        local_dynamic_dashboard_image_dir = os.path.join(PACKS_FOLDER, self.name, PackFolders.INTEGRATIONS.value)
        if not os.path.isdir(local_dynamic_dashboard_image_dir):
            logging.debug(f"Could not find dynamic dashboard images for pack {self.name}")
            return True

        dynamic_dashboard_image_relative_paths = glob.glob(os.path.join(local_dynamic_dashboard_image_dir, '*/*.svg'))
        if not dynamic_dashboard_image_relative_paths:
            logging.debug(f"Could not find dynamic dashboard images in pack {local_dynamic_dashboard_image_dir}")
            return True

        logging.debug(f"Found dynamic dashboard image: {dynamic_dashboard_image_relative_paths}")
        for dynamic_dashboard_image in dynamic_dashboard_image_relative_paths:
            integration_dir = Path(dynamic_dashboard_image).parts[:-1]
            integration_yaml_path = glob.glob(os.path.join(*integration_dir, '*.yml'))

            with open(integration_yaml_path[0]) as pack_file:
                integration_yaml_content = yaml.safe_load(pack_file)

            image_background: list[str] = re.findall(r'_([^_]+)\.svg$', dynamic_dashboard_image)
            if not image_background or image_background[0].lower() not in ['dark', 'light']:
                raise BaseException(f"Could not find background for image in path {dynamic_dashboard_image}.\nThe svg image "
                                    "file should be named either as `<ImageName>_dark.svg` or `<ImageName>_light.svg`")

            image_storage_path = os.path.join(pack_storage_root_path, image_background[0].lower(),
                                              f"{integration_yaml_content.get('commonfields', {}).get('id', '')}.svg")
            logging.debug(f"Uploading image in path '{dynamic_dashboard_image}' to bucket directory '{image_storage_path}'")
            pack_image_blob = storage_bucket.blob(image_storage_path)

            try:
                with open(dynamic_dashboard_image, "rb") as image_file:
                    pack_image_blob.upload_from_file(image_file)
<<<<<<< HEAD
=======
                logging.debug(f"Successfully uploaded dynamic dashboard images for pack '{self.name}'")
>>>>>>> 6f77591c
            except Exception as e:
                logging.exception(f"Failed uploading {self.name} pack dynamic dashboard image. Additional info: {e}")
                return False

            self._uploaded_dynamic_dashboard_images.append(image_storage_path)

        return True

    def copy_preview_images(self, production_bucket, build_bucket, images_data, storage_base_path, build_bucket_base_path):
        """ Copies pack's preview image from the build bucket to the production bucket

        Args:
            production_bucket (google.cloud.storage.bucket.Bucket): The production bucket
            build_bucket (google.cloud.storage.bucket.Bucket): The build bucket
            images_data (dict): The images data structure from Prepare Content step
            storage_base_path (str): The target destination of the upload in the target bucket.
            build_bucket_base_path (str): The path of the build bucket in gcp.
        Returns:
            bool: Whether the operation succeeded.

        """
        task_status = True
        num_copied_images = 0
        err_msg = f"Failed copying {self._pack_name} pack preview images."
        pc_uploaded_preview_images = images_data.get(self._pack_name, {}).get(BucketUploadFlow.PREVIEW_IMAGES, [])

        for image_name in pc_uploaded_preview_images:
            image_pack_path = Path(image_name).parts[-2:]
            build_bucket_image_path = os.path.join(build_bucket_base_path, self._pack_name,
                                                   self.current_version, *image_pack_path)
            build_bucket_image_blob = build_bucket.blob(build_bucket_image_path)

            if not build_bucket_image_blob.exists():
                logging.error(f"Found changed/added preview image {image_name} in content repo but "
                              f"{build_bucket_image_path} does not exist in build bucket")
                task_status = False
            else:
                logging.debug(f"Copying {self._pack_name} pack preview image: {image_name}")
                try:
                    copied_blob = build_bucket.copy_blob(
                        blob=build_bucket_image_blob, destination_bucket=production_bucket,
                        new_name=os.path.join(storage_base_path, self._pack_name, self.current_version,
                                              *image_pack_path)
                    )
                    if not copied_blob.exists():
                        logging.error(f"Copy {self._pack_name} preview image: {build_bucket_image_blob.name} "
                                      f"blob to {copied_blob.name} blob failed.")
                        task_status = False
                    else:
                        num_copied_images += 1

                except Exception as e:
                    logging.exception(f"{err_msg}. Additional Info: {str(e)}")
                    return False

        if not task_status:
            logging.error(err_msg)
        else:
            if num_copied_images == 0:
                logging.debug(f"No added/modified preview images were detected in {self._pack_name} pack.")
            else:
                logging.success(f"Copied {num_copied_images} images for {self._pack_name} pack.")

        return task_status

    def copy_dynamic_dashboard_images(self, production_bucket, build_bucket, images_data, storage_base_path):
        """ Copies pack's dynamic dashboard image from the build bucket to the production bucket

        Args:
            production_bucket (google.cloud.storage.bucket.Bucket): The production bucket
            build_bucket (google.cloud.storage.bucket.Bucket): The build bucket
            images_data (dict): The images data structure from Prepare Content step
            storage_base_path (str): The target destination of the upload in the target bucket.
        Returns:
            bool: Whether the operation succeeded.

        """
        task_status = True
        num_copied_images = 0
        err_msg = f"Failed copying {self._pack_name} pack dynamic dashboard images."
        pc_uploaded_dynamic_dashboard_images = images_data.get(self._pack_name,
                                                               {}).get(BucketUploadFlow.DYNAMIC_DASHBOARD_IMAGES, [])

        for build_bucket_image_path in pc_uploaded_dynamic_dashboard_images:
            logging.debug(f"Found uploaded dynamic dashboard image in build bucket path: {build_bucket_image_path}")
            build_bucket_image_blob = build_bucket.blob(build_bucket_image_path)

            if not build_bucket_image_blob.exists():
                logging.error(f"Found changed/added dynamic dashboard image in content repo but "
                              f"'{build_bucket_image_path}' does not exist in build bucket")
                task_status = False
            else:
                logging.debug(f"Copying {self._pack_name} pack dynamic dashboard image: {build_bucket_image_path}")
                try:
                    copied_blob = build_bucket.copy_blob(
                        blob=build_bucket_image_blob, destination_bucket=production_bucket,
                        new_name=os.path.join(os.path.dirname(storage_base_path),
                                              build_bucket_image_path.split("content/")[-1])
                    )
                    sleep(1)
                    if not copied_blob.exists():
                        logging.error(f"Failed to copy {self._pack_name} dynamic dashboard image: {build_bucket_image_blob.name} "
                                      f"blob to {copied_blob.name} blob.")
                        task_status = False
                    else:
                        num_copied_images += 1

                except Exception as e:
                    logging.exception(f"{err_msg}. Additional Info: {str(e)}")
                    return False

        if not task_status:
            logging.error(err_msg)
        else:
            if num_copied_images == 0:
                logging.debug(f"No added/modified dynamic dashboard images were detected in {self._pack_name} pack.")
            else:
                logging.success(f"Copied {num_copied_images} images for {self._pack_name} pack.")

        return task_status

<<<<<<< HEAD
    def copy_dynamic_dashboard_images(self, production_bucket, build_bucket, images_data, storage_base_path):
        """ Copies pack's dynamic dashboard image from the build bucket to the production bucket

        Args:
            production_bucket (google.cloud.storage.bucket.Bucket): The production bucket
            build_bucket (google.cloud.storage.bucket.Bucket): The build bucket
            images_data (dict): The images data structure from Prepare Content step
            storage_base_path (str): The target destination of the upload in the target bucket.
        Returns:
            bool: Whether the operation succeeded.

        """
        task_status = True
        num_copied_images = 0
        err_msg = f"Failed copying {self._pack_name} pack dynamic dashboard images."
        pc_uploaded_dynamic_dashboard_images = images_data.get(self._pack_name,
                                                               {}).get(BucketUploadFlow.DYNAMIC_DASHBOARD_IMAGES, [])

        for build_bucket_image_path in pc_uploaded_dynamic_dashboard_images:
            logging.debug(f"Found uploaded dynamic dashboard image in build bucket path: {build_bucket_image_path}")
            build_bucket_image_blob = build_bucket.blob(build_bucket_image_path)

            if not build_bucket_image_blob.exists():
                logging.error(f"Found changed/added dynamic dashboard image in content repo but "
                              f"'{build_bucket_image_path}' does not exist in build bucket")
                task_status = False
            else:
                logging.info(f"Copying {self._pack_name} pack dynamic dashboard image: {build_bucket_image_path}")
                try:
                    copied_blob = build_bucket.copy_blob(
                        blob=build_bucket_image_blob, destination_bucket=production_bucket,
                        new_name=os.path.join(os.path.dirname(storage_base_path),
                                              build_bucket_image_path.split("content/")[-1])
                    )
                    sleep(1)
                    if not copied_blob.exists():
                        logging.error(f"Failed to copy {self._pack_name} dynamic dashboard image: {build_bucket_image_blob.name} "
                                      f"blob to {copied_blob.name} blob.")
                        task_status = False
                    else:
                        num_copied_images += 1

                except Exception as e:
                    logging.exception(f"{err_msg}. Additional Info: {str(e)}")
                    return False

        if not task_status:
            logging.error(err_msg)
        else:
            if num_copied_images == 0:
                logging.info(f"No added/modified dynamic dashboard images were detected in {self._pack_name} pack.")
            else:
                logging.success(f"Copied {num_copied_images} images for {self._pack_name} pack.")

        return task_status

=======
>>>>>>> 6f77591c
    def does_preview_image_exist(self, file_path: str) -> bool:
        """ Indicates whether a file_path is a valid preview image or not:
            - The file exists (is not removed in the latest upload)
            - Belong to the current pack
            - Id of type png
            - path include the word '_image'
            - Located in either XSIAMDashboards or XSIAMReports folder
        Args:
            file_path (str): The file path
        Returns:
            bool: True if the file is a preview image or False otherwise
        """
        valid_image = all([
            file_path.startswith(os.path.join(PACKS_FOLDER, self.name)),
            file_path.endswith('.png'),
            '_image' in os.path.basename(file_path.lower()),
            (PackFolders.XSIAM_DASHBOARDS.value in file_path or PackFolders.XSIAM_REPORTS.value in file_path)
        ])
        if not valid_image:
            return False

        # In cases where a preview image was deleted valid_image will be true but we don't want to upload it as it does
        # not exist anymore
        elif not os.path.exists(file_path):
            logging.warning(f'Image: {file_path} was deleted and therefore will not be uploaded')
            return False

        return True

    @staticmethod
    def find_preview_image_path(file_name: str) -> str:
        """ Generate preview image file name according to related file.
        Args:
            file_name: File name.

        Returns:
            Preview image file path.
        """
        prefixes = ['xsiamdashboard', 'xsiamreport']
        file_name = file_name.replace('external-', '')
        for prefix in prefixes:
            file_name = file_name.replace(f'{prefix}-', '')
        image_file_name = os.path.splitext(file_name)[0] + '_image.png'
        return image_file_name


# HELPER FUNCTIONS


def get_pull_request_numbers_from_file(file_path) -> list[int]:
    """
    Uses git and regex to find the pull request numbers for the given file
    Args:
        file_path: The file to find PRs for

    Returns:
        A list of relevant pull request numbers for the given file
    """
    log_info: str = git.Git(CONTENT_ROOT_PATH).log(file_path)
    return re.findall(PULL_REQUEST_PATTERN, log_info)


def get_upload_data(packs_results_file_path: str, stage: str) -> tuple[dict, dict, dict, dict, dict]:
    """ Loads the packs_results.json file to get the successful and failed packs together with uploaded images dicts

    Args:
        packs_results_file_path (str): The path to the file
        stage (str): can be BucketUploadFlow.PREPARE_CONTENT_FOR_TESTING or
        BucketUploadFlow.UPLOAD_PACKS_TO_MARKETPLACE_STORAGE

    Returns:
        dict: The successful packs dict
        dict: The failed packs dict
        dict: the successful uploaded dependencies zip packs
        dict : The successful private packs dict
        dict: The images data dict

    """
    if os.path.exists(packs_results_file_path):
        packs_results_file = load_json(packs_results_file_path)
        stage_data: dict = packs_results_file.get(stage, {})
        successful_packs_dict = stage_data.get(BucketUploadFlow.SUCCESSFUL_PACKS, {})
        successful_uploaded_dependencies_zip_packs_dict = \
            stage_data.get(BucketUploadFlow.SUCCESSFUL_UPLOADED_DEPENDENCIES_ZIP_PACKS, {})
        failed_packs_dict = stage_data.get(BucketUploadFlow.FAILED_PACKS, {})
        successful_private_packs_dict = stage_data.get(BucketUploadFlow.SUCCESSFUL_PRIVATE_PACKS, {})
        images_data_dict = stage_data.get(BucketUploadFlow.IMAGES, {})
        return successful_packs_dict, successful_uploaded_dependencies_zip_packs_dict, \
            failed_packs_dict, successful_private_packs_dict, images_data_dict

    logging.debug(f'{packs_results_file_path} does not exist in artifacts')
    return {}, {}, {}, {}, {}


def store_successful_and_failed_packs_in_ci_artifacts(packs_results_file_path: str, stage: str, successful_packs: list,
                                                      successful_uploaded_dependencies_zip_packs: list,
                                                      failed_packs: list,
                                                      updated_private_packs: list, images_data: dict = None):
    """ Write the successful, successful_uploaded_dependencies_zip_packs and failed packs to the correct section in the
        packs_results.json file

    Args:
        packs_results_file_path (str): The path to the pack_results.json file
        stage (str): can be BucketUploadFlow.PREPARE_CONTENT_FOR_TESTING or
        BucketUploadFlow.UPLOAD_PACKS_TO_MARKETPLACE_STORAGE
        successful_packs (list): The list of all successful packs
        successful_uploaded_dependencies_zip_packs (list): The list of all packs that successfully updated their
        dependencies zip file.
        failed_packs (list): The list of all failed packs
        updated_private_packs (list) : The list of all private packs that were updated
        images_data (dict): A dict containing all images that were uploaded for each pack

    """
    packs_results = load_json(packs_results_file_path)
    packs_results[stage] = {}

    if failed_packs:
        failed_packs_dict = {
            BucketUploadFlow.FAILED_PACKS: {
                pack.name: {
                    BucketUploadFlow.STATUS: pack.status,
                    BucketUploadFlow.AGGREGATED: pack.aggregation_str if pack.aggregated and pack.aggregation_str
                    else "False"
                } for pack in failed_packs
            }
        }
        packs_results[stage].update(failed_packs_dict)
        logging.debug(f"Failed packs {failed_packs_dict}")

    if successful_packs:
        successful_packs_dict = {
            BucketUploadFlow.SUCCESSFUL_PACKS: {
                pack.name: {
                    BucketUploadFlow.STATUS: pack.status,
                    BucketUploadFlow.AGGREGATED: pack.aggregation_str if pack.aggregated and pack.aggregation_str
                    else "False",
                    BucketUploadFlow.LATEST_VERSION: pack.current_version
                } for pack in successful_packs
            }
        }
        packs_results[stage].update(successful_packs_dict)
        logging.debug(f"Successful packs {successful_packs_dict}")

    if successful_uploaded_dependencies_zip_packs:
        successful_uploaded_dependencies_zip_packs_dict = {
            BucketUploadFlow.SUCCESSFUL_UPLOADED_DEPENDENCIES_ZIP_PACKS: {
                pack.name: {
                    BucketUploadFlow.STATUS: pack.status,
<<<<<<< HEAD
                    BucketUploadFlow.LATEST_VERSION: pack.latest_version
=======
                    BucketUploadFlow.LATEST_VERSION: pack.current_version
>>>>>>> 6f77591c
                } for pack in successful_uploaded_dependencies_zip_packs
            }
        }

        packs_results[stage].update(successful_uploaded_dependencies_zip_packs_dict)
        logging.debug(f"successful uploaded dependencies zip_packs {successful_uploaded_dependencies_zip_packs_dict}")

    if updated_private_packs:
        successful_private_packs_dict: dict = {
            BucketUploadFlow.SUCCESSFUL_PRIVATE_PACKS: {pack_name: {} for pack_name in updated_private_packs}
        }
        packs_results[stage].update(successful_private_packs_dict)
        logging.debug(f"Successful private packs {successful_private_packs_dict}")

    if images_data:
        # adds a list with all the packs that were changed with images
        packs_results[stage].update({BucketUploadFlow.IMAGES: images_data})
        logging.info(f"Images data {images_data}")

    if packs_results:
        if stage == BucketUploadFlow.PREPARE_CONTENT_FOR_TESTING:
            json_write(packs_results_file_path, packs_results)

        elif stage == BucketUploadFlow.UPLOAD_PACKS_TO_MARKETPLACE_STORAGE:
            # write to another file
            packs_results_file_path = Path(packs_results_file_path)  # type: ignore[assignment]
            packs_results_file_path = packs_results_file_path.with_name(  # type: ignore[attr-defined]
                f"{packs_results_file_path.stem}_upload.json")  # type: ignore[attr-defined]
            json_write(str(packs_results_file_path), packs_results)


def load_json(file_path: str) -> dict:
    """ Reads and loads json file.

    Args:
        file_path (str): full path to json file.

    Returns:
        dict: loaded json file.

    """
    try:
        if file_path and os.path.exists(file_path):
            with open(file_path) as json_file:
                result = json.load(json_file)
        else:
            result = {}
        return result
    except json.decoder.JSONDecodeError:
        return {}


<<<<<<< HEAD
def json_write(file_path: str, data: list | dict):
=======
def json_write(file_path: str, data: dict, update: bool = False):
>>>>>>> 6f77591c
    """ Writes given data to a json file
    Args:
        file_path: The file path
        data: The data to write
        update: Whether to update the json file object with data
    """
    logging.debug(f"update_index: {file_path=}, {data=}, {update=}")
    if update:
        metadata_obj = load_json(file_path=file_path)
        metadata_obj.update(data)
    else:
        metadata_obj = data

    with open(file_path, "w") as f:
        f.write(json.dumps(metadata_obj, indent=4))


def init_storage_client(service_account=None):
    """Initialize google cloud storage client.

    In case of local dev usage the client will be initialized with user default credentials.
    Otherwise, client will be initialized from service account json that is stored in CircleCI.

    Args:
        service_account (str): full path to service account json.

    Return:
        storage.Client: initialized google cloud storage client.
    """
    if service_account:
        storage_client = storage.Client.from_service_account_json(service_account)
        logging.debug("Created gcp service account")

        return storage_client
    else:
        # in case of local dev use, ignored the warning of non use of service account.
        warnings.filterwarnings("ignore", message=google.auth._default._CLOUD_SDK_CREDENTIALS_WARNING)
        credentials, project = google.auth.default()
        storage_client = storage.Client(credentials=credentials, project=project)
        logging.debug("Created gcp private account")

        return storage_client


def input_to_list(input_data, capitalize_input=False):
    """ Helper function for handling input list or str from the user.

    Args:
        input_data (list or str): input from the user to handle.
        capitalize_input (boo): whether to capitalize the input list data or not.

    Returns:
        list: returns the original list or list that was split by comma.

    """
    input_data = input_data if input_data else []
    input_data = input_data if isinstance(input_data, list) else [s for s in input_data.split(',') if s]

    if capitalize_input:
        return [" ".join([w.title() if w.islower() else w for w in i.split()]) for i in input_data]
    else:
        return input_data


def get_valid_bool(bool_input):
    """ Converts and returns valid bool.

    Returns:
        bool: converted bool input.
    """
    return bool(strtobool(bool_input)) if isinstance(bool_input, str) else bool_input


def convert_price(pack_id, price_value_input=None):
    """ Converts to integer value price input. In case no price input provided, return zero as price.

    Args:
        pack_id (str): pack unique identifier.
        price_value_input (str): price string to convert.

    Returns:
        int: converted to int pack price.
    """

    try:
        if not price_value_input:
            return 0  # in case no price was supported, return 0
        else:
            return int(price_value_input)  # otherwise convert to int and return result
    except Exception:
        logging.exception(f"{pack_id} pack price is not valid. The price was set to 0.")
        return 0


def get_updated_server_version(current_string_version, compared_content_item, pack_name):
    """ Compares two semantic server versions and returns the higher version between them.

    Args:
         current_string_version (str): current string version.
         compared_content_item (dict): compared content item entity.
         pack_name (str): the pack name (id).

    Returns:
        str: latest version between compared versions.
    """
    lower_version_result = current_string_version

    try:
        compared_string_version = compared_content_item.get('fromversion') or compared_content_item.get(
            'fromVersion') or "99.99.99"
        current_version, compared_version = Version(current_string_version), Version(compared_string_version)

        if current_version > compared_version:
            lower_version_result = compared_string_version
    except Exception:
        content_item_name = compared_content_item.get('name') or compared_content_item.get(
            'display') or compared_content_item.get('id') or compared_content_item.get('details', '')
        logging.exception(f"{pack_name} failed in version comparison of content item {content_item_name}.")
    finally:
        return lower_version_result


def get_content_git_client(content_repo_path: str):
    """ Initializes content repo client.

    Args:
        content_repo_path (str): content repo full path

    Returns:
        git.repo.base.Repo: content repo object.

    """
    return git.Repo(content_repo_path)


def get_recent_commits_data(content_repo: Any, index_folder_path: str, is_bucket_upload_flow: bool,
                            is_private_build: bool = False, circle_branch: str = "master"):
    """ Returns recent commits hashes (of head and remote master)

    Args:
        content_repo (git.repo.base.Repo): content repo object.
        index_folder_path (str): the path to the local index folder
        is_bucket_upload_flow (bool): indicates whether its a run of bucket upload flow or regular build
        is_private_build (bool): indicates whether its a run of private build or not
        circle_branch (str): CircleCi branch of current build

    Returns:
        str: last commit hash of head.
        str: previous commit depending on the flow the script is running
    """
    return content_repo.head.commit.hexsha, get_previous_commit(content_repo, index_folder_path, is_bucket_upload_flow,
                                                                is_private_build, circle_branch)


def get_previous_commit(content_repo, index_folder_path, is_bucket_upload_flow, is_private_build, circle_branch):
    """ If running in bucket upload workflow we want to get the commit in the index which is the index
    We've last uploaded to production bucket. Otherwise, we are in a commit workflow and the diff should be from the
    head of origin/master

    Args:
        content_repo (git.repo.base.Repo): content repo object.
        index_folder_path (str): the path to the local index folder
        is_bucket_upload_flow (bool): indicates whether its a run of bucket upload flow or regular build
        is_private_build (bool): indicates whether its a run of private build or not
        circle_branch (str): CircleCi branch of current build

    Returns:
        str: previous commit depending on the flow the script is running

    """
    if is_bucket_upload_flow:
        return get_last_upload_commit_hash(content_repo, index_folder_path)
    elif is_private_build:
        previous_master_head_commit = content_repo.commit('origin/master~1').hexsha
        logging.debug(f"Using origin/master HEAD~1 commit hash {previous_master_head_commit} to diff with.")
        return previous_master_head_commit
    else:
        if circle_branch == 'master':
            head_str = "HEAD~1"
            # if circle branch is master than current commit is origin/master HEAD, so we need to diff with HEAD~1
            previous_master_head_commit = content_repo.commit('origin/master~1').hexsha
        else:
            head_str = "HEAD"
            # else we are on a regular branch and the diff should be done with origin/master HEAD
            previous_master_head_commit = content_repo.commit('origin/master').hexsha
        logging.debug(f"Using origin/master {head_str} commit hash {previous_master_head_commit} to diff with.")
        return previous_master_head_commit


def get_last_upload_commit_hash(content_repo, index_folder_path):
    """
    Returns the last origin/master commit hash that was uploaded to the bucket
    Args:
        content_repo (git.repo.base.Repo): content repo object.
        index_folder_path: The path to the index folder

    Returns:
        The commit hash
    """

    inner_index_json_path = os.path.join(index_folder_path, f'{GCPConfig.INDEX_NAME}.json')
    if not os.path.exists(inner_index_json_path):
        logging.critical(f"{GCPConfig.INDEX_NAME}.json not found in {GCPConfig.INDEX_NAME} folder")
        sys.exit(1)
    else:
        inner_index_json_file = load_json(inner_index_json_path)
        if 'commit' in inner_index_json_file:
            last_upload_commit_hash = inner_index_json_file['commit']
            logging.debug(f"Retrieved the last commit that was uploaded to production: {last_upload_commit_hash}")
        else:
            logging.critical(f"No commit field in {GCPConfig.INDEX_NAME}.json, content: {str(inner_index_json_file)}")
            sys.exit(1)

    try:
        last_upload_commit = content_repo.commit(last_upload_commit_hash).hexsha
        logging.debug(f"Using commit hash {last_upload_commit} from index.json to diff with.")
        return last_upload_commit
    except Exception as e:
        logging.critical(f'Commit {last_upload_commit_hash} in {GCPConfig.INDEX_NAME}.json does not exist in content '
                         f'repo. Additional info:\n {e}')
        sys.exit(1)


def is_ignored_pack_file(modified_file_path_parts):
    """ Indicates whether a pack file needs to be ignored or not.

    Args:
        modified_file_path_parts: The modified file parts, e.g. if file path is "a/b/c" then the
         parts list is ["a", "b", "c"]

    Returns:
        (bool): True if the file should be ignored, False otherwise

    """
    for file_suffix in PackIgnored.ROOT_FILES:
        if file_suffix in modified_file_path_parts:
            return True

    for pack_folder, file_suffixes in PackIgnored.NESTED_FILES.items():
        if pack_folder in modified_file_path_parts:
            if not file_suffixes:  # Ignore all pack folder files
                return True

            for file_suffix in file_suffixes:  # type: ignore[attr-defined]
                if file_suffix in modified_file_path_parts[-1]:
                    return True

    for pack_folder in PackIgnored.NESTED_DIRS:
        if pack_folder in modified_file_path_parts:
            pack_folder_path = os.sep.join(modified_file_path_parts[:modified_file_path_parts.index(pack_folder) + 1])
            file_path = os.sep.join(modified_file_path_parts)
            for folder_path in [f for f in glob.glob(os.path.join(pack_folder_path, '*/*')) if os.path.isdir(f)]:
                # Checking for all 2nd level directories. e.g. test_data directory
                if file_path.startswith(folder_path):
                    return True

    return False


def filter_dir_files_by_extension(release_notes_dir: str, extension: str) -> list[str]:
    """
    Receives path to RN dir, filters only files in RN dir corresponding to the extension.
    Needed because RN directory will be extended to contain JSON files for configurations,
    see 'release_notes_bc_calculator.py'
    Args:
        release_notes_dir (str): Path to RN dir
        extension (str): Extension to filter by.

    Returns:
        (List[str]): List of all of the files in directory corresponding to the extension.
    """
    return [file_name for file_name in os.listdir(release_notes_dir) if file_name.endswith(extension)]


def is_the_only_rn_in_block(release_notes_dir: str, version: str, changelog: dict):
    """
    Check if the given version is a key of an aggregated changelog block, as in its value in the changelog
    doesn't contains other release notes that have been aggregated in previous uploads.

    If that is the case, the adjacent previous release note in the changelog will be equal to the one in the
    release notes directory, and false otherwise (meaning there are versions in the release notes directory that are
    missing in the changelog, therefore they have been aggregated) and this function asserts that.

    Note: The comparison is done against the release notes directory to avoid cases where there are missing versions in
    the changelog due to inconsistent versions numbering, such as major version bumps. (For example, if the versions
    1.2.7 and 1.3.0 are two consecutive keys in the changelog, we need to determine if 1.3.0 has aggregated the versions
    1.2.8-1.3.0, OR 1.3.0 is the consecutive version right after 1.2.7 but is a major bump. in order to check that, we
    check it against the files in the release notes directory.)


    Args:
        release_notes_dir: the path to the release notes dir.
        version (str): the wanted version.
        changelog (dict): the changelog from the production bucket.

    Returns:
        True if this version's value in the changelog is not an aggregated release notes block. False otherwise.
    """
    if not changelog.get(version):
        return False
    all_rn_versions = []
    lowest_version = [Version('1.0.0')]
    for filename in filter_dir_files_by_extension(release_notes_dir, '.md'):
        current_version = underscore_file_name_to_dotted_version(filename)
        all_rn_versions.append(Version(current_version))
    lower_versions_all_versions = [item for item in all_rn_versions if item < Version(version)] + lowest_version
    lower_versions_in_changelog = [Version(item) for item in changelog if
                                   Version(item) < Version(version)] + lowest_version
    return max(lower_versions_all_versions) == max(lower_versions_in_changelog)


def underscore_file_name_to_dotted_version(file_name: str) -> str:
    """
    Receives file name with expected format of x_x_x<extension>, and transforms it to dotted string.
    Examples
        - underscore_file_name_to_dotted_version(1_2_3.md) --> 1.2.3
        - underscore_file_name_to_dotted_version(1_4_2.json) --> 1.4.2
    Args:
        file_name (str): File name.

    Returns:
        (str): Dotted version of file name
    """
    return os.path.splitext(file_name)[0].replace('_', '.')


def get_last_commit_from_index(service_account, marketplace=MarketplaceVersions.XSOAR):
    """ Downloading index.json from GCP and extract last upload commit.

    Args:
        service_account: service account to connect to GCP

    Returns: last upload commit.

    """
    production_bucket_name = MarketplaceVersionToMarketplaceName.get(marketplace)
    storage_client = init_storage_client(service_account)
    storage_bucket = storage_client.bucket(production_bucket_name)
    index_storage_path = os.path.join('content/packs/', f"{GCPConfig.INDEX_NAME}.json")
    index_blob = storage_bucket.blob(index_storage_path)
    index_string = index_blob.download_as_string()
    index_json = json.loads(index_string)
    return index_json.get('commit')


def is_content_item_in_graph(display_name: str, content_type, marketplace) -> bool:
    with Neo4jContentGraphInterface() as interface:
        res = interface.search(content_type=content_type, marketplace=marketplace, display_name=display_name)
        logging.debug(f'Content type for {display_name} is {content_type}, result is {bool(res)}')
        return bool(res)


def is_content_item_in_id_set(display_name: str, rn_header: str, id_set: dict, marketplace="xsoar"):
    """
    Get the full entity dict from the id set of the entity given it's display name, if it does not exist in the id set
    return None.

    Args:
        display_name: The display name of the entity (content item).
        rn_header: The release notes header of the entity.
        id_set: id set dict.

    Returns:
        (bool) True if the item exists in id set, otherwise False.
    """
    logging.debug(f"Checking if the entity with the display name {display_name} is present in the id set")

    if not id_set:
        logging.debug("id_set does not exist, searching in graph")
        content_type = rn_header.replace(' ', '')[:-1]

        if not is_content_item_in_graph(display_name=display_name,
                                        content_type=content_type,
                                        marketplace=marketplace):
            logging.debug(f"Could not find the content entity of type {content_type} with display name "
                          f"'{display_name}' in the graph")
            return False
        return True

    for id_set_entity in id_set[RN_HEADER_TO_ID_SET_KEYS[rn_header]]:
        if list(id_set_entity.values())[0]['display_name'] == display_name:
            return True

    logging.debug(f"Could not find the entity with display name {display_name} in id_set.")
    return False


def remove_old_versions_from_changelog(changelog: dict):
    """
    Removes old pack versions from changelog in order to reduce index.zip size.
    We are keeping the maximum number of versions between the following options:
    1.  Versions were released last year.
    2.  Last minor version and one version before it.
    3.  Last five versions.
    Edits the changelog entries in place.

    Args:
        changelog (dict): The changelog of some pack.
    Returns:
        (list) last pack versions
    """
    versions_to_keep: list[str] = []
    if not changelog:
        return versions_to_keep

    last_same_minor_versions = []
    last_year_versions = []
    last_five_versions = list(changelog.keys())[-5:]

    year_ago_datetime_obj = datetime.utcnow() - timedelta(days=365)
    last_version = Version(list(changelog.keys())[-1])
    save_last_minor_versions = not (last_version.minor == 0 and last_version.major == 1)

    prev_version = None
    for version, info in changelog.items():
        # get versions that were released in last year
        if version_release_date := info.get(Changelog.RELEASED):
            version_released_datetime_obj = datetime.strptime(version_release_date, Metadata.DATE_FORMAT)
            if version_released_datetime_obj > year_ago_datetime_obj:
                last_year_versions.append(version)

        # get versions with same minor version
        if save_last_minor_versions and Version(version).minor == last_version.minor \
                and Version(version).major == last_version.major:
            last_same_minor_versions.append(version)
            if prev_version and prev_version not in last_same_minor_versions:
                last_same_minor_versions.append(prev_version)

        prev_version = version

    versions_to_keep = max([last_five_versions, last_year_versions, last_same_minor_versions], key=len)

    [changelog.pop(version) for version in list(changelog.keys()) if version not in versions_to_keep]

    return versions_to_keep<|MERGE_RESOLUTION|>--- conflicted
+++ resolved
@@ -26,16 +26,9 @@
 from google.cloud import storage
 
 import Tests.Marketplace.marketplace_statistics as mp_statistics
-<<<<<<< HEAD
-from Tests.Marketplace.marketplace_constants import PackFolders, Metadata, GCPConfig, BucketUploadFlow, PACKS_FOLDER, \
-    PackTags, PackIgnored, Changelog, BASE_PACK_DEPENDENCY_DICT, SIEM_RULES_OBJECTS, PackStatus, PACK_FOLDERS_TO_ID_SET_KEYS, \
-    CONTENT_ROOT_PATH, XSOAR_MP, XSIAM_MP, XPANSE_MP, TAGS_BY_MP, CONTENT_ITEM_NAME_MAPPING, \
-    ITEMS_NAMES_TO_DISPLAY_MAPPING, RN_HEADER_TO_ID_SET_KEYS
-=======
 from Tests.Marketplace.marketplace_constants import XSOAR_ON_PREM_MP, XSOAR_SAAS_MP, PackFolders, Metadata, GCPConfig, \
     BucketUploadFlow, PACKS_FOLDER, PackTags, PackIgnored, Changelog, PackStatus, CONTENT_ROOT_PATH, XSOAR_MP, \
     XSIAM_MP, XPANSE_MP, TAGS_BY_MP, RN_HEADER_TO_ID_SET_KEYS
->>>>>>> 6f77591c
 from demisto_sdk.commands.common.constants import MarketplaceVersions, MarketplaceVersionToMarketplaceName
 from Utils.release_notes_generator import aggregate_release_notes_for_marketplace, merge_version_blocks, construct_entities_block
 from Tests.scripts.utils import logging_wrapper as logging
@@ -119,11 +112,7 @@
         self._content_commit_hash = None  # initialized in enhance_pack_attributes function
         self._preview_only = None  # initialized in enhance_pack_attributes function
         self._disable_monthly = None  # initialized in enhance_pack_attributes
-<<<<<<< HEAD
-        self._tags = None  # initialized in enhance_pack_attributes function
-=======
         self._tags = set()  # initialized in load_pack_metadata function
->>>>>>> 6f77591c
         self._modules = None
         self._categories = None  # initialized in enhance_pack_attributes function
         self._content_items = None  # initialized in load_pack_metadata function
@@ -135,13 +124,7 @@
         self._pack_statistics_handler = None  # initialized in enhance_pack_attributes function
         self._contains_transformer = False  # initialized in collect_content_items function
         self._contains_filter = False  # initialized in collect_content_items function
-<<<<<<< HEAD
-        self._is_missing_dependencies = False  # initialized in _load_pack_dependencies function
         self._is_modified = is_modified
-        self._modified_files = {}  # initialized in detect_modified function
-=======
-        self._is_modified = is_modified
->>>>>>> 6f77591c
         self._is_siem = False  # initialized in collect_content_items function
         self._has_fetch = False
         self._is_data_source = False
@@ -388,13 +371,6 @@
         """ str: the list of uploaded integration svg images for the dynamic dashboard
         """
         return self._uploaded_dynamic_dashboard_images
-<<<<<<< HEAD
-
-    @property
-    def is_missing_dependencies(self):
-        return self._is_missing_dependencies
-=======
->>>>>>> 6f77591c
 
     @property
     def zip_path(self):
@@ -412,30 +388,6 @@
     def all_levels_dependencies(self):
         return self._all_levels_dependencies
 
-<<<<<<< HEAD
-    def _get_latest_version(self):
-        """ Return latest semantic version of the pack.
-
-        In case that changelog.json file was not found, default value of 1.0.0 will be returned.
-        Otherwise, keys of semantic pack versions will be collected and sorted in descending and return latest version.
-        For additional information regarding changelog.json format go to issue #19786
-
-        Returns:
-            str: Pack latest version.
-
-        """
-        changelog_path = os.path.join(self._pack_path, Pack.CHANGELOG_JSON)
-
-        if not os.path.exists(changelog_path):
-            return self._current_version
-
-        with open(changelog_path) as changelog_file:
-            changelog = json.load(changelog_file)
-            pack_versions = [Version(v) for v in changelog]
-            pack_versions.sort(reverse=True)
-
-            return str(pack_versions[0])
-=======
     @property
     def statistics_metadata(self):
         return {
@@ -444,7 +396,6 @@
             Metadata.TAGS: list(self._tags or []),
             Metadata.INTEGRATIONS: self._related_integration_images
         }
->>>>>>> 6f77591c
 
     @staticmethod
     def organize_integration_images(pack_integration_images: list, pack_dependencies_integration_images_dict: dict,
@@ -483,12 +434,7 @@
         return all_dep_int_imgs
 
     @staticmethod
-<<<<<<< HEAD
-    def _get_all_pack_images(pack_integration_images: list, display_dependencies_images: list,
-                             dependencies_metadata: dict,
-=======
     def _get_all_pack_images(index_folder_path, pack_integration_images: list, display_dependencies_images: list,
->>>>>>> 6f77591c
                              pack_dependencies_by_download_count):
         """ Returns data of uploaded pack integration images and it's path in gcs. Pack dependencies integration images
         are added to that result as well.
@@ -526,56 +472,6 @@
             pack_integration_images, dependencies_integration_images_dict, pack_dependencies_by_download_count
         )
 
-<<<<<<< HEAD
-    def is_data_source_pack(self, yaml_content):
-
-        is_data_source = self._is_data_source
-        # this's the first integration in the pack, and the pack is in xsiam
-        if self._single_integration and 'marketplacev2' in self.marketplaces:
-
-            # the integration contains isfetch or isfetchevents (no matter if its deprecated or not)
-            if yaml_content.get('script', {}).get('isfetchevents', False) or \
-                    yaml_content.get('script', {}).get('isfetch', False) is True:
-                logging.info(f"{yaml_content.get('name')} makes the pack a Data Source potential")
-                is_data_source = True
-        # already has the pack as data source
-        elif not self._single_integration and is_data_source:
-
-            # found a second integration in the pack
-            logging.info(f"{yaml_content.get('name')} is no longer a Data Source potential")
-            is_data_source = False
-
-        return is_data_source
-
-    def add_pack_type_tags(self, yaml_content, yaml_type):
-        """
-        Checks if a pack objects is siem or feed object. If so, updates Pack._is_feed or Pack._is_siem
-        Args:
-            yaml_content: The yaml content extracted by yaml.safe_load().
-            yaml_type: The type of object to check.
-
-        Returns:
-            Doesn't return
-        """
-        logging.info("adding pack type tags")
-        if yaml_type == 'Integration':
-            if yaml_content.get('script', {}).get('feed', False) is True:
-                self._is_feed = True
-            if yaml_content.get('script', {}).get('isfetchevents', False) is True:
-                self._is_siem = True
-
-            self._is_data_source = self.is_data_source_pack(yaml_content)
-
-            # already found the first integration in the pack,
-            self._single_integration = False
-
-        if yaml_type == 'Playbook' and yaml_content.get('name').startswith('TIM '):
-            self._is_feed = True
-        if yaml_type in SIEM_RULES_OBJECTS:
-            self._is_siem = True
-
-=======
->>>>>>> 6f77591c
     @staticmethod
     def _clean_release_notes(release_notes_lines):
         return re.sub(r'<\!--.*?-->', '', release_notes_lines, flags=re.DOTALL)
@@ -594,13 +490,6 @@
             Metadata.UPDATED: self._update_date,
             Metadata.DOWNLOADS: self._downloads_count,
             Metadata.TAGS: list(self._tags or []),
-<<<<<<< HEAD
-            Metadata.MODULES: list(self._modules or []),
-            Metadata.CATEGORIES: self._categories,
-            Metadata.CONTENT_ITEMS: self._content_items,
-            Metadata.CONTENT_DISPLAYS: self._content_displays_map,
-=======
->>>>>>> 6f77591c
             Metadata.SEARCH_RANK: self._search_rank,
             Metadata.INTEGRATIONS: self._related_integration_images,
         }
@@ -610,52 +499,6 @@
 
         return pack_metadata
 
-<<<<<<< HEAD
-    def _load_pack_dependencies_metadata(self, index_folder_path, packs_dict):
-        """ Loads dependencies metadata and returns mapping of pack id and it's loaded data.
-            There are 3 cases:
-              Case 1: The dependency is present in the index.zip. In this case, we add it to the dependencies results.
-              Case 2: The dependency is missing from the index.zip since it is a new pack. In this case, handle missing
-                dependency - This means we mark this pack as 'missing dependency', and once the new index.zip is
-                created, and therefore it contains the new pack, we call this function again, and hitting case 1.
-              Case 3: The dependency is of a pack that is not a part of this marketplace. In this case, we ignore this
-              dependency.
-        Args:
-            index_folder_path (str): full path to download index folder.
-            packs_dict (dict): dict of all packs relevant for current marketplace, as {pack_id: pack_object}.
-
-        Returns:
-            dict: pack id as key and loaded metadata of packs as value.
-            bool: True if the pack is missing dependencies, False otherwise.
-
-        """
-        dependencies_metadata_result = {}
-        dependencies_ids = set(self._first_level_dependencies)
-        dependencies_ids.update(self._displayed_images_dependent_on_packs)
-
-        for dependency_pack_id in dependencies_ids:
-            dependency_metadata_path = os.path.join(index_folder_path, dependency_pack_id, Pack.METADATA)
-
-            if os.path.exists(dependency_metadata_path):
-                # Case 1: the dependency is found in the index.zip
-                with open(dependency_metadata_path) as metadata_file:
-                    dependency_metadata = json.load(metadata_file)
-                    dependencies_metadata_result[dependency_pack_id] = dependency_metadata
-            elif dependency_pack_id in packs_dict:
-                # Case 2: the dependency is not in the index since it is a new pack
-                self._is_missing_dependencies = True
-                logging.warning(f"{self._pack_name} pack dependency with id {dependency_pack_id} "
-                                f"was not found in index, marking it as missing dependencies - to be resolved in "
-                                f"next iteration over packs")
-            else:
-                # Case 3: the dependency is not a part of this marketplace
-                logging.warning(f"{self._pack_name} pack dependency with id {dependency_pack_id} "
-                                f"is not part of this marketplace, ignoring this dependency")
-
-        return dependencies_metadata_result, self._is_missing_dependencies
-
-=======
->>>>>>> 6f77591c
     def _get_updated_changelog_entry(self, changelog: dict, version: str, release_notes: str = None,
                                      version_display_name: str = None, build_number_with_prefix: str = None,
                                      released_time: str = None, pull_request_numbers=None, marketplace: str = 'xsoar',
@@ -965,76 +808,22 @@
         Returns:
             (bool): Whether the zip was successful
         """
-<<<<<<< HEAD
-        task_status = False
-        modified_rn_files_paths: list = []
-        pack_was_modified = False
-
-        try:
-            pack_index_metadata_path = os.path.join(index_folder_path, self._pack_name, Pack.METADATA)
-
-            if not os.path.exists(pack_index_metadata_path):
-                logging.info(f"{self._pack_name} pack was not found in index, skipping detection of modified pack.")
-                task_status = True
-                return task_status, modified_rn_files_paths
-
-            with open(pack_index_metadata_path) as metadata_file:
-                downloaded_metadata = json.load(metadata_file)
-
-            previous_commit_hash = downloaded_metadata.get(Metadata.COMMIT, previous_commit_hash)
-            # set 2 commits by hash value in order to check the modified files of the diff
-            current_commit = content_repo.commit(current_commit_hash)
-            previous_commit = content_repo.commit(previous_commit_hash)
-
-            for modified_file in current_commit.diff(previous_commit):
-                if modified_file.a_path.startswith(PACKS_FOLDER):
-                    modified_file_path_parts = os.path.normpath(modified_file.a_path).split(os.sep)
-                    pack_name, entity_type_dir = modified_file_path_parts[1], modified_file_path_parts[2]
-
-                    if pack_name and pack_name == self._pack_name:
-                        if not is_ignored_pack_file(modified_file_path_parts):
-                            logging.info(f"Detected modified files in {self._pack_name} pack - {modified_file.a_path}")
-                            task_status, pack_was_modified = True, True
-                            modified_rn_files_paths.append(modified_file.a_path)
-
-                            if entity_type_dir in PackFolders.pack_displayed_items():
-                                if entity_type_dir in self._modified_files:
-                                    self._modified_files[entity_type_dir].append(modified_file.a_path)
-                                else:
-                                    self._modified_files[entity_type_dir] = [modified_file.a_path]
-=======
 
         if not self.remove_unwanted_files():
             self._status = PackStatus.FAILED_REMOVING_PACK_SKIPPED_FOLDERS.name
             self.cleanup()
             return False
->>>>>>> 6f77591c
 
         if not self.sign_pack(signature_key):
             self._status = PackStatus.FAILED_SIGNING_PACKS.name
             self.cleanup()
             return False
 
-<<<<<<< HEAD
-            task_status = True
-            if pack_was_modified:
-                # Make sure the modification is not only of release notes files, if so count that as not modified
-                pack_was_modified = any(
-                    self.RELEASE_NOTES not in path
-                    for path in modified_rn_files_paths
-                )
-                # Filter modifications in release notes config JSON file - they will be handled later on.
-                modified_rn_files_paths = [path_ for path_ in modified_rn_files_paths if path_.endswith('.md')]
-        except Exception:
-            logging.exception(f"Failed in detecting modified files of {self._pack_name} pack")
-        return task_status, modified_rn_files_paths
-=======
         task_status, _ = self.zip_pack()
         if not task_status:
             self._status = PackStatus.FAILED_ZIPPING_PACK_ARTIFACTS.name
             self.cleanup()
             return False
->>>>>>> 6f77591c
 
         if uploaded_packs_dir:
             shutil.copyfile(self.zip_path, uploaded_packs_dir / f"{self.name}.zip")
@@ -1100,23 +889,10 @@
                     return task_status
                 dest_path_to_upload = with_dependencies_path
             else:
-<<<<<<< HEAD
-                version_pack_path = os.path.join(storage_base_path, self._pack_name, latest_version)
-
-                if override_pack:
-                    logging.warning(f"Uploading {self._pack_name} pack to storage and overriding the existing pack "
-                                    f"files already in storage.")
-
-                else:
-                    logging.warning(f"The following packs were not modified: {self._pack_name}")
-                    logging.warning(f"Skipping step of uploading {self._pack_name}.zip to storage.")
-                    return task_status, True, None
-=======
                 version_pack_path = os.path.join(storage_base_path, self.name, self.current_version)
                 logging.debug(f"Uploading pack '{self._pack_name}' to storage")
 
                 dest_path_to_upload = os.path.join(version_pack_path, f"{self._pack_name}.zip")
->>>>>>> 6f77591c
 
             blob = storage_bucket.blob(dest_path_to_upload)
             blob.cache_control = "no-cache,max-age=0"  # disabling caching for pack blob
@@ -1165,34 +941,19 @@
 
         elif pack_was_uploaded_in_prepare_content:
 
-<<<<<<< HEAD
-            latest_version = successful_packs_dict[self._pack_name][BucketUploadFlow.LATEST_VERSION]
-            self._latest_version = latest_version
-
-            build_version_pack_path = os.path.join(build_bucket_base_path, self._pack_name, latest_version)
-=======
             latest_pack_version = successful_packs_dict[self._pack_name][BucketUploadFlow.LATEST_VERSION]
 
             build_version_pack_path = os.path.join(build_bucket_base_path, self._pack_name, latest_pack_version)
->>>>>>> 6f77591c
 
             # Verifying that the latest version of the pack has been uploaded to the build bucket
             existing_bucket_version_files = [f.name for f in build_bucket.list_blobs(prefix=build_version_pack_path)]
             if not existing_bucket_version_files:
-<<<<<<< HEAD
-                logging.error(f"{self._pack_name} latest version ({latest_version}) was not found on build bucket at "
-=======
                 logging.error(f"{self._pack_name} latest version ({latest_pack_version}) was not found on build bucket at "
->>>>>>> 6f77591c
                               f"path {build_version_pack_path}.")
                 return False, False
 
             # We upload the pack zip object taken from the build bucket into the production bucket
-<<<<<<< HEAD
-            prod_version_pack_path = os.path.join(storage_base_path, self._pack_name, latest_version)
-=======
             prod_version_pack_path = os.path.join(storage_base_path, self._pack_name, latest_pack_version)
->>>>>>> 6f77591c
             prod_pack_zip_path = os.path.join(prod_version_pack_path, f'{self._pack_name}.zip')
             build_pack_zip_path = os.path.join(build_version_pack_path, f'{self._pack_name}.zip')
             build_pack_zip_blob = build_bucket.blob(build_pack_zip_path)
@@ -1205,11 +966,7 @@
                 self.public_storage_path = copied_blob.public_url
                 task_status = copied_blob.exists()
             except Exception as e:
-<<<<<<< HEAD
-                pack_suffix = os.path.join(self._pack_name, latest_version, f'{self._pack_name}.zip')
-=======
                 pack_suffix = os.path.join(self._pack_name, latest_pack_version, f'{self._pack_name}.zip')
->>>>>>> 6f77591c
                 logging.exception(f"Failed copying {pack_suffix}. Additional Info: {str(e)}")
                 return False, False
 
@@ -1322,11 +1079,7 @@
             # The case where the version is a key in the changelog file,
             # and the value is not an aggregated release note
             if is_the_only_rn_in_block(release_notes_dir, version, changelog):
-<<<<<<< HEAD
-                logging.info("The version is a key in the changelog file and by itself in the changelog block")
-=======
                 logging.debug("The version is a key in the changelog file and by itself in the changelog block")
->>>>>>> 6f77591c
                 with open(os.path.join(release_notes_dir, rn_filename)) as rn_file:
                     rn_lines = rn_file.read()
                 modified_versions_dict[version] = self._clean_release_notes(rn_lines).strip()
@@ -1465,17 +1218,12 @@
             modified_rn_files.append(modified_file_path_parts[-1])
         return modified_rn_files
 
-<<<<<<< HEAD
-    def prepare_release_notes(self, index_folder_path, build_number, modified_rn_files_paths=None,
-                              marketplace='xsoar', id_set=None, is_override=False):
-=======
     def is_pack_release_notes_file(self, file_path: str):
         """ Indicates whether a file_path is an MD release notes file of the pack or not
         Args:
             file_path (str): The file path.
         Returns:
             bool: True if the file is a release notes file or False otherwise
->>>>>>> 6f77591c
         """
         return all([
             file_path.startswith(os.path.join(PACKS_FOLDER, self._pack_name, self.RELEASE_NOTES)),
@@ -1493,10 +1241,6 @@
             modified_rn_files_paths (list): list of paths of the pack's modified file
             marketplace (str): The marketplace to which the upload is made.
             is_override (bool): Whether the flow overrides the packs on cloud storage.
-<<<<<<< HEAD
-
-=======
->>>>>>> 6f77591c
         Returns:
             bool: whether the operation succeeded.
             bool: whether running build has not updated pack release notes.
@@ -1511,12 +1255,7 @@
         pack_versions_to_keep: list[str] = []
 
         try:
-<<<<<<< HEAD
-            # load changelog from downloaded index
-            logging.info(f"Loading changelog for {self._pack_name} pack")
-=======
             logging.debug(f"Starting prepare_release_notes for pack '{self._pack_name}'")
->>>>>>> 6f77591c
             changelog_index_path = os.path.join(index_folder_path, self._pack_name, Pack.CHANGELOG_JSON)
 
             changelog: dict = {}
@@ -1578,10 +1317,6 @@
                                 versions, _ = self.get_same_block_versions(release_notes_dir, version, changelog)
                                 all_relevant_pr_nums_for_unified = list({pr_num for _version in versions
                                                                         for pr_num in self.get_pr_numbers_for_version(_version)})
-<<<<<<< HEAD
-                                logging.debug(f"{all_relevant_pr_nums_for_unified=}")
-=======
->>>>>>> 6f77591c
                                 updated_entry = self._get_updated_changelog_entry(
                                     changelog=changelog,
                                     version=version,
@@ -1723,28 +1458,6 @@
         logging.debug(f"Finall release notes - \n{changelog_entry[Changelog.RELEASE_NOTES]}")
         return changelog_entry, False
 
-<<<<<<< HEAD
-    def are_all_changes_relevant_to_more_than_one_marketplace(self, modified_files_data):
-        """
-        Returns true if all the modified files are also relevant to another marketplace besides the current one
-         this upload is done for.
-
-        Args:
-            modified_files_data (dict): The modified files data that are given from id-set.
-
-        Return:
-            (bool) True, if all the files are relevant to more than one marketplace.
-                   False, if there is an item that is relevant only to the current marketplace.
-        """
-        modified_items = []
-
-        for entities_data in modified_files_data.values():
-            modified_items.extend([list(item.values())[0] for item in entities_data])
-
-        return all(len(item['marketplaces']) != 1 for item in modified_items)
-
-=======
->>>>>>> 6f77591c
     @staticmethod
     def filter_entries_by_display_name(release_notes: dict, id_set: dict, marketplace="xsoar"):
         """
@@ -1956,7 +1669,6 @@
                 'added_to_metadata_list': True,
             }
         return replace_old_playbook
-<<<<<<< HEAD
 
     def get_latest_versions(self, content_items_id_to_version_map: dict, content_item_id: str):
         """ Get the latest fromversion and toversion of a content item.
@@ -1973,449 +1685,6 @@
         latest_toversion = latest_toversion if latest_toversion != MAX_TOVERSION else ''
         return latest_fromversion, latest_toversion
 
-    def collect_content_items(self):
-        """ Iterates over content items folders inside pack and collects content items data.
-=======
->>>>>>> 6f77591c
-
-    def get_latest_versions(self, content_items_id_to_version_map: dict, content_item_id: str):
-        """ Get the latest fromversion and toversion of a content item.
-        Returns:
-             A tuple containing the latest fromversion and toversion.
-        """
-<<<<<<< HEAD
-        task_status = False
-        content_items_result: dict = {}
-        content_items_id_to_version_map: dict = {}
-
-        try:
-
-            for root, _pack_dirs, pack_files_names in os.walk(self._pack_path, topdown=False):
-                current_directory = root.split(os.path.sep)[-1]
-                parent_directory = root.split(os.path.sep)[-2]
-
-                if parent_directory in [PackFolders.GENERIC_TYPES.value, PackFolders.GENERIC_FIELDS.value]:
-                    current_directory = parent_directory
-                elif current_directory in [PackFolders.GENERIC_TYPES.value, PackFolders.GENERIC_FIELDS.value]:
-                    continue
-
-                folder_collected_items: list = []
-                for pack_file_name in pack_files_names:
-                    if not pack_file_name.endswith(('.json', '.yml')):
-                        continue
-
-                    pack_file_path = os.path.join(root, pack_file_name)
-
-                    # reputation in old format aren't supported in 6.0.0 server version
-                    if current_directory == PackFolders.INDICATOR_TYPES.value \
-                            and not fnmatch.fnmatch(pack_file_name, 'reputation-*.json'):
-                        os.remove(pack_file_path)
-                        logging.info(f"Deleted pack {pack_file_name} reputation file for {self._pack_name} pack")
-                        continue
-
-                    with open(pack_file_path) as pack_file:
-                        if current_directory in PackFolders.yml_supported_folders():
-                            content_item = yaml.safe_load(pack_file)
-                        elif current_directory in PackFolders.json_supported_folders():
-                            content_item = json.load(pack_file)
-                        else:
-                            continue
-
-                    # check if content item has to version
-                    try:
-                        to_version = content_item.get('toversion') or content_item.get('toVersion')
-                    except Exception:
-                        logging.exception(f"Failed on {pack_file_path=}. {content_item=}")
-
-                    if to_version and Version(to_version) < Version(Metadata.SERVER_DEFAULT_MIN_VERSION):
-                        os.remove(pack_file_path)
-                        logging.info(
-                            f"{self._pack_name} pack content item {pack_file_name} has to version: {to_version}. "
-                            f"{pack_file_name} file was deleted.")
-                        continue
-
-                    if current_directory not in PackFolders.pack_displayed_items():
-                        continue  # skip content items that are not displayed in contentItems
-
-                    logging.debug(
-                        f"Iterating over {pack_file_path} file and collecting items of {self._pack_name} pack")
-                    # updated min server version from current content item
-                    self._server_min_version = get_updated_server_version(self._server_min_version, content_item,
-                                                                          self._pack_name)
-
-                    content_item_tags = content_item.get('tags', [])
-                    metadata_toversion = to_version or ''
-
-                    if current_directory == PackFolders.SCRIPTS.value:
-                        metadata_output = {
-                            'id': content_item.get('commonfields', {}).get('id', ''),
-                            'name': content_item.get('name', ''),
-                            'description': content_item.get('comment', ''),
-                            'tags': content_item_tags,
-                            'marketplaces': content_item.get('marketplaces', ["xsoar", "marketplacev2"]),
-                            'fromversion': self._server_min_version,
-                            'toversion': metadata_toversion,
-                        }
-
-                        if not self._contains_transformer and 'transformer' in content_item_tags:
-                            self._contains_transformer = True
-
-                        if not self._contains_filter and 'filter' in content_item_tags:
-                            self._contains_filter = True
-
-                    elif current_directory == PackFolders.PLAYBOOKS.value:
-                        self.add_pack_type_tags(content_item, 'Playbook')
-                        metadata_output = {
-                            'id': content_item.get('id', ''),
-                            'name': content_item.get('name', ''),
-                            'description': content_item.get('description', ''),
-                            'marketplaces': content_item.get('marketplaces', ['xsoar', 'marketplacev2']),
-                            'fromversion': self._server_min_version,
-                            'toversion': metadata_toversion,
-                        }
-                    elif current_directory == PackFolders.INTEGRATIONS.value:
-                        integration_commands = content_item.get('script', {}).get('commands', [])
-                        self.add_pack_type_tags(content_item, 'Integration')
-                        metadata_output = {
-                            'id': content_item.get('commonfields', {}).get('id', ''),
-                            'name': content_item.get('display', ''),
-                            'description': content_item.get('description', ''),
-                            'category': content_item.get('category', ''),
-                            'commands': [
-                                {'name': c.get('name', ''), 'description': c.get('description', '')}
-                                for c in integration_commands],
-                            'marketplaces': content_item.get('marketplaces', ["xsoar", "marketplacev2"]),
-                            'fromversion': self._server_min_version,
-                            'toversion': metadata_toversion,
-                            'isfetch': content_item.get('script', {}).get('isfetch', False),
-                            'isfetchevents': content_item.get('script', {}).get('isfetchevents', False),
-                            'deprecated': content_item.get('deprecated', False),
-                        }
-
-                    elif current_directory == PackFolders.INCIDENT_FIELDS.value:
-                        metadata_output = {
-                            'id': content_item.get('id', ''),
-                            'name': content_item.get('name', ''),
-                            'type': content_item.get('type', ''),
-                            'description': content_item.get('description', ''),
-                            'marketplaces': content_item.get('marketplaces', ["xsoar", "marketplacev2"]),
-                            'fromversion': self._server_min_version,
-                            'toversion': metadata_toversion,
-                        }
-
-                    elif current_directory == PackFolders.INCIDENT_TYPES.value:
-                        metadata_output = {
-                            'id': content_item.get('id', ''),
-                            'name': content_item.get('name', ''),
-                            'playbook': content_item.get('playbookId', ''),
-                            'closureScript': content_item.get('closureScript', ''),
-                            'hours': int(content_item.get('hours', 0)),
-                            'days': int(content_item.get('days', 0)),
-                            'weeks': int(content_item.get('weeks', 0)),
-                            'marketplaces': content_item.get('marketplaces', ["xsoar", "marketplacev2"]),
-                            'fromversion': self._server_min_version,
-                            'toversion': metadata_toversion,
-                        }
-
-                    elif current_directory == PackFolders.DASHBOARDS.value:
-                        metadata_output = {
-                            'id': content_item.get('id', ''),
-                            'name': content_item.get('name', ''),
-                            'marketplaces': content_item.get('marketplaces', ["xsoar", "marketplacev2"]),
-                            'fromversion': self._server_min_version,
-                            'toversion': metadata_toversion,
-                        }
-
-                    elif current_directory == PackFolders.INDICATOR_FIELDS.value:
-                        metadata_output = {
-                            'id': content_item.get('id', ''),
-                            'name': content_item.get('name', ''),
-                            'type': content_item.get('type', ''),
-                            'description': content_item.get('description', ''),
-                            'marketplaces': content_item.get('marketplaces', ["xsoar", "marketplacev2"]),
-                            'fromversion': self._server_min_version,
-                            'toversion': metadata_toversion,
-                        }
-
-                    elif current_directory == PackFolders.REPORTS.value:
-                        metadata_output = {
-                            'id': content_item.get('id', ''),
-                            'name': content_item.get('name', ''),
-                            'description': content_item.get('description', ''),
-                            'marketplaces': content_item.get('marketplaces', ["xsoar", "marketplacev2"]),
-                            'fromversion': self._server_min_version,
-                            'toversion': metadata_toversion,
-                        }
-
-                    elif current_directory == PackFolders.INDICATOR_TYPES.value:
-                        metadata_output = {
-                            'id': content_item.get('id', ''),
-                            'details': content_item.get('details', ''),
-                            'reputationScriptName': content_item.get('reputationScriptName', ''),
-                            'enhancementScriptNames': content_item.get('enhancementScriptNames', []),
-                            'marketplaces': content_item.get('marketplaces', ["xsoar", "marketplacev2"]),
-                            'fromversion': self._server_min_version,
-                            'toversion': metadata_toversion,
-                        }
-
-                    elif current_directory == PackFolders.LAYOUTS.value:
-                        metadata_output = {
-                            'id': content_item.get('id', ''),
-                            'name': content_item.get('name', ''),
-                            'marketplaces': content_item.get('marketplaces', ["xsoar", "marketplacev2"]),
-                            'fromversion': self._server_min_version,
-                            'toversion': metadata_toversion,
-                        }
-                        layout_description = content_item.get('description')
-                        if layout_description is not None:
-                            metadata_output['description'] = layout_description
-
-                    elif current_directory == PackFolders.CLASSIFIERS.value:
-                        metadata_output = {
-                            'id': content_item.get('id', ''),
-                            'name': content_item.get('name') or content_item.get('id', ''),
-                            'description': content_item.get('description', ''),
-                            'marketplaces': content_item.get('marketplaces', ["xsoar", "marketplacev2"]),
-                            'fromversion': self._server_min_version,
-                            'toversion': metadata_toversion,
-                        }
-
-                    elif current_directory == PackFolders.WIDGETS.value:
-                        metadata_output = {
-                            'id': content_item.get('id', ''),
-                            'name': content_item.get('name', ''),
-                            'dataType': content_item.get('dataType', ''),
-                            'widgetType': content_item.get('widgetType', ''),
-                            'marketplaces': content_item.get('marketplaces', ["xsoar", "marketplacev2"]),
-                            'fromversion': self._server_min_version,
-                            'toversion': metadata_toversion,
-                        }
-
-                    elif current_directory == PackFolders.LISTS.value:
-                        metadata_output = {
-                            'id': content_item.get('id', ''),
-                            'name': content_item.get('name', ''),
-                            'marketplaces': content_item.get('marketplaces', ["xsoar", "marketplacev2"]),
-                            'fromversion': self._server_min_version,
-                            'toversion': metadata_toversion,
-                        }
-
-                    elif current_directory == PackFolders.GENERIC_DEFINITIONS.value:
-                        metadata_output = {
-                            'id': content_item.get('id', ''),
-                            'name': content_item.get('name', ''),
-                            'description': content_item.get('description', ''),
-                            'marketplaces': content_item.get('marketplaces', ["xsoar", "marketplacev2"]),
-                            'fromversion': self._server_min_version,
-                            'toversion': metadata_toversion,
-                        }
-
-                    elif parent_directory == PackFolders.GENERIC_FIELDS.value:
-                        metadata_output = {
-                            'id': content_item.get('id', ''),
-                            'name': content_item.get('name', ''),
-                            'description': content_item.get('description', ''),
-                            'type': content_item.get('type', ''),
-                            'marketplaces': content_item.get('marketplaces', ["xsoar", "marketplacev2"]),
-                            'fromversion': self._server_min_version,
-                            'toversion': metadata_toversion,
-                        }
-
-                    elif current_directory == PackFolders.GENERIC_MODULES.value:
-                        metadata_output = {
-                            'id': content_item.get('id', ''),
-                            'name': content_item.get('name', ''),
-                            'description': content_item.get('description', ''),
-                            'marketplaces': content_item.get('marketplaces', ["xsoar", "marketplacev2"]),
-                            'fromversion': self._server_min_version,
-                            'toversion': metadata_toversion,
-                        }
-
-                    elif parent_directory == PackFolders.GENERIC_TYPES.value:
-                        metadata_output = {
-                            'id': content_item.get('id', ''),
-                            'name': content_item.get('name', ''),
-                            'description': content_item.get('description', ''),
-                            'marketplaces': content_item.get('marketplaces', ["xsoar", "marketplacev2"]),
-                            'fromversion': self._server_min_version,
-                            'toversion': metadata_toversion,
-                        }
-
-                    elif current_directory == PackFolders.PREPROCESS_RULES.value:
-                        metadata_output = {
-                            'id': content_item.get('id', ''),
-                            'name': content_item.get('name', ''),
-                            'description': content_item.get('description', ''),
-                            'marketplaces': content_item.get('marketplaces', ["xsoar", "marketplacev2"]),
-                            'fromversion': self._server_min_version,
-                            'toversion': metadata_toversion,
-                        }
-
-                    elif current_directory == PackFolders.JOBS.value:
-                        metadata_output = {
-                            'id': content_item.get('id', ''),
-                            # note that `name` may technically be blank, but shouldn't pass validations
-                            'name': content_item.get('name', ''),
-                            'details': content_item.get('details', ''),
-                            'marketplaces': content_item.get('marketplaces', ["xsoar", "marketplacev2"]),
-                            'fromversion': self._server_min_version,
-                            'toversion': metadata_toversion,
-                        }
-
-                    elif current_directory == PackFolders.PARSING_RULES.value and pack_file_name.startswith("external-"):
-                        self.add_pack_type_tags(content_item, 'ParsingRule')
-                        metadata_output = {
-                            'id': content_item.get('id', ''),
-                            'name': content_item.get('name', ''),
-                            'marketplaces': content_item.get('marketplaces', ["marketplacev2"]),
-                            'fromversion': self._server_min_version,
-                            'toversion': metadata_toversion,
-                        }
-
-                    elif current_directory == PackFolders.MODELING_RULES.value and pack_file_name.startswith("external-"):
-                        self.add_pack_type_tags(content_item, 'ModelingRule')
-                        schema: dict[str, Any] = json.loads(content_item.get('schema') or '{}')
-                        metadata_output = {
-                            'id': content_item.get('id', ''),
-                            'name': content_item.get('name', ''),
-                            'marketplaces': content_item.get('marketplaces', ["marketplacev2"]),
-                            'datasets': list(schema.keys()),
-                            'fromversion': self._server_min_version,
-                            'toversion': metadata_toversion,
-                        }
-
-                    elif current_directory == PackFolders.CORRELATION_RULES.value and pack_file_name.startswith("external-"):
-                        self.add_pack_type_tags(content_item, 'CorrelationRule')
-                        metadata_output = {
-                            'id': content_item.get('global_rule_id', ''),
-                            'name': content_item.get('name', ''),
-                            'description': content_item.get('description', ''),
-                            'marketplaces': content_item.get('marketplaces', ["marketplacev2"]),
-                            'fromversion': self._server_min_version,
-                            'toversion': metadata_toversion,
-                        }
-
-                    elif current_directory == PackFolders.XSIAM_DASHBOARDS.value and pack_file_name.startswith("external-"):
-                        preview = self.get_preview_image_gcp_path(pack_file_name, PackFolders.XSIAM_DASHBOARDS.value)
-                        metadata_output = {
-                            'id': content_item.get('dashboards_data', [{}])[0].get('global_id', ''),
-                            'name': content_item.get('dashboards_data', [{}])[0].get('name', ''),
-                            'description': content_item.get('dashboards_data', [{}])[0].get('description', ''),
-                            'marketplaces': content_item.get('marketplaces', ["marketplacev2"]),
-                            'fromversion': self._server_min_version,
-                            'toversion': metadata_toversion,
-                        }
-
-                        if preview:
-                            metadata_output.update({"preview": preview})
-
-                    elif current_directory == PackFolders.XSIAM_REPORTS.value and pack_file_name.startswith("external-"):
-                        preview = self.get_preview_image_gcp_path(pack_file_name, PackFolders.XSIAM_REPORTS.value)
-                        metadata_output = {
-                            'id': content_item.get('templates_data', [{}])[0].get('global_id', ''),
-                            'name': content_item.get('templates_data', [{}])[0].get('report_name', ''),
-                            'description': content_item.get('templates_data', [{}])[0].get('report_description', ''),
-                            'marketplaces': content_item.get('marketplaces', ["marketplacev2"]),
-                            'fromversion': self._server_min_version,
-                            'toversion': metadata_toversion,
-                        }
-
-                        if preview:
-                            metadata_output.update({"preview": preview})
-
-                    elif current_directory == PackFolders.WIZARDS.value:
-                        metadata_output = {
-                            'id': content_item.get('id', ''),
-                            'name': content_item.get('name', ''),
-                            'description': content_item.get('description', ''),
-                            'dependency_packs': content_item.get('dependency_packs', {}),
-                            'fromVersion': content_item.get('fromVersion', ''),
-                            'toVersion': content_item.get('toVersion', ''),
-                            'marketplaces': content_item.get('marketplaces', ["xsoar", "marketplacev2"]),
-                        }
-
-                    elif current_directory == PackFolders.XDRC_TEMPLATES.value and pack_file_name.startswith("external-"):
-                        self.add_pack_type_tags(content_item, 'XDRCTemplate')
-                        metadata_output = {
-                            'id': content_item.get('content_global_id', ''),
-                            'content_global_id': content_item.get('content_global_id', ''),
-                            'name': content_item.get('name', ''),
-                            'os_type': content_item.get('os_type', ''),
-                            'profile_type': content_item.get('profile_type', ''),
-                            'marketplaces': content_item.get('marketplaces', ["marketplacev2"]),
-                            'fromversion': self._server_min_version,
-                            'toversion': metadata_toversion,
-                        }
-
-                    elif current_directory == PackFolders.LAYOUT_RULES.value and pack_file_name.startswith(
-                            "external-"):
-                        self.add_pack_type_tags(content_item, 'LayoutRule')
-                        metadata_output = {
-                            'id': content_item.get('rule_id', ''),
-                            'name': content_item.get('rule_name', ''),
-                            'layout_id': content_item.get('layout_id', ''),
-                            'marketplaces': content_item.get('marketplaces', ["marketplacev2"]),
-                            'fromversion': self._server_min_version,
-                            'toversion': metadata_toversion,
-                        }
-                        layout_rule_description = content_item.get('description')
-                        if layout_rule_description is not None:
-                            metadata_output['description'] = layout_rule_description
-                    else:
-                        logging.info(f'Failed to collect: {current_directory}')
-                        continue
-                    content_item_type_and_id = f"{current_directory}_{metadata_output['id']}"
-                    if self.is_replace_item_in_folder_collected_list(
-                            content_item, content_items_id_to_version_map,
-                            content_item_type_and_id):
-                        latest_fromversion, latest_toversion = self.get_latest_versions(
-                            content_items_id_to_version_map, content_item_type_and_id)
-                        metadata_output['fromversion'] = latest_fromversion
-                        metadata_output['toversion'] = latest_toversion
-                        folder_collected_items = [metadata_output
-                                                  if d["id"] == metadata_output["id"]
-                                                  else d
-                                                  for d in folder_collected_items]
-                    elif not content_items_id_to_version_map.get(
-                            content_item_type_and_id, {}).get('added_to_metadata_list', ''):
-                        folder_collected_items.append(metadata_output)
-                        content_items_id_to_version_map.get(content_item_type_and_id, {})['added_to_metadata_list'] = True
-
-                if current_directory in PackFolders.pack_displayed_items():
-                    content_item_key = CONTENT_ITEM_NAME_MAPPING[current_directory]
-
-                    content_items_result[content_item_key] = \
-                        content_items_result.get(content_item_key, []) + folder_collected_items
-
-            logging.success(f"Finished collecting content items for {self._pack_name} pack")
-            task_status = True
-        except Exception:
-            logging.exception(f"Failed collecting content items in {self._pack_name} pack")
-        finally:
-            self._content_items = content_items_result
-
-            def display_getter(items, display):
-                return f'{display}s' if items and len(items) > 1 else display
-
-            self._content_displays_map = {
-                name: display_getter(content_items_result.get(name), display)
-                for name, display in ITEMS_NAMES_TO_DISPLAY_MAPPING.items()
-                if content_items_result.get(name)
-            }
-
-            return task_status
-=======
-        if (curr_content_item := content_items_id_to_version_map.get(
-                content_item_id)):
-            latest_fromversion = curr_content_item.get('fromversion', '')
-            latest_toversion = curr_content_item.get('toversion', '')
-        else:
-            latest_fromversion = ''
-            latest_toversion = ''
-        latest_toversion = latest_toversion if latest_toversion != MAX_TOVERSION else ''
-        return latest_fromversion, latest_toversion
->>>>>>> 6f77591c
-
     def load_pack_metadata(self):
         """ Loads user defined metadata and stores part of it's data in defined properties fields.
 
@@ -2433,28 +1702,12 @@
                 logging.error(f"{self._pack_name} pack is missing {Pack.METADATA} file.")
                 return task_status
 
-<<<<<<< HEAD
-            with open(user_metadata_path) as user_metadata_file:
-                user_metadata = json.load(user_metadata_file)  # loading user metadata
-=======
             with open(pack_metadata_path) as pack_metadata_file:
                 pack_metadata = json.load(pack_metadata_file)  # loading user metadata
->>>>>>> 6f77591c
                 # part of old packs are initialized with empty list
                 pack_metadata = {} if isinstance(pack_metadata, list) else pack_metadata
 
             # store important user metadata fields
-<<<<<<< HEAD
-            self.support_type = user_metadata.get(Metadata.SUPPORT, Metadata.XSOAR_SUPPORT)
-            self.current_version = user_metadata.get(Metadata.CURRENT_VERSION, '')
-            self.hidden = user_metadata.get(Metadata.HIDDEN, False)
-            self.description = user_metadata.get(Metadata.DESCRIPTION, False)
-            self.display_name = user_metadata.get(Metadata.NAME, '')  # type: ignore[misc]
-            self._user_metadata = user_metadata
-            self._eula_link = user_metadata.get(Metadata.EULA_LINK, Metadata.EULA_URL)
-            self._marketplaces = user_metadata.get(Metadata.MARKETPLACES, ['xsoar', 'marketplacev2'])
-            self._modules = user_metadata.get(Metadata.MODULES, [])
-=======
             self.support_type = pack_metadata.get(Metadata.SUPPORT, Metadata.XSOAR_SUPPORT)
             self.current_version = pack_metadata.get(Metadata.CURRENT_VERSION, '')
             self.hidden = pack_metadata.get(Metadata.HIDDEN, False)
@@ -2468,42 +1721,18 @@
             self._tags = set(pack_metadata.get(Metadata.TAGS) or [])
             self._dependencies = pack_metadata.get(Metadata.DEPENDENCIES, {})
             self._certification = pack_metadata.get(Metadata.CERTIFICATION, "")
->>>>>>> 6f77591c
 
             if 'xsoar' in self.marketplaces:
                 self.marketplaces.append('xsoar_saas')
 
-<<<<<<< HEAD
-            logging.info(f"Finished loading {self._pack_name} pack user metadata")
-=======
             logging.debug(f"Finished loading {self._pack_name} pack user metadata")
->>>>>>> 6f77591c
             task_status = True
         except Exception:
             logging.exception(f"Failed in loading {self._pack_name} user metadata.")
         finally:
             return task_status
 
-<<<<<<< HEAD
-    def _collect_pack_tags(self, user_metadata, landing_page_sections, trending_packs, marketplace):
-        tags = self._get_tags_by_marketplace(user_metadata, marketplace)
-        tags |= self._get_tags_from_landing_page(landing_page_sections)
-        tags |= {PackTags.TIM} if self._is_feed else set()
-        tags |= {PackTags.USE_CASE} if self._use_cases else set()
-        tags |= {PackTags.TRANSFORMER} if self._contains_transformer else set()
-        tags |= {PackTags.FILTER} if self._contains_filter else set()
-        tags |= {PackTags.COLLECTION} if self._is_siem else set()
-        tags |= {PackTags.DATA_SOURCE} if self._is_data_source and marketplace == XSIAM_MP else set()
-
-        if self._create_date:
-            days_since_creation = (datetime.utcnow() - datetime.strptime(self._create_date, Metadata.DATE_FORMAT)).days
-            if days_since_creation <= 30:
-                tags |= {PackTags.NEW}
-            else:
-                tags -= {PackTags.NEW}
-=======
     def _collect_pack_tags_by_statistics(self, trending_packs):
->>>>>>> 6f77591c
 
         days_since_creation = (datetime.utcnow() - datetime.strptime(self._create_date, Metadata.DATE_FORMAT)).days
         if days_since_creation <= 30:
@@ -2665,32 +1894,11 @@
             marketplace: the current marketplace this upload is for
         """
         pack_dependencies_mapping = packs_dependencies_mapping.get(self._pack_name, {})
-<<<<<<< HEAD
-        first_level_dependencies = pack_dependencies_mapping.get(Metadata.DEPENDENCIES, {})
-        all_levels_dependencies = list(pack_dependencies_mapping.get(Metadata.ALL_LEVELS_DEPENDENCIES, {}))
-        displayed_images_dependent_on_packs = pack_dependencies_mapping.get(Metadata.DISPLAYED_IMAGES, [])
-        logging.debug(f'(0) {first_level_dependencies=}')
-        logging.debug(f'(0) {all_levels_dependencies=}')
-
-        if Metadata.DISPLAYED_IMAGES not in self._user_metadata:
-            self._user_metadata[Metadata.DISPLAYED_IMAGES] = displayed_images_dependent_on_packs
-
-        if Metadata.DEPENDENCIES not in self._user_metadata:
-            self._user_metadata[Metadata.DEPENDENCIES] = {}
-
-        if self._pack_name != GCPConfig.BASE_PACK:
-            # add base as a mandatory pack dependency, by design for all packs
-            first_level_dependencies.update(BASE_PACK_DEPENDENCY_DICT)
-            all_levels_dependencies.append(GCPConfig.BASE_PACK)
-            logging.debug(f'(1) {first_level_dependencies=}')
-            logging.debug(f'(1) {all_levels_dependencies=}')
-=======
         self._first_level_dependencies = pack_dependencies_mapping.get(Metadata.DEPENDENCIES, {})
         self._all_levels_dependencies = list(pack_dependencies_mapping.get(Metadata.ALL_LEVELS_DEPENDENCIES, {}))
         self._displayed_images_dependent_on_packs = pack_dependencies_mapping.get(Metadata.DISPLAYED_IMAGES, [])
         logging.debug(f'(0) {self._first_level_dependencies=}')
         logging.debug(f'(0) {self._all_levels_dependencies=}')
->>>>>>> 6f77591c
 
         # If it is a core pack, check that no new mandatory packs (that are not core packs) were added
         # They can be overridden in the user metadata to be not mandatory so we need to check there as well
@@ -2984,36 +2192,6 @@
             author_image_path = os.path.join(self.path, Pack.AUTHOR_IMAGE_NAME)  # disable-secrets-detection
 
             if os.path.exists(author_image_path):
-<<<<<<< HEAD
-                image_to_upload_storage_path = os.path.join(storage_base_path, self._pack_name,
-                                                            Pack.AUTHOR_IMAGE_NAME)  # disable-secrets-detection
-                pack_author_image_blob = storage_bucket.blob(image_to_upload_storage_path)
-
-                if not detect_changes or any(self.is_author_image(file.a_path) for file in diff_files_list):
-                    # upload the image if needed
-                    with open(author_image_path, "rb") as author_image_file:
-                        pack_author_image_blob.upload_from_file(author_image_file)
-                    self._uploaded_author_image = True
-                    logging.success(f"Uploaded successfully {self._pack_name} pack author image")
-
-                if GCPConfig.USE_GCS_RELATIVE_PATH:
-                    author_image_storage_path = urllib.parse.quote(
-                        os.path.join(GCPConfig.IMAGES_BASE_PATH, self._pack_name, Pack.AUTHOR_IMAGE_NAME))
-                else:
-                    author_image_storage_path = pack_author_image_blob.public_url
-
-            elif self.support_type == Metadata.XSOAR_SUPPORT:  # use default Base pack image for xsoar supported packs
-                author_image_storage_path = os.path.join(GCPConfig.IMAGES_BASE_PATH, GCPConfig.BASE_PACK,
-                                                         Pack.AUTHOR_IMAGE_NAME)  # disable-secrets-detection
-
-                if not GCPConfig.USE_GCS_RELATIVE_PATH:
-                    # disable-secrets-detection-start
-                    author_image_storage_path = os.path.join(GCPConfig.GCS_PUBLIC_URL, storage_bucket.name,
-                                                             author_image_storage_path)
-                    # disable-secrets-detection-end
-                logging.info(f"Skipping uploading of {self._pack_name} pack author image "
-                             f"and use default {GCPConfig.BASE_PACK} pack image")
-=======
                 storage_image_path = os.path.join(storage_base_path, self.name,
                                                   Pack.AUTHOR_IMAGE_NAME)
                 pack_author_image_blob = storage_bucket.blob(storage_image_path)
@@ -3023,7 +2201,6 @@
                 self._uploaded_author_image = True
                 logging.debug(f"Uploaded successfully pack author image for pack '{self.name}'")
 
->>>>>>> 6f77591c
             else:
                 logging.debug(f"Skipping uploading of {self.name} pack author image. "
                               f"The pack is defined as {self.support_type} support type")
@@ -3083,11 +2260,7 @@
             logging.debug(f"No added/modified author image was detected in {self._pack_name} pack.")
             return True
 
-<<<<<<< HEAD
-    def upload_images(self, index_folder_path, storage_bucket, storage_base_path, diff_files_list, override_all_packs):
-=======
     def upload_images(self, storage_bucket, storage_base_path, marketplace):
->>>>>>> 6f77591c
         """
         Upload the images related to the pack.
         The image is uploaded in the case it was modified, OR if this is the first time the current pack is being
@@ -3095,11 +2268,6 @@
         Args:
             storage_bucket (google.cloud.storage.bucket.Bucket): gcs bucket where author image will be uploaded.
             storage_base_path (str): the path under the bucket to upload to.
-<<<<<<< HEAD
-            diff_files_list (list): The list of all modified/added files found in the diff
-            override_all_packs (bool): Whether to override all packs without checking for changes
-=======
->>>>>>> 6f77591c
         Returns:
             True if the images were successfully uploaded, false otherwise.
 
@@ -3116,8 +2284,6 @@
             self.cleanup()
             return False
 
-<<<<<<< HEAD
-=======
         task_status = self.upload_preview_images(storage_bucket, storage_base_path)
         if not task_status:
             self._status = PackStatus.FAILED_PREVIEW_IMAGES_UPLOAD.name  # type: ignore[misc]
@@ -3131,7 +2297,6 @@
                 self.cleanup()
                 return False
 
->>>>>>> 6f77591c
         return True
 
     def cleanup(self):
@@ -3455,11 +2620,7 @@
                 logging.debug(f"Could not find preview images in pack {local_preview_image_dir}")
                 continue
 
-<<<<<<< HEAD
-            logging.info(f"Found preview image: {preview_image_relative_paths}")
-=======
             logging.debug(f"Found preview image: {preview_image_relative_paths}")
->>>>>>> 6f77591c
             preview_image_relative_path: str = preview_image_relative_paths[0]
             image_name = os.path.basename(preview_image_relative_path)
             image_storage_path = os.path.join(pack_storage_root_path, _dir, image_name)
@@ -3468,10 +2629,7 @@
             try:
                 with open(preview_image_relative_path, "rb") as image_file:
                     pack_image_blob.upload_from_file(image_file)
-<<<<<<< HEAD
-=======
                 logging.debug(f"Successfully uploaded preview images for pack '{self.name}'")
->>>>>>> 6f77591c
             except Exception as e:
                 logging.exception(f"Failed uploading {self.name} pack preview image. Additional info: {e}")
                 return False
@@ -3489,11 +2647,7 @@
             bool: whether the operation succeeded.
         """
         pack_storage_root_path = os.path.join(storage_base_path, 'images').replace("packs/", "")
-<<<<<<< HEAD
-        logging.debug(f"Uploading dynamic dashboard to folder in path: {pack_storage_root_path}")
-=======
         logging.debug(f"Uploading dynamic dashboard to folder in path: {pack_storage_root_path} for pack '{self.name}'")
->>>>>>> 6f77591c
 
         local_dynamic_dashboard_image_dir = os.path.join(PACKS_FOLDER, self.name, PackFolders.INTEGRATIONS.value)
         if not os.path.isdir(local_dynamic_dashboard_image_dir):
@@ -3526,10 +2680,7 @@
             try:
                 with open(dynamic_dashboard_image, "rb") as image_file:
                     pack_image_blob.upload_from_file(image_file)
-<<<<<<< HEAD
-=======
                 logging.debug(f"Successfully uploaded dynamic dashboard images for pack '{self.name}'")
->>>>>>> 6f77591c
             except Exception as e:
                 logging.exception(f"Failed uploading {self.name} pack dynamic dashboard image. Additional info: {e}")
                 return False
@@ -3651,65 +2802,6 @@
 
         return task_status
 
-<<<<<<< HEAD
-    def copy_dynamic_dashboard_images(self, production_bucket, build_bucket, images_data, storage_base_path):
-        """ Copies pack's dynamic dashboard image from the build bucket to the production bucket
-
-        Args:
-            production_bucket (google.cloud.storage.bucket.Bucket): The production bucket
-            build_bucket (google.cloud.storage.bucket.Bucket): The build bucket
-            images_data (dict): The images data structure from Prepare Content step
-            storage_base_path (str): The target destination of the upload in the target bucket.
-        Returns:
-            bool: Whether the operation succeeded.
-
-        """
-        task_status = True
-        num_copied_images = 0
-        err_msg = f"Failed copying {self._pack_name} pack dynamic dashboard images."
-        pc_uploaded_dynamic_dashboard_images = images_data.get(self._pack_name,
-                                                               {}).get(BucketUploadFlow.DYNAMIC_DASHBOARD_IMAGES, [])
-
-        for build_bucket_image_path in pc_uploaded_dynamic_dashboard_images:
-            logging.debug(f"Found uploaded dynamic dashboard image in build bucket path: {build_bucket_image_path}")
-            build_bucket_image_blob = build_bucket.blob(build_bucket_image_path)
-
-            if not build_bucket_image_blob.exists():
-                logging.error(f"Found changed/added dynamic dashboard image in content repo but "
-                              f"'{build_bucket_image_path}' does not exist in build bucket")
-                task_status = False
-            else:
-                logging.info(f"Copying {self._pack_name} pack dynamic dashboard image: {build_bucket_image_path}")
-                try:
-                    copied_blob = build_bucket.copy_blob(
-                        blob=build_bucket_image_blob, destination_bucket=production_bucket,
-                        new_name=os.path.join(os.path.dirname(storage_base_path),
-                                              build_bucket_image_path.split("content/")[-1])
-                    )
-                    sleep(1)
-                    if not copied_blob.exists():
-                        logging.error(f"Failed to copy {self._pack_name} dynamic dashboard image: {build_bucket_image_blob.name} "
-                                      f"blob to {copied_blob.name} blob.")
-                        task_status = False
-                    else:
-                        num_copied_images += 1
-
-                except Exception as e:
-                    logging.exception(f"{err_msg}. Additional Info: {str(e)}")
-                    return False
-
-        if not task_status:
-            logging.error(err_msg)
-        else:
-            if num_copied_images == 0:
-                logging.info(f"No added/modified dynamic dashboard images were detected in {self._pack_name} pack.")
-            else:
-                logging.success(f"Copied {num_copied_images} images for {self._pack_name} pack.")
-
-        return task_status
-
-=======
->>>>>>> 6f77591c
     def does_preview_image_exist(self, file_path: str) -> bool:
         """ Indicates whether a file_path is a valid preview image or not:
             - The file exists (is not removed in the latest upload)
@@ -3858,11 +2950,7 @@
             BucketUploadFlow.SUCCESSFUL_UPLOADED_DEPENDENCIES_ZIP_PACKS: {
                 pack.name: {
                     BucketUploadFlow.STATUS: pack.status,
-<<<<<<< HEAD
-                    BucketUploadFlow.LATEST_VERSION: pack.latest_version
-=======
                     BucketUploadFlow.LATEST_VERSION: pack.current_version
->>>>>>> 6f77591c
                 } for pack in successful_uploaded_dependencies_zip_packs
             }
         }
@@ -3880,7 +2968,7 @@
     if images_data:
         # adds a list with all the packs that were changed with images
         packs_results[stage].update({BucketUploadFlow.IMAGES: images_data})
-        logging.info(f"Images data {images_data}")
+        logging.debug(f"Images data {images_data}")
 
     if packs_results:
         if stage == BucketUploadFlow.PREPARE_CONTENT_FOR_TESTING:
@@ -3915,11 +3003,7 @@
         return {}
 
 
-<<<<<<< HEAD
-def json_write(file_path: str, data: list | dict):
-=======
 def json_write(file_path: str, data: dict, update: bool = False):
->>>>>>> 6f77591c
     """ Writes given data to a json file
     Args:
         file_path: The file path
