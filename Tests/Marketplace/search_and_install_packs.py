
import base64
import contextlib
import glob
import json
import os
import re
import traceback
from concurrent.futures import ThreadPoolExecutor, as_completed
from functools import lru_cache
from pathlib import Path
from threading import Lock
from typing import Any

import demisto_client
from demisto_sdk.commands.common import tools
from demisto_sdk.commands.common.logger import logger
from demisto_sdk.commands.content_graph.common import PACK_METADATA_FILENAME
from google.cloud.storage import Bucket  # noqa
from packaging.version import Version
from requests import Session

from Tests.Marketplace.common import ALREADY_IN_PROGRESS
from Tests.Marketplace.common import wait_until_not_updating, generic_request_with_retries
from Tests.Marketplace.marketplace_constants import (PACKS_FOLDER,
                                                     GCPConfig, Metadata)
from Tests.Marketplace.marketplace_services import (Pack, init_storage_client,
                                                    load_json)
from Tests.Marketplace.upload_packs import download_and_extract_index
from Tests.scripts.utils import logging_wrapper as logging

PACK_PATH_VERSION_REGEX = re.compile(fr'^{GCPConfig.PRODUCTION_STORAGE_BASE_PATH}/[A-Za-z0-9-_.]+/(\d+\.\d+\.\d+)/[A-Za-z0-9-_.]'  # noqa: E501
                                     r'+\.zip$')
WLM_TASK_FAILED_ERROR_CODE = 101704

GITLAB_SESSION = Session()
<<<<<<< HEAD
CONTENT_PROJECT_ID = os.getenv('CI_PROJECT_ID', '2596')  # the default is the id of the content repo in code.pan.run
=======
CONTENT_PROJECT_ID = os.getenv('CI_PROJECT_ID', '1061')
>>>>>>> c21fd9fa
PACKS_DIR = "Packs"
PACK_METADATA_FILE = Pack.PACK_METADATA
GITLAB_PACK_METADATA_URL = f'{{gitlab_url}}/api/v4/projects/{CONTENT_PROJECT_ID}/repository/files/{PACKS_DIR}%2F{{pack_id}}%2F{PACK_METADATA_FILE}'  # noqa: E501

BATCH_SIZE = 10


@lru_cache
def get_env_var(var_name: str) -> str:
    """
    Get an environment variable.
    This method adds a cache layer to the 'os.getenv' method, and raises an error if the variable is not set.

    Args:
        var_name (str): Name of the environment variable to get.

    Returns:
        str: Value of the environment variable.
    """
    var_value = os.getenv(var_name)
    if not var_value:
        raise ValueError(f"Environment variable '{var_name}' is not set.")

    return var_value


@lru_cache(maxsize=128)
def fetch_pack_metadata_from_gitlab(pack_id: str, commit_hash: str) -> dict:
    """
    Fetch pack metadata from master (a commit hash of the master branch when the build was triggered) using GitLab's API.

    Args:
        pack_id (str): ID of the pack to fetch metadata for (name of Pack's folder).
        commit_hash (str): A commit hash to fetch the metadata file from.

    Returns:
        dict: A dictionary containing pack's metadata.
    """
    api_url = GITLAB_PACK_METADATA_URL.format(gitlab_url=get_env_var('CI_SERVER_URL'), pack_id=pack_id)
    logging.debug(f"Fetching 'pack_metadata.json' file from GitLab for pack '{pack_id}'...")
    response = GITLAB_SESSION.get(api_url,
                                  headers={'PRIVATE-TOKEN': get_env_var('GITLAB_API_READ_TOKEN')},
                                  params={'ref': commit_hash})

    if response.status_code != 200:
        logging.error(f"Failed to fetch pack metadata from GitLab for pack '{pack_id}'.\n"
                      f"Response code: {response.status_code}\nResponse body: {response.text}")
        response.raise_for_status()

    file_data_b64 = response.json()['content']
    file_data = base64.b64decode(file_data_b64).decode('utf-8')

    return json.loads(file_data)


def is_pack_deprecated(pack_id: str, production_bucket: bool = True,
                       commit_hash: str | None = None, pack_api_data: dict | None = None) -> bool:
    """
    Check whether a pack is deprecated or not.
    If an error is encountered, and status can't be checked properly,
    the deprecation status will be set to a default value of False.

    Note:
        If 'production_bucket' is True, one of 'master_commit_hash' or 'pack_api_data' must be provided
        in order to determine whether the pack is deprecated or not.
        'commit_hash' is used to fetch pack's metadata from a specific commit hash (ex: production bucket's last commit)
        'pack_api_data' is the API data of a specific pack item (and not the complete response with a list of packs).

    Args:
        pack_id (str): ID of the pack to check.
        production_bucket (bool): Whether we want to check deprecation status on production bucket.
            Otherwise, deprecation status will be determined by checking the local 'pack_metadata.json' file.
        commit_hash (str, optional): Commit hash branch to use if 'production_bucket' is False.
            If 'pack_api_data' is not provided, will be used for fetching 'pack_metadata.json' file from GitLab.
        pack_api_data (dict | None, optional): Marketplace API data to use if 'production_bucket' is False.
            Needs to be the API data of a specific pack item (and not the complete response with a list of packs).

    Returns:
        bool: True if the pack is deprecated, False otherwise
    """
    if production_bucket:
        if pack_api_data:
            try:
                return pack_api_data['extras']['pack'].get('deprecated', False)

            except Exception as ex:
                logging.error(f"Failed to parse API response data for '{pack_id}'.\n"
                              f"API Data: {pack_api_data}\nError: {ex}")

        elif commit_hash:
            try:
                return fetch_pack_metadata_from_gitlab(pack_id=pack_id, commit_hash=commit_hash).get('hidden', False)

            except Exception as ex:
                logging.error(f"Failed to fetch pack metadata from GitLab for pack '{pack_id}'.\nError: {ex}")

        else:
            raise ValueError("Either 'master_commit_hash' or 'pack_api_data' must be provided.")

    else:  # Check locally
        pack_metadata_path = Path(PACKS_FOLDER) / pack_id / PACK_METADATA_FILENAME

        if pack_metadata_path.is_file():
            try:
                return tools.get_pack_metadata(str(pack_metadata_path)).get('hidden', False)

            except Exception as ex:
                logging.error(f"Failed to open file '{pack_metadata_path}'.\nError: {ex}")

        else:
            logging.warning(f"File '{pack_metadata_path}' could not be found, or isn't a file.")

    # If we got here, it means that nothing was returned and an error was encountered
    logging.warning(f"Deprecation status of '{pack_id}' could not be determined, "
                    "and has been set to a default value of 'False'.\n"
                    "Note that this might result in potential errors if it is deprecated.")
    return False


def get_pack_id_from_error_with_gcp_path(error: str) -> str:
    """
    Gets the id of the pack from the pack's path in GCP that is mentioned in the error msg.

    Args:
        error: path of pack in GCP.

    Returns:
        str: The id of given pack.
    """
    return error.split('/packs/')[1].split('.zip')[0].split('/')[0]


def create_dependencies_data_structure(response_data: dict, dependants_ids: list,
                                       dependencies_data: list, checked_packs: list):
    """
    Recursively create packs' dependencies data structure for installation requests (only required and uninstalled).

    Args:
        response_data (dict): Dependencies data from the '/search/dependencies' endpoint response.
        dependants_ids (list): A list of the dependant packs IDs.
        dependencies_data (list): The dependencies data structure to be created.
        checked_packs (list): Required dependants that were already found.
    """
    next_call_dependants_ids = []

    for dependency in response_data:
        dependants = dependency.get('dependants', {})

        for dependant in dependants:
            is_required = dependants[dependant].get('level', '') == 'required'

            if all((dependant in dependants_ids, is_required, dependency['id'] not in checked_packs)):
                dependencies_data.append(dependency)
                next_call_dependants_ids.append(dependency['id'])
                checked_packs.append(dependency['id'])

    if next_call_dependants_ids:
        create_dependencies_data_structure(response_data, next_call_dependants_ids, dependencies_data, checked_packs)


def get_pack_dependencies(client: demisto_client,
                          pack_id: str,
                          attempts_count: int = 5,
                          sleep_interval: int = 60,
                          request_timeout: int = 900,
                          ) -> dict | None:
    """
    Get pack's required dependencies.

    Args:
        client (demisto_client): The configured client to use.
        pack_id (str): ID of the pack to get dependencies for.
        attempts_count (int): The number of attempts to install the packs.
        sleep_interval (int): The sleep interval, in seconds, between request retry attempts.
        request_timeout (int): The timeout per call to the server.

    Returns:
        dict | None: API response data for the /search/dependencies endpoint. None if the request failed.
    """
    api_endpoint = "/contentpacks/marketplace/search/dependencies"
    body = [{"id": pack_id}]  # Not specifying a "version" key will return the latest version of the pack.

    def success_handler(response):
        logging.success(f"Succeeded to fetch dependencies for pack '{pack_id}'")
        return True, response

    failure_massage = f"Failed to fetch dependencies for pack: {pack_id}"
    retries_message = f"Retrying to fetch dependencies for pack: {pack_id}"
    prior_message = f"Fetching dependencies information for pack: {pack_id} using Marketplace API"

    _, data = generic_request_with_retries(client=client,
                                           retries_message=retries_message,
                                           exception_message=failure_massage,
                                           prior_message=prior_message,
                                           path=api_endpoint,
                                           method='POST',
                                           response_type='object',
                                           body=body,
                                           request_timeout=request_timeout,
                                           attempts_count=attempts_count,
                                           sleep_interval=sleep_interval,
                                           success_handler=success_handler)
    return data


def find_malformed_pack_id(body: str) -> list:
    """
    Find the pack ID from the installation error message in the case the error is that the pack is not found or
    in case that the error is that the pack's version is invalid.
    Args:
        body (str): The response message of the failed installation pack.

    Returns: list of malformed ids (list)

    """
    malformed_ids = []
    if body:
        with contextlib.suppress(json.JSONDecodeError):
            response_info = json.loads(body)
            if error_info := response_info.get('error'):
                errors_info = [error_info]
            else:
                # the errors are returned as a list of error
                errors_info = response_info.get('errors', [])
            malformed_pack_pattern = re.compile(r'invalid version [0-9.]+ for pack with ID ([\w_-]+)')
            for error in errors_info:
                if 'pack id: ' in error:
                    malformed_ids.extend(error.split('pack id: ')[1].replace(']', '').replace('[', '').replace(
                        ' ', '').split(','))
                else:
                    malformed_pack_id = malformed_pack_pattern.findall(str(error))
                    if malformed_pack_id and error:
                        malformed_ids.extend(malformed_pack_id)
    return malformed_ids


def handle_malformed_pack_ids(malformed_pack_ids, packs_to_install):
    """
    Handles the case where the malformed id failed the installation, but it was not a part of the initial installation.
    This is in order to prevent an infinite loop for this such edge case.
    Args:
        malformed_pack_ids: the ids found from the error msg
        packs_to_install: list of packs that was already installed that caused the failure.

    Returns:
        raises an error.
    """
    for malformed_pack_id in malformed_pack_ids:
        if malformed_pack_id not in {pack['id'] for pack in packs_to_install}:
            raise Exception(f'The pack {malformed_pack_id} has failed to install even '
                            f'though it was not in the installation list')


def install_packs_from_artifacts(client: demisto_client,
                                 host: str,
                                 test_pack_path: str,
                                 pack_ids_to_install: list) -> bool:
    """
    Installs all the packs located in the artifacts folder of the BitHub actions build. Please note:
    The server always returns a 200 status even if the pack was not installed.

    :param client: Demisto-py client to connect to the server.
    :param host: FQDN of the server.
    :param test_pack_path: Path to the test pack directory.
    :param pack_ids_to_install: List of pack IDs to install.
    :return: None. Call to server waits until a successful response.
    """
    logging.info(f"Test pack path is: {test_pack_path}")
    logging.info(f"Pack IDs to install are: {pack_ids_to_install}")

    local_packs = glob.glob(f"{test_pack_path}/*.zip")

    for local_pack in local_packs:
        if any(pack_id in local_pack for pack_id in pack_ids_to_install):
            logging.info(f'Installing the following pack: {local_pack}')
            upload_zipped_packs(client=client, host=host, pack_path=local_pack)
    return True


def install_packs_private(client: demisto_client,
                          host: str,
                          pack_ids_to_install: list,
                          test_pack_path: str) -> bool:
    """ Make a packs installation request.

    Args:
        client (demisto_client): The configured client to use.
        host (str): The server URL.
        pack_ids_to_install (list): List of Pack IDs to install.
        test_pack_path (str): Path where test packs are located.
    """
    return install_packs_from_artifacts(client,
                                        host,
                                        pack_ids_to_install=pack_ids_to_install,
                                        test_pack_path=test_pack_path)


def get_error_ids(body: str) -> dict[int, str]:
    with contextlib.suppress(json.JSONDecodeError):
        response_info = json.loads(body)
        return {error["id"]: error.get("detail", "") for error in response_info.get("errors", []) if "id" in error}
    return {}


def install_packs(client: demisto_client,
                  host: str,
                  packs_to_install: list,
                  attempts_count: int = 5,
                  sleep_interval: int = 60,
<<<<<<< HEAD
                  request_timeout: int = 600,
=======
                  request_timeout: int = 900,
>>>>>>> c21fd9fa
                  ) -> tuple[bool, list]:
    """ Make a packs installation request.
       If a pack fails to install due to malformed pack, this function catches the corrupted pack and call another
       request to install packs again, this time without the corrupted pack.
       If a pack fails to install due to timeout when sending a request to GCP,
       request to install all packs again once more.

    Args:
        client (demisto_client): The configured client to use.
        host (str): The server URL.
        packs_to_install (list): A list of the packs to install.
        attempts_count (int): The number of attempts to install the packs.
        sleep_interval (int): The sleep interval, in seconds, between install attempts.
        request_timeout (int): The timeout per call to the server.
    Returns:
        bool: True if the operation succeeded and False otherwise and a list of packs that were installed.
    """
    if not packs_to_install:
        logging.info("There are no packs to install on servers. Consolidating installation as success")
        return True, []

    success = True
    body = {
        'packs': packs_to_install,
        'ignoreWarnings': True
    }

    def success_handler(response_data_packs):
        packs_data = [
            {
                'ID': response_data_pack.get('id'),
                'CurrentVersion': response_data_pack.get('currentVersion')
            } for response_data_pack in response_data_packs]
        logging.success(f'Packs were successfully installed on server {host}')

        return success, packs_data

    def api_exception_handler(ex, attempt_left) -> Any:
        nonlocal packs_to_install, success, body
        if ALREADY_IN_PROGRESS in ex.body:
            wait_succeeded = wait_until_not_updating(client)
            if not wait_succeeded:
                raise Exception(
                    "Failed to wait for the server to exit installation/updating status"
                ) from ex
        if malformed_ids := find_malformed_pack_id(ex.body):
            handle_malformed_pack_ids(malformed_ids, packs_to_install)
            if not attempt_left:
                raise Exception(f"malformed packs: {malformed_ids}") from ex

            # We've more attempts, retrying without tho malformed packs.
            logging.error(f"Unable to install malformed packs: {malformed_ids}, retrying without them.")
            packs_to_install = [
                pack_to_install for pack_to_install in packs_to_install if pack_to_install['id'] not in malformed_ids
            ]
            body = {
                'packs': packs_to_install,
                'ignoreWarnings': True
            }
            return body

        error_ids = get_error_ids(ex.body)
        if WLM_TASK_FAILED_ERROR_CODE in error_ids:
            if "polling request failed for task ID" in error_ids[WLM_TASK_FAILED_ERROR_CODE].lower():
                logging.error(f"Got {WLM_TASK_FAILED_ERROR_CODE} error code - polling request failed for task ID, "
                              f"retrying.")
            else:
                # If we got this error code, it means that the modeling rules are not valid, exiting install flow.
                raise Exception(f"Got [{WLM_TASK_FAILED_ERROR_CODE}] error code - Modeling rules and Dataset validations "
                                f"failed. Please look at GCP logs to understand why it failed.") from ex

        if not attempt_left:  # exhausted all attempts, understand what happened and exit.
            if 'timeout awaiting response' in ex.body:
                if '/packs/' in ex.body:
                    pack_id = get_pack_id_from_error_with_gcp_path(ex.body)
                    raise Exception(f"timeout awaiting response headers while trying to install pack {pack_id}") from ex

                raise Exception("timeout awaiting response headers while trying to install, "
                                "couldn't determine pack id.") from ex

            if 'Item not found' in ex.body:
                raise Exception(f'Item not found error, headers:{ex.headers}.') from ex
        return body

    def should_try_handler():
        nonlocal packs_to_install
        logging.info(f"Retrying to install packs on server {host}:")
        for pack in packs_to_install:
            logger.info(f"\tID:{pack['id']} Version:{pack['version']}")
        return True

    retries_message = f"Retrying to install packs on server {host}"
    exception_massage = f"Failed to install packs on server {host}"
    prior_message = f"Installing packs on server {host}."
    logging.info(f"Installing packs on server {host}:")
    for pack in packs_to_install:
        logger.info(f"\tID:{pack['id']} Version:{pack['version']}")

    return generic_request_with_retries(client=client,
                                        retries_message=retries_message,
                                        exception_message=exception_massage,
                                        prior_message=prior_message,
                                        path='/contentpacks/marketplace/install',
                                        body=body,
                                        response_type='object',
                                        method='POST',
                                        attempts_count=attempts_count,
                                        sleep_interval=sleep_interval,
                                        success_handler=success_handler,
                                        api_exception_handler=api_exception_handler,
                                        should_try_handler=should_try_handler,
                                        request_timeout=request_timeout,
                                        )


def search_pack_and_its_dependencies(client: demisto_client,
                                     pack_id: str,
                                     packs_to_install: list,
                                     installation_request_body: list,
                                     lock: Lock,
                                     collected_dependencies: list,
                                     production_bucket: bool,
                                     commit_hash: str,
                                     multithreading: bool = True,
                                     list_packs_and_its_dependency_install_request_body: list | None = None,
                                     ) -> bool:
    """
    Update 'packs_to_install' (a pointer to a list that's reused and updated by the function on every iteration)
    with 'pack_id' and its dependencies, if 'pack_id' is not deprecated.
    The way deprecation status is determined depends on the 'production_bucket' flag.

    If 'production_bucket' is True, deprecation status is determined by checking the 'pack_metadata.json' file
    in the commit hash that was used for the last upload. If it's False, the deprecation status is checking the
    'pack_metadata.json' file locally (with changes applied on the branch).

    Args:
        client (demisto_client): The configured client to use.
        pack_id (str): The id of the pack to be installed.
        packs_to_install (list) A list of the packs to be installed in this iteration.
        installation_request_body (list): A list of packs to be installed, in the request format.
        lock (Lock): A lock object.
        collected_dependencies (list): list of packs that are already in the list to install
        production_bucket (bool): Whether pack deprecation status  is determined using production bucket.
        commit_hash (str): Commit hash to use for checking pack's deprecations status if GitLab's API is used.
            If 'pack_api_data' is not provided, will be used for fetching 'pack_metadata.json' file from GitLab.
        multithreading (bool): Whether to install packs in parallel or not.
            If false - install all packs in one batch.
        list_packs_and_its_dependency_install_request_body (list | None, None): A list of pack batches (lists)
            to use in installation requests. Each list contain one pack and its dependencies.
    # Returns: True if we succeeded to get the dependencies, False otherwise.
    """
    if is_pack_deprecated(pack_id=pack_id, production_bucket=production_bucket, commit_hash=commit_hash):
        logging.warning(f"Pack '{pack_id}' is deprecated (hidden) and will not be installed.")
        return True

    api_data = get_pack_dependencies(client=client, pack_id=pack_id)

    if not api_data:
        return False

    dependencies_data: list[dict] = []

    try:
        pack_api_data = api_data['packs'][0]
        current_packs_to_install = [pack_api_data]

        create_dependencies_data_structure(response_data=api_data.get('dependencies', []),
                                           dependants_ids=[pack_id],
                                           dependencies_data=dependencies_data,
                                           checked_packs=[pack_id])

    except Exception as ex:
        logging.error(f"Error: {ex}\n\nStack trace:\n{traceback.format_exc()}")
        return False

    if dependencies_data:
        dependencies_ids = [dependency['id'] for dependency in dependencies_data]
        logging.debug(f"Found dependencies for '{pack_id}': {dependencies_ids}")

        for dependency in dependencies_data:
            dependency_id = dependency['id']
            is_deprecated = is_pack_deprecated(pack_id=dependency_id,
                                               production_bucket=production_bucket, pack_api_data=dependency)

            if is_deprecated:
                logging.critical(f"Pack '{pack_id}' depends on pack '{dependency_id}' which is a deprecated pack.")
                return False
            current_packs_to_install.append(dependency)

    with lock:
        if not multithreading:
            if list_packs_and_its_dependency_install_request_body is None:
                list_packs_and_its_dependency_install_request_body = []
            if pack_and_its_dependencies := {
                p['id']: p
                for p in current_packs_to_install
                if p['id'] not in collected_dependencies
            }:
                collected_dependencies += pack_and_its_dependencies
                pack_and_its_dependencies_as_list = [
                    get_pack_installation_request_data(pack_id=pack['id'],
                                                       pack_version=pack['extras']['pack']['currentVersion'])
                    for pack in list(pack_and_its_dependencies.values())
                ]
                packs_to_install.extend([pack['id'] for pack in pack_and_its_dependencies_as_list])
                list_packs_and_its_dependency_install_request_body.append(pack_and_its_dependencies_as_list)
                logging.info(
                    f"list_packs_and_its_dependency_install_request_body: {list_packs_and_its_dependency_install_request_body} ")
        else:  # multithreading
            for pack in current_packs_to_install:
                if pack['id'] not in packs_to_install:
                    packs_to_install.append(pack['id'])
                    installation_request_body.append(
                        get_pack_installation_request_data(pack_id=pack['id'],
                                                           pack_version=pack['extras']['pack']['currentVersion']))
    return True


def get_latest_version_from_bucket(pack_id: str, production_bucket: Bucket) -> str:
    """
    Retrieves the latest version of pack in the bucket

    Args:
        pack_id (str): The pack id to retrieve the latest version
        production_bucket (Bucket): The GCS production bucket

    Returns:
        The latest version of the pack as it is in the production bucket
    """
    pack_bucket_path = os.path.join(GCPConfig.PRODUCTION_STORAGE_BASE_PATH, pack_id)
    logging.debug(f'Trying to get latest version for pack {pack_id} from bucket path {pack_bucket_path}')
    # Adding the '/' in the end of the prefix to search for the exact pack id
    pack_versions_paths = [f.name for f in production_bucket.list_blobs(prefix=f'{pack_bucket_path}/') if
                           f.name.endswith('.zip')]

    pack_versions = []
    for path in pack_versions_paths:
        versions = PACK_PATH_VERSION_REGEX.findall(path)
        if not versions:
            continue
        pack_versions.append(Version(versions[0]))

    logging.debug(f'Found the following zips for {pack_id} pack: {pack_versions}')
    if pack_versions:
        return str(max(pack_versions))
    logging.error(f'Could not find any versions for pack {pack_id} in bucket path {pack_bucket_path}')
    return ''


def get_pack_installation_request_data(pack_id: str, pack_version: str):
    """
    Returns the installation request data of a given pack and its version. The request must have the ID and Version.

    :param pack_id: ID of the pack to add.
    :param pack_version: Version of the pack to add.
    :return: The request data part of the pack
    """
    return {
        'id': pack_id,
        'version': pack_version
    }


def install_all_content_packs_for_nightly(
    client: demisto_client, host: str, service_account: str, pack_ids_to_install: list[str]
) -> bool:
    """ Iterates over the packs currently located in the Packs directory. Wrapper for install_packs.
    Retrieving the latest version of each pack from the production bucket.

    :param client: Demisto-py client to connect to the server.
    :param host: FQDN of the server.
    :param service_account: The full path to the service account json.
    :param pack_ids_to_install: List of pack IDs to install specifically to XSOAR marketplace.
    :return: Boolean value indicating whether the installation was successful or not.
    """
    all_packs = []

    # Initiate the GCS client and get the production bucket
    storage_client = init_storage_client(service_account)
    production_bucket = storage_client.bucket(GCPConfig.PRODUCTION_BUCKET)
    logging.debug(f"Installing all content packs for nightly flow in server {host}")

    for pack_id in pack_ids_to_install:
        if pack_version := get_latest_version_from_bucket(pack_id, production_bucket):
            logging.debug(f'Found the {pack_version=} for {pack_id=}')
            all_packs.append(get_pack_installation_request_data(pack_id, pack_version))
    success, _ = install_packs(client, host, all_packs)
    return success


def install_all_content_packs_from_build_bucket(client: demisto_client, host: str, server_version: str,
                                                bucket_packs_root_path: str, service_account: str,
                                                extract_destination_path: str):
    """ Iterates over the packs currently located in the Build bucket. Wrapper for install_packs.
    Retrieving the metadata of the latest version of each pack from the index.zip of the build bucket.

    :param client: Demisto-py client to connect to the server.
    :param host: FQDN of the server.
    :param server_version: The version of the server the packs are installed on.
    :param bucket_packs_root_path: The prefix to the root of packs in the bucket
    :param service_account: Google Service Account
    :param extract_destination_path: the full path of extract folder for the index.
    :return: None. Prints the response from the server in the build.
    """
    all_packs = []
    logging.debug(f"Installing all content packs in server {host} from packs path {bucket_packs_root_path}")

    storage_client = init_storage_client(service_account)
    build_bucket = storage_client.bucket(GCPConfig.CI_BUILD_BUCKET)
    index_folder_path, _, _ = download_and_extract_index(build_bucket, extract_destination_path, bucket_packs_root_path)

    for pack_id in os.listdir(index_folder_path):
        if Path(os.path.join(index_folder_path, pack_id)).is_dir():
            metadata_path = os.path.join(index_folder_path, pack_id, Pack.METADATA)
            pack_metadata = load_json(metadata_path)
            if 'partnerId' in pack_metadata:  # not installing private packs
                continue
            pack_version = pack_metadata.get(Metadata.CURRENT_VERSION, Metadata.SERVER_DEFAULT_MIN_VERSION)
            server_min_version = pack_metadata.get(Metadata.SERVER_MIN_VERSION, Metadata.SERVER_DEFAULT_MIN_VERSION)
            hidden = pack_metadata.get(Metadata.HIDDEN, False)
            # Check if the server version is greater than the minimum server version required for this pack or if the
            # pack is hidden (deprecated):
            if ('Master' in server_version or Version(server_version) >= Version(server_min_version)) and not hidden:
                logging.debug(f"Appending pack id {pack_id}")
                all_packs.append(get_pack_installation_request_data(pack_id, pack_version))
            else:
                reason = 'Is hidden' if hidden else f'min server version is {server_min_version}'
                logging.debug(f'Pack: {pack_id} with version: {pack_version} will not be installed on {host}. '
                              f'Pack {reason}.')
    return install_packs(client, host, all_packs)


def upload_zipped_packs(client: demisto_client,
                        host: str,
                        pack_path: str) -> bool:
    """
    Install packs from zip file.

    Args:
        client (demisto_client): The configured client to use.
        host (str): The server URL.
        pack_path (str): path to pack zip.
    Returns:
        bool: True if the operation succeeded and False otherwise.
    """
    header_params = {
        'Content-Type': 'multipart/form-data'
    }
    auth_settings = ['api_key', 'csrf_token', 'x-xdr-auth-id']
    file_path = str(Path(pack_path).resolve())
    files = {'file': file_path}

    logging.info(f'Making "POST" request to server {host} - to install all packs from file {pack_path}')

    # make the pack installation request
    try:
        response_data, status_code, _ = client.api_client.call_api(resource_path='/contentpacks/installed/upload',
                                                                   method='POST',
                                                                   auth_settings=auth_settings,
                                                                   header_params=header_params, files=files,
                                                                   response_type='object')

        if 200 <= status_code < 300:
            logging.info(f'All packs from file {pack_path} were successfully installed on server {host}')
        else:
            message = response_data.get('message', '')
            raise Exception(f'Failed to install packs - with status code {status_code}\n{message}')
    except Exception:  # noqa
        logging.exception('The request to install packs has failed.')
        return False
    return True


def search_and_install_packs_and_their_dependencies_private(test_pack_path: str,
                                                            pack_ids: list,
                                                            client: demisto_client) -> bool:
    """ Searches for the packs from the specified list, searches their dependencies, and then installs them.
    Args:
        test_pack_path (str): Path of where the test packs are located.
        pack_ids (list): A list of the pack ids to search and install.
        client (demisto_client): The client to connect to.

    Returns (list, bool):
        A list of the installed packs' ids, or an empty list if is_nightly == True.
        A flag that indicates if the operation succeeded or not.
    """
    host = client.api_client.configuration.host

    logging.info(f'Starting to search and install packs in server: {host}')

    return install_packs_private(client, host, pack_ids, test_pack_path)


def search_and_install_packs_and_their_dependencies(pack_ids: list,
                                                    client: demisto_client, hostname: str | None = None,
                                                    multithreading: bool = True,
                                                    production_bucket: bool = True):
    """
    Searches for the packs from the specified list, searches their dependencies, and then
    installs them.

    Args:
        pack_ids (list): A list of the pack ids to search and install.
        client (demisto_client): The client to connect to.
        hostname (str): Hostname of instance. Using for logs.
        multithreading (bool): Whether to use multithreading to install packs in parallel.
            If multithreading is used, installation requests will be sent in batches of each pack and its dependencies.
        production_bucket (bool): Whether the installation is in post update mode. Defaults to False.
    Returns (list, bool):
        A list of the installed packs' ids, or an empty list if is_nightly == True.
        A flag that indicates if the operation succeeded or not.
    """
    host = hostname or client.api_client.configuration.host

    logging.info(f'Starting search for packs to install on: {host}')

    packs_to_install: list = []  # Packs we want to install, to avoid duplications
    installation_request_body: list = []  # Packs to install, in the request format
    list_packs_and_its_dependency_install_request_body: list = []  # List of lists of packs to install if not using multithreading
    # Each list contain one pack and its dependencies.
    collected_dependencies: list = []  # List of packs that are already in the list to install.
    master_commit_hash = get_env_var("LAST_UPLOAD_COMMIT")

    lock = Lock()

    kwargs = {
        'client': client,
        'packs_to_install': packs_to_install,
        'installation_request_body': installation_request_body,
        'lock': lock,
        'collected_dependencies': collected_dependencies,
        'production_bucket': production_bucket,
        'multithreading': multithreading,
        'list_packs_and_its_dependency_install_request_body': list_packs_and_its_dependency_install_request_body,
        'commit_hash': master_commit_hash,
    }

    success = True
    if not multithreading:
        pack_ids = sorted(pack_ids, key=lambda x: (x == "DeveloperTools", x == "Base"))
        logging.info(f"pack_ids = {pack_ids}")
        for pack_id in pack_ids:
            success &= search_pack_and_its_dependencies(pack_id=pack_id, **kwargs)

        batch_packs_install_request_body = create_batches(list_packs_and_its_dependency_install_request_body)

    else:
        with ThreadPoolExecutor(max_workers=50) as pool:
            futures = [
                pool.submit(
                    search_pack_and_its_dependencies, pack_id=pack_id, **kwargs
                )
                for pack_id in pack_ids
            ]
            for future in as_completed(futures):
                try:
                    success &= future.result()
                except Exception:  # noqa E722
                    logging.exception(
                        f"An exception occurred while searching for dependencies of pack '{pack_ids[futures.index(future)]}'"
                    )
                    success = False
        batch_packs_install_request_body = [installation_request_body]

    for packs_to_install_body in batch_packs_install_request_body:
        pack_success, _ = install_packs(client, host, packs_to_install_body)
        success &= pack_success

    return packs_to_install, success


def create_batches(list_of_packs_and_its_dependency: list):
    """
    Create a list of packs batches to install

    Args:
        list_of_packs_and_its_dependency (list): A list containing lists
            where each item is another list of a pack and its dependencies.
        A list of pack batches (lists) to use in installation requests in size less than BATCH_SIZE
    """

    batch: list = []
    list_of_batches: list = []
    for packs_to_install_body in list_of_packs_and_its_dependency:
        if len(batch) + len(packs_to_install_body) < BATCH_SIZE:
            batch.extend(packs_to_install_body)
        else:
            if batch:
                list_of_batches.append(batch)
            batch = packs_to_install_body
    list_of_batches.append(batch)

    return list_of_batches<|MERGE_RESOLUTION|>--- conflicted
+++ resolved
@@ -34,11 +34,7 @@
 WLM_TASK_FAILED_ERROR_CODE = 101704
 
 GITLAB_SESSION = Session()
-<<<<<<< HEAD
-CONTENT_PROJECT_ID = os.getenv('CI_PROJECT_ID', '2596')  # the default is the id of the content repo in code.pan.run
-=======
 CONTENT_PROJECT_ID = os.getenv('CI_PROJECT_ID', '1061')
->>>>>>> c21fd9fa
 PACKS_DIR = "Packs"
 PACK_METADATA_FILE = Pack.PACK_METADATA
 GITLAB_PACK_METADATA_URL = f'{{gitlab_url}}/api/v4/projects/{CONTENT_PROJECT_ID}/repository/files/{PACKS_DIR}%2F{{pack_id}}%2F{PACK_METADATA_FILE}'  # noqa: E501
@@ -348,11 +344,7 @@
                   packs_to_install: list,
                   attempts_count: int = 5,
                   sleep_interval: int = 60,
-<<<<<<< HEAD
-                  request_timeout: int = 600,
-=======
                   request_timeout: int = 900,
->>>>>>> c21fd9fa
                   ) -> tuple[bool, list]:
     """ Make a packs installation request.
        If a pack fails to install due to malformed pack, this function catches the corrupted pack and call another
