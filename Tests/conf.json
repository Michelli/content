--- conflicted
+++ resolved
@@ -1041,14 +1041,10 @@
         "Tenable.io Scan Test": "Error 409 ISSUE OPENED",
         "FireEye HX Test": "Problem with file acquisition - need to contact FireEye ",
         "RedLockTest": "RedLock has API issues - opened an issue (15493)",
-<<<<<<< HEAD
-        "Mail Sender (New) Test": "fails"
-=======
         "GsuiteTest": "fails",
         "GmailTest": "fails",
         "Mail Sender (New) Test": "fails",
         "Luminate-TestPlaybook": "fails"
->>>>>>> 94ed9ce3
     },
     "skipped_integrations": {
         "Jask": "Cannot access instance token not valid (issue 12900)",
