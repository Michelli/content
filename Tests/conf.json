--- conflicted
+++ resolved
@@ -3,11 +3,10 @@
     "testInterval": 20,
     "tests": [
         {
-<<<<<<< HEAD
             "playbookID": "StringContainsArray_test"
-=======
+        },
+        {
             "playbookID": "ParseCSVnullbytesTest"
->>>>>>> 710fc257
         },
         {
             "integrations": "CVE Search",
