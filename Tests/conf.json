--- conflicted
+++ resolved
@@ -1956,13 +1956,10 @@
         }
     ],
     "skipped_tests": {
-<<<<<<< HEAD
         "minemeld_test": "Issue 20265",
         "rsa_packets_and_logs_test": "Issue 20262",
         "Cloaken-Test": "Issue 20036",
         "Create Phishing Classifier V2 ML Test": "Issue 20174",
-=======
->>>>>>> 3a27b1c7
         "Extract Indicators From File - Generic v2": "Issue 20143",
         "PAN-OS Create Or Edit Rule Test":"Issue 20037",
         "NetWitness Endpoint Test": "Issue 19878",
