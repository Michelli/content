--- conflicted
+++ resolved
@@ -2060,13 +2060,8 @@
         }
     ],
     "skipped_tests": {
-<<<<<<< HEAD
-        "Phishing - core": "Issue 20983",
-        "Test-Shodan_v2": "Skipping to chack if related to shodan",
-=======
         "Phishing - Core - Test": "Issue 20983",
         "Phishing v2 Test - Attachment": "Issue 20983",
->>>>>>> 001c91a5
         "Endpoint Malware Investigation - Generic - Test": "Issue 20867",
         "Test-Detonate URL - Crowdstrike": "Issue 19439",
         "Git_Integration-Test": "Issue 20029",
