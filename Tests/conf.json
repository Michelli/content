{
    "testTimeout": 160,
    "testInterval": 20,
    "tests": [
        {
            "integrations": "Blocklist_de Feed",
            "playbookID": "Blocklist_de - Test",
            "fromversion": "5.5.0"
        },
        {
            "integrations": "AzureFeed",
            "playbookID": "AzureFeed - Test",
            "fromversion": "5.5.0"
        },
         {
            "playbookID": "CreateIndicatorFromSTIXTest",
             "fromversion": "5.0.0"
         },
         {
            "integrations": "SpamhausFeed",
            "playbookID": "Spamhaus_Feed_Test",
            "fromversion": "5.5.0"
        },
        {
            "integrations": "Bambenek Consulting Feed",
            "playbookID": "BambenekConsultingFeed_Test",
            "fromversion": "5.5.0"
        },
        {
            "integrations": "AWS Feed",
            "playbookID": "AWS Feed Test",
            "fromversion": "5.5.0"
        },
        {
            "integrations": "Digital Defense FrontlineVM",
            "playbookID": "Digital Defense FrontlineVM - Scan Asset Not Recently Scanned Test"
        },
        {
            "integrations": "Digital Defense FrontlineVM",
            "playbookID": "Digital Defense FrontlineVM - Test Playbook"
        },
        {
            "integrations": "CSVFeed",
            "playbookID": "CSV_Feed_Test",
            "fromversion": "5.5.0"
        },
        {
            "integrations": "ProofpointFeed",
            "playbookID": "TestProofpointFeed",
            "fromversion": "5.5.0"
        },
        {
            "integrations": "Digital Shadows",
            "playbookID": "Digital Shadows - Test"
        },
        {
            "integrations": "Azure Compute v2",
            "playbookID": "Azure Compute - Test",
            "instance_names": "ms_azure_compute_dev"
        },
        {
            "integrations": "Azure Compute v2",
            "playbookID": "Azure Compute - Test",
            "instance_names": "ms_azure_compute_prod"
        },
        {
            "integrations": "Symantec Data Loss Prevention",
            "playbookID": "Symantec Data Loss Prevention - Test",
            "fromversion": "4.5.0"
        },
        {
            "integrations": "Lockpath KeyLight v2",
            "playbookID": "Keylight v2 - Test"
        },
        {
            "integrations": "Azure Security Center v2",
            "playbookID": "Azure SecurityCenter - Test",
            "instance_names": "ms_azure_sc_prod"
        },
        {
            "integrations": "Azure Security Center v2",
            "playbookID": "Azure SecurityCenter - Test",
            "instance_names": "ms_azure_sc_prod"
        },
        {
            "integrations": "JsonWhoIs",
            "playbookID": "JsonWhoIs-Test"
        },
        {
            "integrations": "MicrosoftGraphMail",
            "playbookID": "MicrosoftGraphMail-Test",
            "instance_names": "ms_graph_mail_dev"
        },
        {
            "integrations": "MicrosoftGraphMail",
            "playbookID": "MicrosoftGraphMail-Test",
            "instance_names": "ms_graph_mail_dev_no_oproxy"
        },
        {
            "integrations": "MicrosoftGraphMail",
            "playbookID": "MicrosoftGraphMail-Test",
            "instance_names": "ms_graph_mail_prod"
        },
        {
            "integrations": "CloudShark",
            "playbookID": "CloudShark - Test Playbook",
            "timeout": 500
        },
        {
            "integrations": "nmap",
            "playbookID": "Nmap - Test",
            "fromversion": "5.0.0"
        },
        {
            "integrations": "AutoFocus V2",
            "playbookID": "Autofocus Query Samples, Sessions and Tags Test Playbook",
            "fromversion": "4.5.0",
            "timeout": 500
        },
        {
            "integrations": "HelloWorld",
            "playbookID": "TestHelloWorld"
        },
        {
            "integrations": "ThreatQ v2",
            "playbookID": "ThreatQ - Test",
            "fromversion": "4.5.0"
        },
        {
            "integrations": "AttackIQFireDrill",
            "playbookID": "AttackIQ - Test"
        },
        {
            "integrations": "PhishLabs IOC EIR",
            "playbookID": "PhishlabsIOC_EIR-Test"
        },
        {
            "integrations": "PhishLabs IOC DRP",
            "playbookID": "PhishlabsIOC_DRP-Test"
        },
        {
            "playbookID": "Create Phishing Classifier V2 ML Test",
            "timeout" : 60000,
            "fromversion": "4.5.0"
        },
        {
            "integrations": "ZeroFox",
            "playbookID": "ZeroFox-Test",
            "fromversion": "4.1.0"
        },
        {
            "integrations": "AlienVault OTX v2",
            "playbookID": "Alienvault_OTX_v2 - Test"
        },
        {
            "integrations": "AWS - SQS",
            "playbookID": "fd93f620-9a2d-4fb6-85d1-151a6a72e46d"
        },
        {
            "integrations": "SlackV2",
            "playbookID": "Slack Test Playbook",
            "timeout" : 2400,
            "fromversion": "5.0.0"
        },
        {
            "integrations": "Cortex XDR - IR",
            "playbookID": "Test XDR Playbook",
            "fromversion": "4.1.0"
        },
        {
            "integrations": "Cloaken",
            "playbookID": "Cloaken-Test"
        },
        {
            "integrations": "Uptycs",
            "playbookID": "TestUptycs"
        },
        {
            "integrations": "ThreatX",
            "playbookID": "ThreatX-test"
        },
        {
            "integrations": "Akamai WAF SIEM",
            "playbookID": "Akamai_WAF_SIEM-Test"
        },
        {
            "integrations": "AlienVault OTX",
            "playbookID": "AlienVaultOTX Test"
        },
        {
            "integrations": "Cofense Triage",
            "playbookID": "Cofense Triage Test"
        },
        {
            "integrations": "Minerva Labs Anti-Evasion Platform",
            "playbookID": "Minerva Test playbook"
        },
        {
            "integrations": "CheckPhish",
            "playbookID": "CheckPhish-Test"
        },
        {
            "integrations": "Symantec Management Center",
            "playbookID": "SymantecMC_TestPlaybook"
        },
        {
            "integrations": "Tufin",
            "playbookID": "Tufin Test"
        },
        {
            "integrations": "Looker",
            "playbookID": "Test-Looker"
        },
        {
            "integrations": "Vertica",
            "playbookID": "Vertica Test"
        },
        {
            "integrations": "Server Message Block (SMB)",
            "playbookID": "SMB test"
        },
        {
            "playbookID": "ConvertFile-Test",
            "fromversion": "4.5.0"
        },
        {
            "playbookID": "TestAwsEC2GetPublicSGRules-Test"
        },
        {
            "playbookID": "TestParseEmailFile-deprecated-script"
        },
        {
            "integrations": "RSA NetWitness Packets and Logs",
            "playbookID": "rsa_packets_and_logs_test"
        },
        {
            "playbookID": "test_similar_incidents"
        },
        {
            "playbookID": "autofocus_test",
            "integrations": "Autofocus"
        },
        {
            "playbookID": "CheckpointFW-test",
            "integrations": "Check Point"
        },
        {
            "playbookID": "RegPathReputationBasicLists_test"
        },
        {
            "playbookID": "EmailDomainSquattingReputation-Test"
        },
        {
            "playbookID": "RandomStringGenerateTest"
        },
        {
            "playbookID": "DocumentationTest",
            "integrations": "ipinfo"
        },
        {
            "playbookID": "playbook-checkEmailAuthenticity-test"
        },
        {
            "playbookID": "HighlightWords_Test"

        },
        {
            "playbookID": "StringContainsArray_test"
        },
        {
            "integrations": "Fidelis Elevate Network",
            "playbookID": "Fidelis-Test"
        },
        {
            "integrations": "AWS - ACM",
            "playbookID": "ACM-Test"
        },
        {
            "integrations": "Thinkst Canary",
            "playbookID": "CanaryTools Test"
        },
        {
            "integrations": "ThreatMiner",
            "playbookID": "ThreatMiner-Test"
        },
        {
            "playbookID": "StixCreator-Test"
        },
        {
            "playbookID": "CompareIncidentsLabels-test-playbook"
        },
        {
            "integrations": "Have I Been Pwned? V2",
            "playbookID": "Pwned v2 test"
        },
        {
            "integrations": "Alexa Rank Indicator",
            "playbookID": "Alexa Test Playbook"
        },
        {
            "playbookID": "UnEscapeURL-Test"
        },
        {
            "playbookID": "UnEscapeIPs-Test"
        },
        {
            "playbookID": "ExtractDomainFromUrlAndEmail-Test"
        },
        {
            "playbookID": "ConvertKeysToTableFieldFormat_Test"
        },
        {
            "integrations": "CVE Search",
            "playbookID": "cveReputation Test"
        },
        {
            "integrations": "HashiCorp Vault",
            "playbookID": "hashicorp_test"
        },
        {
            "integrations": "AWS - Athena - Beta",
            "playbookID": "Beta-Athena-Test"
        },
        {
            "integrations": "BeyondTrust Password Safe",
            "playbookID": "BeyondTrust-Test"
        },
        {
            "integrations": "Dell Secureworks",
            "playbookID": "secureworks_test"
        },
        {
            "integrations": "ServiceNow",
            "playbookID": "servicenow_test_new"
        },
        {
            "integrations": "ExtraHop",
            "playbookID": "ExtraHop-Test"
        },
        {
            "integrations": "ExtraHop v2",
            "playbookID": "ExtraHop_v2-Test"
        },
        {
            "playbookID": "Test CommonServer"
        },
        {
            "integrations": "CIRCL",
            "playbookID": "CirclIntegrationTest"
        },
        {
            "integrations": "MISP V2",
            "playbookID": "MISP V2 Test"
        },
        {
            "playbookID": "test-LinkIncidentsWithRetry"
        },
        {
            "playbookID": "CopyContextToFieldTest"
        },
        {
            "integrations": "OTRS",
            "playbookID": "OTRS Test",
            "fromversion": "4.1.0"
        },
        {
            "integrations": "Attivo Botsink",
            "playbookID": "AttivoBotsinkTest"
        },
        {
            "playbookID": "CreatePhishingClassifierMLTest",
            "timeout": 2400
        },
        {
            "integrations": "Cymon",
            "playbookID": "playbook-Cymon_Test"
        },
        {
            "integrations": "FortiGate",
            "playbookID": "Fortigate Test"
        },
        {
            "playbookID": "FormattedDateToEpochTest"
        },
        {
            "integrations": "SNDBOX",
            "playbookID": "SNDBOX_Test"
        },
        {
            "integrations": "SNDBOX",
            "playbookID": "Detonate File - SNDBOX - Test",
            "timeout": 2400,
            "nightly": true
        },
        {
            "integrations": "VxStream",
            "playbookID": "Detonate File - HybridAnalysis - Test",
            "timeout": 2400
        },
        {
            "playbookID": "WordTokenizeTest"
        },
        {
            "integrations": "Awake Security",
            "playbookID": "awake_security_test_pb"
        },
        {
            "integrations": "Tenable.sc",
            "playbookID": "tenable-sc-test",
            "timeout": 240,
            "nightly": true
        },
        {
            "integrations": "MimecastV2",
            "playbookID": "Mimecast test"
        },
        {
            "playbookID": "CreateEmailHtmlBody_test_pb",
            "fromversion": "4.1.0"
        },
        {
            "playbookID": "ReadPDFFile-Test"
        },
        {
            "playbookID": "ReadPDFFileV2-Test",
            "timeout": 1000
        },
        {
            "playbookID": "JSONtoCSV-Test"
        },
        {
            "integrations": "Panorama",
            "instance_names": "palo_alto_firewall",
            "playbookID": "palo_alto_firewall_test_pb",
            "timeout": 1000,
            "nightly": true
        },
        {
            "integrations": "Panorama",
            "instance_names": "palo_alto_panorama",
            "playbookID": "palo_alto_panorama_test_pb",
            "timeout": 1000,
            "nightly": true
        },
        {
            "integrations": "Panorama",
            "instance_names": "palo_alto_panorama",
            "playbookID": "Panorama Query Logs - Test",
            "timeout": 1000,
            "nightly": true
        },
        {
            "integrations": "Panorama",
            "instance_names": "palo_alto_firewall_9.0",
            "playbookID": "palo_alto_firewall_test_pb",
            "timeout": 1000,
            "nightly": true
        },
        {
            "integrations": "Panorama",
            "instance_names": "palo_alto_panorama_9.0",
            "playbookID": "palo_alto_panorama_test_pb",
            "timeout": 1000,
            "nightly": true
        },
        {
            "integrations": "Tenable.io",
            "playbookID": "Tenable.io test"
        },
        {
            "playbookID": "URLDecode-Test"
        },
        {
            "playbookID": "GetTime-Test"
        },
        {
            "playbookID": "GetTime-ObjectVsStringTest"
        },
        {
            "integrations": "Tenable.io",
            "playbookID": "Tenable.io Scan Test",
            "nightly": true,
            "timeout": 900
        },
        {
            "integrations": "Tenable.sc",
            "playbookID": "tenable-sc-scan-test",
            "nightly": true,
            "timeout": 600
        },
        {
            "integrations": "google-vault",
            "playbookID": "Google-Vault-Generic-Test",
            "nightly": true,
            "timeout": 3600
        },
        {
            "integrations": "google-vault",
            "playbookID": "Google_Vault-Search_And_Display_Results_test",
            "nightly": true,
            "timeout": 3600
        },
        {
            "playbookID": "Luminate-TestPlaybook",
            "integrations": "Luminate"
        },
        {
            "playbookID": "Palo Alto Networks - Malware Remediation Test",
            "integrations": "Palo Alto Minemeld",
            "fromversion": "4.5.0"
        },
        {
            "playbookID": "SumoLogic-Test",
            "integrations": "SumoLogic",
            "fromversion": "4.1.0"
        },
        {
            "playbookID": "ParseEmailFiles-test"
        },
        {
            "playbookID": "PAN-OS - Block IP and URL - External Dynamic List Test",
            "integrations": "palo_alto_networks_pan_os_edl_management",
            "fromversion": "4.0.0"
        },
        {
            "playbookID": "Test_EDL",
            "integrations": "EDL",
            "fromversion": "5.5.0"
        },
        {
            "playbookID": "Test_export_indicators_service",
            "integrations": "ExportIndicators",
            "fromversion": "5.5.0"
        },
        {
            "playbookID": "PAN-OS - Block IP - Custom Block Rule Test",
            "integrations": "Panorama",
            "instance_names": "palo_alto_panorama",
            "fromversion": "4.0.0"
        },
        {
            "playbookID": "PAN-OS - Block IP - Static Address Group Test",
            "integrations": "Panorama",
            "instance_names": "palo_alto_panorama",
            "fromversion": "4.0.0"
        },
        {
            "playbookID": "PAN-OS - Block URL - Custom URL Category Test",
            "integrations": "Panorama",
            "instance_names": "palo_alto_panorama",
            "fromversion": "4.0.0"
        },
        {
            "playbookID": "Endpoint Malware Investigation - Generic - Test",
            "integrations": [
                "Traps",
                "Cylance Protect v2",
                "Demisto REST API"
            ],
            "fromversion": "5.0.0",
            "timeout": 1200
        },
        {
            "playbookID": "ParseExcel-test"
        },
        {
            "playbookID": "Detonate File - No Files test"
        },
        {
            "integrations": [
                "Panorama",
                "Check Point"
            ],
            "instance_names": "palo_alto_firewall",
            "playbookID": "blockip_test_playbook"
        },
        {
            "integrations": "Palo Alto Minemeld",
            "playbookID": "minemeld_test"
        },
        {
            "integrations": "SentinelOne V2",
            "playbookID": "SentinelOne V2 - test"
        },
        {
            "integrations": "InfoArmor VigilanteATI",
            "playbookID": "InfoArmorVigilanteATITest"
        },
        {
            "integrations": "IntSights",
            "instance_names": "intsights_standard_account",
            "playbookID": "IntSights Test",
            "nightly": true,
            "timeout": 500
        },
        {
            "integrations": "IntSights",
            "playbookID": "IntSights Mssp Test",
            "instance_names": "intsights_mssp_account",
            "nightly": true,
            "timeout": 500
        },
        {
            "integrations": "dnstwist",
            "playbookID": "dnstwistTest"
        },
        {
            "integrations": "BitDam",
            "playbookID": "Detonate File - BitDam Test"
        },
        {
            "integrations": "Threat Grid",
            "playbookID": "Test-Detonate URL - ThreatGrid",
            "timeout": 600
        },
        {
            "integrations": "Threat Grid",
            "playbookID": "ThreatGridTest",
            "timeout": 600
        },
        {
            "integrations": [
                "Palo Alto Minemeld",
                "Panorama"
            ],
            "instance_names": "palo_alto_firewall",
            "playbookID": "block_indicators_-_generic_-_test"
        },
        {
            "integrations": "Signal Sciences WAF",
            "playbookID": "SignalSciences-Test"
        },
        {
            "integrations": "RTIR",
            "playbookID": "RTIR Test"
        },
        {
            "integrations": "RedCanary",
            "playbookID": "RedCanaryTest",
            "nightly": true
        },
        {
            "integrations": "Devo",
            "playbookID": "devo_test_playbook",
            "timeout" : 500
        },
        {
            "playbookID": "URL Enrichment - Generic v2 - Test",
            "integrations": [
                "Rasterize",
                "VirusTotal - Private API"
            ],
            "instance_names": "virus_total_private_api_general",
            "timeout": 500
        },
        {
            "playbookID": "CutTransformerTest"
        },
        {
            "integrations": "SCADAfence CNM",
            "playbookID": "SCADAfence_test"
        },
        {
            "integrations": "ProtectWise",
            "playbookID": "Protectwise-Test"
        },
        {
            "integrations": "WhatsMyBrowser",
            "playbookID": "WhatsMyBrowser-Test"
        },
        {

            "integrations": "BigFix",
            "playbookID": "BigFixTest"
        },
        {
            "integrations": "Lastline v2",
            "playbookID": "Lastline v2 - Test",
            "nightly": true
        },
        {
            "integrations": "epo",
            "playbookID": "Test Playbook McAfee ePO"
        },
        {
            "integrations": "McAfee DXL",
            "playbookID": "McAfee DXL - Test"
        },
        {
            "integrations": "activedir",
            "playbookID": "calculate_severity_-_critical_assets_-_test"
        },
        {
            "playbookID": "TextFromHTML_test_playbook"
        },
        {
            "playbookID": "PortListenCheck-test"
        },
        {
            "integrations": "ThreatExchange",
            "playbookID": "ThreatExchange-test"
        },
        {
            "integrations": "ThreatExchange",
            "playbookID": "extract_indicators_-_generic_-_test",
            "timeout": 240
        },
        {
            "integrations": "Joe Security",
            "playbookID": "JoeSecurityTestPlaybook",
            "timeout": 500,
            "nightly": true
        },
        {
            "integrations": "Joe Security",
            "playbookID": "JoeSecurityTestDetonation",
            "timeout": 2000,
            "nightly": true
        },
        {
            "integrations": "WildFire-v2",
            "playbookID": "Wildfire Test"
        },
        {
            "integrations": "WildFire-v2",
            "playbookID": "Detonate URL - WildFire-v2 - Test"
        },
        {
            "integrations": "GRR",
            "playbookID": "grr_test",
            "nightly": true
        },
        {
            "integrations": "VirusTotal",
            "instance_names": "virus_total_general",
            "playbookID": "virusTotal-test-playbook",
            "timeout": 1400,
            "nightly": true
        },
        {
            "integrations": "VirusTotal",
            "instance_names": "virus_total_preferred_vendors",
            "playbookID": "virusTotaI-test-preferred-vendors",
            "timeout": 1400,
            "nightly": true
        },
        {
            "integrations": "Preempt",
            "playbookID": "Preempt Test"
        },
        {
            "integrations": "Gmail",
            "playbookID": "get_original_email_-_gmail_-_test"
        },
        {
            "integrations": ["Gmail Single User", "Gmail"],
            "playbookID": "Gmail Single User - Test",
            "fromversion": "4.5.0"
        },
        {
            "integrations": "EWS v2",
            "playbookID": "get_original_email_-_ews-_test",
            "instance_names": "ewv2_regular"
        },
        {
            "integrations": ["EWS v2", "EWS Mail Sender"],
            "playbookID": "EWS search-mailbox test",
            "instance_names": "ewv2_regular",
            "timeout": 300
        },
        {
            "integrations": "PagerDuty v2",
            "playbookID": "PagerDuty Test"
        },
        {
            "playbookID": "test_delete_context"
        },
        {
            "playbookID": "DeleteContext-auto-test"
        },
        {
            "playbookID": "GmailTest",
            "integrations": "Gmail"
        },
        {
            "playbookID": "Gmail Convert Html Test",
            "integrations": "Gmail"
        },
        {
            "playbookID": "reputations.json Test",
            "toversion": "5.0.0"
        },
        {
            "playbookID": "Indicators reputation-.json Test",
            "fromversion": "5.5.0"
        },
        {
            "playbookID": "Test IP Indicator Fields",
            "fromversion": "5.0.0"
        },
        {
            "integrations": "Shodan",
            "playbookID": "ShodanTest"
        },
        {
            "playbookID": "dedup_-_generic_-_test"
        },
        {
            "playbookID": "TestDedupIncidentsPlaybook"
        },
        {
            "playbookID": "TestDedupIncidentsByName"
        },
        {
            "integrations": "McAfee Advanced Threat Defense",
            "playbookID": "Test Playbook McAfee ATD",
            "timeout": 700
        },
        {
            "playbookID": "stripChars - Test"
        },
        {
            "integrations": "McAfee Advanced Threat Defense",
            "playbookID": "Test Playbook McAfee ATD Upload File"
        },
        {
            "playbookID": "exporttocsv_script_test"
        },
        {
            "playbookID": "Set - Test"
        },
        {
            "integrations": "Intezer v2",
            "playbookID": "Intezer Testing v2",
            "fromversion": "4.1.0",
            "timeout": 700
        },
        {
            "integrations": "FalconIntel",
            "playbookID": "CrowdStrike Falcon Intel v2"
        },
        {
            "playbookID": "ContextGetters_Test"
        },
        {
            "integrations": [
                "Mail Sender (New)",
                "google"
            ],
            "playbookID": "Mail Sender (New) Test"
        },
        {
            "playbookID": "buildewsquery_test"
        },
        {
            "integrations": "Rapid7 Nexpose",
            "playbookID": "nexpose_test",
            "timeout": 240
        },
        {
            "playbookID": "GetIndicatorDBotScore Test"
        },
        {
            "integrations": "EWS Mail Sender",
            "playbookID": "EWS Mail Sender Test"
        },
        {
            "integrations": [
                "EWS Mail Sender",
                "Rasterize"
            ],
            "playbookID": "EWS Mail Sender Test 2"
        },
        {
            "playbookID": "decodemimeheader_-_test"
        },
        {
            "integrations": "CVE Search",
            "playbookID": "cve_enrichment_-_generic_-_test"
        },
        {
            "playbookID": "test_url_regex"
        },
        {
            "integrations": "Skyformation",
            "playbookID": "TestSkyformation"
        },
        {
            "integrations": "okta",
            "playbookID": "okta_test_playbook",
            "timeout": 240
        },
        {
            "playbookID": "Test filters & transformers scripts"
        },
        {
            "integrations": "Salesforce",
            "playbookID": "SalesforceTestPlaybook"
        },
        {
            "integrations": "McAfee ESM-v10",
            "instance_names": "v10.2.0",
            "playbookID": "McAfeeESMTest",
            "timeout": 500
        },
        {
            "integrations": "McAfee ESM-v10",
            "instance_names": "v10.3.0",
            "playbookID": "McAfeeESMTest",
            "timeout": 500
        },
        {
            "integrations": "McAfee ESM-v10",
            "instance_names": "v11.1.3",
            "playbookID": "McAfeeESMTest",
            "timeout": 500
        },
        {
            "integrations": "GoogleSafeBrowsing",
            "playbookID": "Google Safe Browsing Test",
            "timeout": 240
        },
        {
            "integrations": "EWS v2",
            "playbookID": "EWSv2_empty_attachment_test",
            "instance_names": "ewv2_regular"
        },
        {
            "integrations": "EWS v2",
            "playbookID": "EWS Public Folders Test",
            "instance_names": "ewv2_regular"
        },
        {
            "playbookID": "TestWordFileToIOC",
            "timeout": 300
        },
        {
            "integrations": "Symantec Endpoint Protection V2",
            "playbookID": "SymantecEndpointProtection_Test"
        },
        {
            "integrations": "carbonblackprotection",
            "playbookID": "search_endpoints_by_hash_-_carbon_black_protection_-_test",
            "timeout": 500
        },
        {
            "playbookID": "process_email_-_generic_-_test",
            "integrations": "Rasterize",
            "timeout": 240
        },
        {
            "integrations": "activedir",
            "playbookID": "account_enrichment_-_generic_test"
        },
        {
            "integrations": "FalconHost",
            "playbookID": "search_endpoints_by_hash_-_crowdstrike_-_test",
            "timeout": 500
        },
        {
            "integrations": "FalconHost",
            "playbookID": "CrowdStrike Endpoint Enrichment - Test"
        },
        {
            "integrations": "FalconHost",
            "playbookID": "crowdstrike_falconhost_test"
        },
        {
            "integrations": "CrowdstrikeFalcon",
            "playbookID": "Test - CrowdStrike Falcon",
            "fromversion": "4.1.0"
        },
        {
            "playbookID": "ExposeIncidentOwner-Test"
        },
        {
            "integrations": "PostgreSQL",
            "playbookID": "PostgreSQL Test"
        },
        {
            "integrations": "google",
            "playbookID": "GsuiteTest"
        },
        {
            "integrations": "OpenPhish",
            "playbookID": "OpenPhish Test Playbook"
        },
        {
            "integrations": "RSA Archer",
            "playbookID": "Archer-Test-Playbook",
            "nightly": true
        },
        {
            "integrations": "jira",
            "playbookID": "Jira-Test"
        },
        {
            "integrations": "jira-v2",
            "playbookID": "Jira-v2-Test"
        },
        {
            "integrations": "ipinfo",
            "playbookID": "IPInfoTest"
        },
        {
            "integrations": "jira",
            "playbookID": "VerifyHumanReadableFormat"
        },
        {
            "playbookID": "ExtractURL Test"
        },
        {
            "playbookID": "strings-test"
        },
        {
            "playbookID": "TestCommonPython"
        },
        {
            "playbookID": "TestFileCreateAndUpload"
        },
        {
            "playbookID": "TestIsValueInArray"
        },
        {
            "playbookID": "TestStringReplace"
        },
        {
            "playbookID": "TestHttpPlaybook"
        },
        {
            "integrations": "SplunkPy",
            "playbookID": "Splunk-Test"
        },
        {
            "integrations": "SplunkPy",
            "playbookID": "SplunkPySearch_Test"
        },
        {
            "integrations": "McAfee NSM",
            "playbookID": "McAfeeNSMTest",
            "timeout": 400,
            "nightly": true
        },
        {
            "integrations": "PhishTank",
            "playbookID": "PhishTank Testing"
        },
        {
            "integrations": "McAfee Web Gateway",
            "playbookID": "McAfeeWebGatewayTest",
            "timeout": 500
        },
        {
            "integrations": "TCPIPUtils",
            "playbookID": "TCPUtils-Test"
        },
        {
            "playbookID": "ProofpointDecodeURL-Test",
            "timeout": 300
        },
        {
            "playbookID": "listExecutedCommands-Test"
        },
        {
            "integrations": "AWS - Lambda",
            "playbookID": "AWS-Lambda-Test (Read-Only)"
        },
        {
            "integrations": "Service Manager",
            "playbookID": "TestHPServiceManager",
            "timeout": 400
        },
        {
            "playbookID": "LanguageDetect-Test",
            "timeout": 300
        },
        {
            "integrations": "Forcepoint",
            "playbookID": "forcepoint test",
            "timeout": 500,
            "nightly": true
        },
        {
            "playbookID": "GeneratePassword-Test"
        },
        {
            "playbookID": "ZipFile-Test"
        },
        {
            "playbookID": "UnzipFile-Test"
        },
        {
            "playbookID": "ExtractDomainTest"
        },
        {
            "playbookID": "Test-IsMaliciousIndicatorFound",
            "integrations": "VirusTotal",
            "instance_names": "virus_total_general",
            "fromversion": "5.0.0"
        },
        {
            "playbookID": "TestExtractHTMLTables"
        },
        {
            "integrations": "carbonblackliveresponse",
            "playbookID": "CarbonBlackLiveResponseTest",
            "nightly": true
        },
        {
            "playbookID": "TestSafeBreach",
            "integrations": "SafeBreach"
        },
        {
            "integrations": "urlscan.io",
            "playbookID": "urlscan_malicious_Test",
            "timeout": 500
        },
        {
            "integrations": "EWS v2",
            "playbookID": "pyEWS_Test",
            "instance_names": "ewv2_regular"
        },
        {
            "integrations": "EWS v2",
            "playbookID": "pyEWS_Test",
            "instance_names": "ewsv2_separate_process"
        },
        {
            "integrations": "remedy_sr_beta",
            "playbookID": "remedy_sr_test_pb"
        },
        {

            "integrations": "Netskope",
            "playbookID": "Netskope Test"
        },
        {
            "integrations": "Cylance Protect v2",
            "playbookID": "Cylance Protect v2 Test"
        },
        {
            "integrations": "ReversingLabs Titanium Cloud",
            "playbookID": "ReversingLabsTCTest"
        },
        {
            "integrations": "ReversingLabs A1000",
            "playbookID": "ReversingLabsA1000Test"
        },
        {
            "integrations": "Demisto Lock",
            "playbookID": "DemistoLockTest"
        },
        {
            "playbookID": "test-domain-indicator",
            "timeout": 400
        },
        {
            "playbookID": "Cybereason Test",
            "integrations": "Cybereason",
            "timeout": 1200,
            "fromversion": "4.1.0"
        },
        {
            "integrations": "VirusTotal - Private API",
            "instance_names": "virus_total_private_api_general",
            "playbookID": "File Enrichment - Virus Total Private API Test",
            "nightly": true
        },
        {
            "integrations": "VirusTotal - Private API",
            "instance_names": "virus_total_private_api_general",
            "playbookID": "virusTotalPrivateAPI-test-playbook",
            "timeout": 1400,
            "nightly": true
        },
        {
            "integrations": "VirusTotal - Private API",
            "instance_names": "virus_total_private_api_preferred_vendors",
            "playbookID": "virusTotalPrivateAPI-test-preferred-vendors",
            "timeout": 1400,
            "nightly": true
        },
        {
            "integrations": "Cisco Meraki",
            "playbookID": "Cisco-Meraki-Test"
        },
        {
            "integrations": "Windows Defender Advanced Threat Protection",
            "playbookID": "Test - Windows Defender Advanced Threat Protection",
            "instance_names": "windows_defender_atp_dev"
        },
        {
            "integrations": "Windows Defender Advanced Threat Protection",
            "playbookID": "Test - Windows Defender Advanced Threat Protection",
            "instance_names": "windows_defender_atp_prod"
        },
        {
            "integrations": "Tanium",
            "playbookID": "Tanium Test Playbook",
            "nightly": true,
            "timeout": 1200
        },
        {
            "integrations": "Recorded Future",
            "playbookID": "Recorded Future Test",
            "nightly": true
        },
        {
            "integrations": "Microsoft Graph",
            "playbookID": "Microsoft Graph Test",
            "instance_names": "ms_graph_security_dev"
        },
        {
            "integrations": "Microsoft Graph",
            "playbookID": "Microsoft Graph Test",
            "instance_names": "ms_graph_security_prod"
        },
        {
            "integrations": "Microsoft Graph User",
            "playbookID": "Microsoft Graph - Test",
            "instance_names": "ms_graph_user_dev"
        },
        {
            "integrations": "Microsoft Graph User",
            "playbookID": "Microsoft Graph - Test",
            "instance_names": "ms_graph_user_prod"
        },
        {
            "integrations": "Microsoft Graph Groups",
            "playbookID": "Microsoft Graph Groups - Test",
            "instance_names": "ms_graph_groups_dev"
        },
        {
            "integrations": "Microsoft Graph Groups",
            "playbookID": "Microsoft Graph Groups - Test",
            "instance_names": "ms_graph_groups_prod"
        },
                {
            "integrations": "Microsoft Graph Calendar",
            "playbookID": "Microsoft Graph Calendar - Test",
            "instance_names": "ms_graph_calendar_dev"
        },
        {
            "integrations": "Microsoft Graph Calendar",
            "playbookID": "Microsoft Graph Calendar - Test",
            "instance_names": "ms_graph_calendar_prod"
        },
        {
            "integrations": "RedLock",
            "playbookID": "RedLockTest",
            "nightly": true
        },
        {
            "integrations": "Symantec Messaging Gateway",
            "playbookID": "Symantec Messaging Gateway Test"
        },
        {
            "integrations": "ThreatConnect",
            "playbookID": "test-ThreatConnect"
        },
        {
            "integrations": "VxStream",
            "playbookID": "VxStream Test",
            "nightly": true
        },
        {
            "integrations": "Cylance Protect",
            "playbookID": "get_file_sample_by_hash_-_cylance_protect_-_test",
            "timeout": 240
        },
        {
            "integrations": "Cylance Protect",
            "playbookID": "endpoint_enrichment_-_generic_test"
        },
        {
            "integrations": "QRadar",
            "playbookID": "test_Qradar"
        },
        {
            "integrations": "VMware",
            "playbookID": "VMWare Test"
        },
        {
            "integrations": "Anomali ThreatStream",
            "playbookID": "Anomali_ThreatStream_Test"
        },
        {
            "integrations": "Farsight DNSDB",
            "playbookID": "DNSDBTest"
        },
        {
            "integrations": "carbonblack-v2",
            "playbookID": "CarbonBlackResponseTest"
        },
        {
            "integrations": "Cisco Umbrella Investigate",
            "playbookID": "Cisco Umbrella Test"
        },
        {
            "integrations": "icebrg",
            "playbookID": "Icebrg Test",
            "timeout": 500
        },
        {
            "integrations": "Symantec MSS",
            "playbookID": "SymantecMSSTest"
        },
        {
            "integrations": "Remedy AR",
            "playbookID": "Remedy AR Test"
        },
        {
            "integrations": "AWS - IAM",
            "playbookID": "d5cb69b1-c81c-4f27-8a40-3106c0cb2620"
        },
        {
            "integrations": "McAfee Active Response",
            "playbookID": "McAfee-MAR_Test",
            "timeout": 700
        },
        {
            "integrations": "McAfee Threat Intelligence Exchange",
            "playbookID": "McAfee-TIE Test",
            "timeout": 700
        },
        {
            "integrations": "ArcSight Logger",
            "playbookID": "ArcSight Logger test"
        },
        {
            "integrations": "ArcSight ESM v2",
            "playbookID": "ArcSight ESM v2 Test"
        },
        {
            "integrations": "ArcSight ESM v2",
            "playbookID": "test Arcsight - Get events related to the Case"
        },
        {
            "integrations": "XFE",
            "playbookID": "XFE Test",
            "timeout": 140,
            "nightly": true
        },
        {
            "integrations": "McAfee Threat Intelligence Exchange",
            "playbookID": "search_endpoints_by_hash_-_tie_-_test",
            "timeout": 500
        },
        {
            "integrations": "iDefense",
            "playbookID": "iDefenseTest",
            "timeout": 300
        },
        {
            "integrations": "AbuseIPDB",
            "playbookID": "AbuseIPDB Test",
            "nightly": true
        },
        {
            "integrations": "AbuseIPDB",
            "playbookID": "AbuseIPDB PopulateIndicators Test",
            "nightly": true
        },
        {
            "integrations": "jira",
            "playbookID": "JiraCreateIssue-example-test"
        },
        {
            "integrations": "LogRhythm",
            "playbookID": "LogRhythm-Test-Playbook",
            "timeout": 200
        },
        {
            "integrations": "FireEye HX",
            "playbookID": "FireEye HX Test"
        },
        {
            "integrations": "Phish.AI",
            "playbookID": "PhishAi-Test"
        },
        {
            "integrations": "Phish.AI",
            "playbookID": "Test-Detonate URL - Phish.AI"
        },
        {
            "integrations": "Centreon",
            "playbookID": "Centreon-Test-Playbook"
        },
        {
            "playbookID": "ReadFile test"
        },
        {
            "integrations": "TruSTAR",
            "playbookID": "TruSTAR Test"
        },
        {
            "integrations": "AlphaSOC Wisdom",
            "playbookID": "AlphaSOC-Wisdom-Test"
        },
        {
            "integrations": "carbonblack-v2",
            "playbookID": "CBFindIP - Test"
        },
        {
            "integrations": "Jask",
            "playbookID": "Jask_Test",
            "fromversion": "4.1.0"
        },
        {
            "integrations": "Qualys",
            "playbookID": "Qualys-Test"
        },
        {
            "integrations": "Whois",
            "playbookID": "whois_test",
            "fromversion": "4.1.0"
        },
        {
            "integrations": "RSA NetWitness Endpoint",
            "playbookID": "NetWitness Endpoint Test"
        },
        {
            "integrations": "Check Point Sandblast",
            "playbookID": "Sandblast_malicious_test"
        },
        {
            "playbookID": "TestMatchRegex"
        },
        {
            "integrations": "ActiveMQ",
            "playbookID": "ActiveMQ Test"
        },
        {
            "playbookID": "RegexGroups Test"
        },
        {
            "integrations": "Cisco ISE",
            "playbookID": "cisco-ise-test-playbook"
        },
        {
            "integrations": "RSA NetWitness v11.1",
            "playbookID": "RSA NetWitness Test"
        },
        {
            "playbookID": "ExifReadTest"
        },
        {
            "integrations": "Cuckoo Sandbox",
            "playbookID": "CuckooTest",
            "timeout": 700
        },
        {
            "integrations": "VxStream",
            "playbookID": "Test-Detonate URL - Crowdstrike",
            "timeout": 1200
        },
        {
            "playbookID": "Detonate File - Generic Test",
            "timeout": 500
        },
        {
            "integrations": [
                "Lastline v2",
                "WildFire-v2",
                "SNDBOX",
                "VxStream",
                "McAfee Advanced Threat Defense"
            ],
            "playbookID": "Detonate File - Generic Test",
            "timeout": 2400,
            "nightly": true
        },
        {
            "playbookID": "detonate_file_-_generic_test",
            "toversion": "3.6.0"
        },
        {
            "playbookID": "STIXParserTest"
        },
        {
            "playbookID": "Detonate URL - Generic Test",
            "timeout": 2000,
            "nightly": true,
            "integrations": [
                "McAfee Advanced Threat Defense",
                "VxStream",
                "Lastline v2"
            ]
        },
        {
            "playbookID": "ReadPDFFile-Test"
        },
        {
            "integrations": [
                "FalconHost",
                "McAfee Threat Intelligence Exchange",
                "carbonblackprotection",
                "carbonblack"
            ],
            "playbookID": "search_endpoints_by_hash_-_generic_-_test",
            "timeout": 500
        },
        {
            "integrations": "Zscaler",
            "playbookID": "Zscaler Test",
            "nightly": true,
            "timeout": 500
        },
        {
            "playbookID": "DemistoUploadFileToIncident Test",
            "integrations": "Demisto REST API"
        },
        {
            "playbookID": "DemistoUploadFile Test",
            "integrations": "Demisto REST API"
        },
        {
            "playbookID": "MaxMind Test",
            "integrations": "MaxMind GeoIP2"

        },
        {
            "playbookID": "Test_Sagemaker",
            "integrations": "AWS Sagemaker"

        },
        {
            "playbookID": "C2sec-Test",
            "integrations": "C2sec irisk",
            "fromversion": "5.0.0"
        },
        {
            "playbookID": "Phishing v2 Test - Attachment",
            "timeout": 1200,
            "nightly": true,
            "integrations": [
                "EWS Mail Sender",
                "Have I Been Pwned? V2",
                "Demisto REST API",
                "Palo Alto Minemeld",
                "Rasterize"
            ]
        },
        {
            "playbookID": "Phishing v2 Test - Inline",
            "timeout": 1200,
            "nightly": true,
            "integrations": [
                "EWS Mail Sender",
                "Have I Been Pwned? V2",
                "Demisto REST API",
                "Palo Alto Minemeld",
                "Rasterize"
            ]
        },
        {
            "integrations": "duo",
            "playbookID": "DUO Test Playbook"
        },
        {
            "playbookID": "SLA Scripts - Test",
            "fromversion": "4.1.0"
        },
        {
            "playbookID": "PcapHTTPExtractor-Test"
        },
        {
            "playbookID": "Ping Test Playbook"
        },
        {
            "playbookID": "Active Directory Test",
            "integrations": "Active Directory Query v2",
            "instance_names": "active_directory_ninja"
        },
        {
            "playbookID": "AD v2 - debug-mode - Test",
            "integrations": "Active Directory Query v2",
            "instance_names": "active_directory_ninja",
            "fromversion": "5.0.0"
        },
        {
            "playbookID": "Docker Hardening Test",
            "_comment": "Not testing on 5.5 yet. Waiting for #20951",
            "fromversion": "5.0.0",
            "toversion": "5.4.9"
        },
        {
            "integrations": "Active Directory Query v2",
            "instance_names": "active_directory_ninja",
            "playbookID": "Active Directory Query V2 configuration with port"
        },
        {
            "integrations": "mysql",
            "playbookID": "MySQL Test"
        },
        {
            "playbookID": "Email Address Enrichment - Generic v2 - Test"
        },
        {
            "playbookID": "Email Address Enrichment - Generic v2.1 - Test",
            "integrations": "Active Directory Query v2",
            "instance_names": "active_directory_ninja"
        },
        {
            "integrations": "Cofense Intelligence",
            "playbookID": "Test - Cofense Intelligence",
            "timeout": 500
        },
        {
            "playbookID": "GDPRContactAuthorities Test"
        },
        {
            "integrations": "Google Resource Manager",
            "playbookID": "GoogleResourceManager-Test",
            "timeout": 500,
            "nightly": true
        },
        {
            "integrations": "SlashNext Phishing Incident Response",
            "playbookID": "SlashNextPhishingIncidentResponse-Test",
            "timeout": 500,
            "nightly": true
        },
        {
            "integrations": "Google Cloud Storage",
            "playbookID": "GCS - Test",
            "timeout": 500,
            "nightly": true
        },
        {
            "playbookID": "Calculate Severity - Generic v2 - Test",
            "integrations": [
                "Palo Alto Minemeld",
                "Active Directory Query v2"
            ],
            "instance_names": "active_directory_ninja",
            "fromversion": "4.5.0"
        },
        {
            "integrations": "Freshdesk",
            "playbookID": "Freshdesk-Test",
            "timeout": 500,
            "nightly": true
        },
        {
            "playbookID": "Autoextract - Test",
            "fromversion": "4.1.0"
        },
        {
            "playbookID": "FilterByList - Test",
            "fromversion": "4.5.0"
        },
            {
            "playbookID": "Impossible Traveler - Test",
            "integrations": [
                "Ipstack",
                "ipinfo",
                "Rasterize",
                "Active Directory Query v2",
                "Demisto REST API"
            ],
            "instance_names": "active_directory_ninja",
            "fromversion": "5.0.0",
            "timeout": 700
        },
        {
            "playbookID": "Active Directory - Get User Manager Details - Test",
            "integrations": "Active Directory Query v2",
            "instance_names": "active_directory_80k",
            "fromversion": "4.5.0"
        },
        {
            "integrations": "Kafka V2",
            "playbookID": "Kafka Test"
        },
        {
            "playbookID": "File Enrichment - Generic v2 - Test",
            "instance_names": "virus_total_private_api_general",
            "integrations": [
                "VirusTotal - Private API",
                "Cylance Protect v2"
            ]
        },
        {
            "integrations": "McAfee Active Response",
            "playbookID": "Endpoint data collection test",
            "timeout": 500
        },
        {
            "playbookID": "Phishing - Core - Test",
            "integrations": [
                "EWS Mail Sender",
                "Demisto REST API",
                "Palo Alto Minemeld",
                "Rasterize"
            ],
            "fromversion": "4.5.0",
            "timeout": 1700
        },
        {
            "integrations": "McAfee Active Response",
            "playbookID": "MAR - Endpoint data collection test",
            "timeout": 500
        },
        {

            "integrations": "DUO Admin",
            "playbookID": "DuoAdmin API test playbook"
        },
        {
            "integrations": "TAXIIFeed",
            "playbookID": "TAXII_Feed_Test",
            "fromversion": "5.5.0"
        },
        {
            "integrations": "Traps",
            "playbookID": "Traps test",
            "timeout": 600
        },
        {
            "playbookID": "TestShowScheduledEntries"
        },
        {
            "playbookID": "Calculate Severity - Standard - Test",
            "integrations": "Palo Alto Minemeld",
            "fromversion": "4.5.0"
        },
        {
            "integrations": "Symantec Advanced Threat Protection",
            "playbookID": "Symantec ATP Test"

        },
        {
            "playbookID": "HTTPListRedirects - Test SSL"
        },
        {
            "playbookID": "HTTPListRedirects Basic Test"
        },
        {
            "playbookID": "CheckDockerImageAvailableTest"
        },
        {
            "playbookID": "ExtractDomainFromEmailTest"
        },
        {
            "playbookID": "Account Enrichment - Generic v2 - Test",
            "integrations": "activedir"
        },
        {
            "playbookID": "Extract Indicators From File - Generic v2 - Test",
            "integrations": "Image OCR",
            "timeout": 300,
            "fromversion": "4.1.0",
            "toversion": "4.4.9"
        },
        {
            "playbookID": "Extract Indicators From File - Generic v2 - Test",
            "integrations": "Image OCR",
            "timeout": 350,
            "fromversion": "4.5.0"
        },
        {
            "playbookID": "Endpoint Enrichment - Generic v2.1 - Test",
            "integrations": [
                "FalconHost",
                "Cylance Protect v2",
                "carbonblack-v2",
                "epo",
                "Active Directory Query v2"
            ],
            "instance_names": "active_directory_ninja"
        },
        {
            "playbookID": "EmailReputationTest",
            "integrations": "Have I Been Pwned? V2"
        },
        {
            "integrations": "Symantec Deepsight Intelligence",
            "playbookID": "Symantec Deepsight Test"
        },
        {
            "playbookID": "ExtractDomainFromEmailTest"
        },
        {
            "playbookID": "Wait Until Datetime - Test",
            "fromversion": "4.5.0"
        },
        {
            "playbookID": "PAN OS EDL Management - Test",
            "integrations": "palo_alto_networks_pan_os_edl_management"
        },
        {
            "playbookID": "PAN-OS DAG Configuration Test",
            "integrations": "Panorama",
            "instance_names": "palo_alto_panorama",
            "timeout": 1000
        },
        {
            "playbookID": "PAN-OS Create Or Edit Rule Test",
            "integrations": "Panorama",
            "instance_names": "palo_alto_panorama",
            "timeout": 1000
        },
        {
            "playbookID": "PAN-OS EDL Setup Test",
            "integrations": ["Panorama", "palo_alto_networks_pan_os_edl_management"],
            "instance_names": "palo_alto_panorama",
            "timeout": 1000
        },
        {
            "integrations": "Snowflake",
            "playbookID": "Snowflake-Test"
        },
        {
            "playbookID": "Account Enrichment - Generic v2.1 - Test",
            "integrations": "Active Directory Query v2",
            "instance_names": "active_directory_ninja"
        },
        {
            "integrations": "Cisco Umbrella Investigate",
            "playbookID": "Domain Enrichment - Generic v2 - Test"
        },
        {
            "integrations": "Google BigQuery",
            "playbookID": "Google BigQuery Test"
        },
        {
            "integrations": "Zoom",
            "playbookID": "Zoom_Test"
        },
        {
            "integrations": "Palo Alto Networks Cortex",
            "playbookID": "Palo Alto Networks Cortex Test",
            "fromversion": "4.1.0"
        },
        {
            "playbookID": "IP Enrichment - Generic v2 - Test",
            "integrations": "Threat Crowd",
            "fromversion": "4.1.0"
        },
        {
            "integrations": "Cherwell",
            "playbookID": "Cherwell Example Scripts - test"
        },
        {
            "integrations": "Cherwell",
            "playbookID": "Cherwell - test"
        },
        {
            "integrations": "CarbonBlackProtectionV2",
            "playbookID": "Carbon Black Enterprise Protection V2 Test"
        },
        {
            "integrations": "Active Directory Query v2",
            "instance_names": "active_directory_ninja",
            "playbookID": "Test ADGetUser Fails with no instances 'Active Directory Query' (old version)"
        },
        {
            "integrations": "ANYRUN",
            "playbookID": "ANYRUN-Test"
        },
        {
            "integrations": "ANYRUN",
            "playbookID": "Detonate File - ANYRUN - Test"
        },
        {
            "integrations": "ANYRUN",
            "playbookID": "Detonate URL - ANYRUN - Test"
        },
        {
            "integrations": "Netcraft",
            "playbookID": "Netcraft test"
        },
        {
            "integrations": "EclecticIQ Platform",
            "playbookID": "EclecticIQ Test"
        },
        {
            "playbookID": "FormattingPerformance - Test",
            "fromversion": "5.0.0"
        },
        {
            "integrations": "AWS - EC2",
            "playbookID": "2142f8de-29d5-4288-8426-0db39abe988b"
        },
        {
            "integrations": "AWS - EC2",
            "playbookID": "d66e5f86-e045-403f-819e-5058aa603c32"
        },
        {
            "integrations": "ANYRUN",
            "playbookID": "Detonate File From URL - ANYRUN - Test"
        },
        {
            "integrations": "AWS - CloudWatchLogs",
            "playbookID": "2cddaacb-4e4c-407e-8ef5-d924867b810c"
        },
        {
            "integrations": "AWS - CloudTrail",
            "playbookID": "3da2e31b-f114-4d7f-8702-117f3b498de9"
        },
        {
            "integrations": "carbonblackprotection",
            "playbookID": "67b0f25f-b061-4468-8613-43ab13147173"
        },
        {
            "integrations": "DomainTools",
            "playbookID": "DomainTools-Test"
        },
        {
            "integrations": "Exabeam",
            "playbookID": "Exabeam - Test"
        },
        {
            "integrations": "DomainTools Iris",
            "playbookID": "DomainTools Iris - Test",
            "fromversion": "4.1.0"
        },
        {
            "integrations": "Cisco Spark",
            "playbookID": "efc817d2-6660-4d4f-890d-90513ca1e180"
        },
        {
            "playbookID": "get_file_sample_from_path_-_d2_-_test"
        },
        {
            "integrations": "Remedy On-Demand",
            "playbookID": "Remedy-On-Demand-Test"
        },
        {
            "playbookID": "ssdeepreputationtest"
        },
        {
            "playbookID": "TestIsEmailAddressInternal"
        },
        {
            "integrations": "Google Cloud Compute",
            "playbookID": "GoogleCloudCompute-Test"
        },
        {
            "integrations": "AWS - S3",
            "playbookID": "97393cfc-2fc4-4dfe-8b6e-af64067fc436"
        },
        {
            "integrations": "Image OCR",
            "playbookID": "TestImageOCR"
        },
        {
            "integrations": "fireeye",
            "playbookID": "Detonate File - FireEye AX - Test"
        },
        {
            "integrations": ["Rasterize","Image OCR"],
            "playbookID": "Rasterize Test"
        },
        {
            "integrations": "Rasterize",
            "playbookID": "RasterizeImageTest"
        },
        {
            "integrations": "Ipstack",
            "playbookID": "Ipstack_Test"
        },
        {

            "integrations": "Perch",
            "playbookID": "Perch-Test"
        },
        {
            "integrations": "Forescout",
            "playbookID": "Forescout-Test"
        },
        {
            "integrations": "GitHub",
            "playbookID": "Git_Integration-Test"
        },
        {
            "integrations": "LogRhythmRest",
            "playbookID": "LogRhythm REST test"
        },
        {
            "integrations": "AlienVault USM Anywhere",
            "playbookID": "AlienVaultUSMAnywhereTest"
        },
        {
            "playbookID": "PhishLabsTestPopulateIndicators"
        },
        {
            "integrations": "PhishLabs IOC",
            "playbookID": "PhishLabsIOC TestPlaybook",
            "fromversion": "4.1.0"
        },
        {
            "integrations": "vmray",
            "playbookID": "VMRay-Test"
        },
        {
            "integrations": "PerceptionPoint",
            "playbookID": "PerceptionPoint Test",
            "fromversion": "4.1.0"
        },
        {
            "integrations": "AutoFocus V2",
            "playbookID": "AutoFocus V2 test",
            "fromversion": "5.0.0"
        },
        {
            "playbookID": "Process Email - Generic for Rasterize"
        },
        {
            "playbookID": "Send Investigation Summary Reports - Test",
            "integrations": "EWS Mail Sender",
            "fromversion": "4.1.0"
        },
        {
            "integrations": "Anomali ThreatStream v2",
            "playbookID": "ThreatStream-Test"
        },
        {
            "integrations": "Flashpoint",
            "playbookID": "Flashpoint_event-Test"
        },
        {
            "integrations": "Flashpoint",
            "playbookID": "Flashpoint_forum-Test"
        },
        {
            "integrations": "Flashpoint",
            "playbookID": "Flashpoint_report-Test"
        },
        {
            "integrations": "Flashpoint",
            "playbookID": "Flashpoint_reputation-Test"
        },
        {
            "integrations": "BluecatAddressManager",
            "playbookID": "Bluecat Address Manager test"
        },
        {
            "integrations": "MailListener - POP3 Beta",
            "playbookID": "MailListener-POP3 - Test"
        },
        {
            "playbookID": "sumList - Test"
        },
        {
            "integrations": "VulnDB",
            "playbookID": "Test-VulnDB"
        },
        {
            "integrations": "Shodan_v2",
            "playbookID": "Test-Shodan_v2",
            "timeout": 1000
        },
        {
            "integrations": "Threat Crowd",
            "playbookID": "ThreatCrowd - Test"
        },
        {
            "integrations": "GoogleDocs",
            "playbookID": "GoogleDocs-test"
        },
        {
            "playbookID": "Request Debugging - Test",
            "fromversion": "5.0.0"
        },
        {
            "playbookID": "Test Convert file hash to corresponding hashes",
            "fromversion": "4.5.0",
            "integrations": "VirusTotal",
            "instance_names": "virus_total_general"
        },
        {
            "playbookID": "PANW - Hunting and threat detection by indicator type Test",
            "fromversion": "5.0.0",
            "timeout": 1200,
            "integrations": ["Panorama","Palo Alto Networks Cortex","AutoFocus V2","VirusTotal"],
            "instance_names": ["palo_alto_panorama","virus_total_general"]
        },
        {
            "playbookID": "PAN-OS Query Logs For Indicators Test",
            "fromversion": "4.5.0",
            "timeout": 600,
            "integrations": "Panorama",
            "instance_names": "palo_alto_panorama"
        },
        {
            "integrations": "Hybrid Analysis",
            "playbookID": "HybridAnalysis-Test",
            "timeout": 500,
            "fromversion": "4.1.0"
        },
        {
            "integrations": "Elasticsearch v2",
            "instance_names": "es_v7",
            "playbookID": "Elasticsearch_v2_test"
        },
        {
            "integrations": "Elasticsearch v2",
            "instance_names": "es_v7",
            "playbookID": "Elasticsearch_Fetch_Indicators_Test",
            "fromversion": "5.5.0"
        },
        {
            "integrations": "Elasticsearch v2",
            "instance_names": "es_v6",
            "playbookID": "Elasticsearch_v2_test-v6"
        },
        {
            "integrations": "IronDefense",
            "playbookID": "IronDefenseTest"
        },
        {
            "integrations": "PolySwarm",
            "playbookID": "PolySwarm-Test"
        },
        {
            "integrations": "Kennav2",
            "playbookID": "Kenna Test"
        },
        {
            "integrations": "SecurityAdvisor",
            "playbookID": "SecurityAdvisor-Test",
            "fromversion": "4.5.0"
        },
        {
            "integrations": "Google Key Management Service",
            "playbookID": "Google-KMS-test"
        },
        {
            "integrations": "SecBI",
            "playbookID": "SecBI - Test"
        },
        {
            "playbookID": "ExtractFQDNFromUrlAndEmail-Test"
        },
        {
          "integrations": "EWS v2",
          "playbookID": "Get EWS Folder Test",
          "fromversion": "4.5.0",
          "instance_names": "ewv2_regular"
        },
        {
          "integrations": "QRadar",
          "playbookID": "QRadar Indicator Hunting Test",
          "timeout": 1200,
          "fromversion": "5.0.0"
        },
        {
            "playbookID": "SetAndHandleEmpty test",
            "fromversion": "4.5.0"
        },
        {
            "integrations": "Tanium v2",
            "playbookID": "Tanium v2 - Test"
        },
        {
          "integrations": "Office365 Feed",
          "playbookID": "Office365_Feed_Test",
          "fromversion": "5.5.0"
        },
        {
            "integrations": "GoogleCloudTranslate",
            "playbookID": "GoogleCloudTranslate-Test"
        },
        {
            "integrations": "Infoblox",
            "playbookID": "Infoblox Test"
        },
        {
            "integrations": "BPA",
            "playbookID": "Test-BPA",
            "fromversion": "4.5.0"
        },
        {
            "playbookID": "GetValuesOfMultipleFIelds Test",
            "fromversion": "4.5.0"
        },
        {
            "playbookID": "IsInternalHostName Test",
            "fromversion": "4.5.0"
        },
        {
            "integrations": "SplunkPy",
            "playbookID": "Splunk Indicator Hunting Test",
            "fromversion": "5.0.0"
        },
        {
            "integrations": "BPA",
            "playbookID": "Test-BPA_Integration",
            "fromversion": "4.5.0"
        },
        {
            "integrations": "Sixgill",
            "playbookID": "Sixgill-Test",
            "fromversion": "5.0.0"
        },
        {
            "integrations": "Sixgill",
            "playbookID": "Sixgill - Darkfeed - Indicators-Test",
            "fromversion": "5.0.0"
        },
        {
            "integrations": "AutoFocus Feed",
            "playbookID": "playbook-FeedAutofocus_test",
            "fromversion": "5.5.0"
        },
        {
            "integrations": "PaloAltoNetworks_PrismaCloudCompute",
            "playbookID": "PaloAltoNetworks_PrismaCloudCompute-Test"
        },
        {
            "playbookID": "Indicator Feed - Test",
            "fromversion": "5.5.0"
        },
        {
            "integrations": "Recorded Future Feed",
            "playbookID": "RecordedFutureFeed - Test",
            "timeout": 1000,
            "fromversion": "5.5.0"
        },
        {
<<<<<<< HEAD
            "integrations": "BruteForceBlocker Feed",
            "playbookID": "playbook-BruteForceBlocker_test",
=======
            "integrations": "DShield Feed",
            "playbookID": "playbook-DshieldFeed_test",
>>>>>>> 1ee0c440
            "fromversion": "5.5.0"
        }
    ],
    "skipped_tests": {
        "Test-Detonate URL - Crowdstrike": "Issue 19439",
        "Git_Integration-Test": "Issue 20029",
        "Symantec Data Loss Prevention - Test": "Issue 20134",
        "Extract Indicators From File - Generic v2": "Issue 20143",
        "PAN-OS Create Or Edit Rule Test":"Issue 20037",
        "NetWitness Endpoint Test": "Issue 19878",
        "TestParseEmailHeaders": "Issue 18815",
        "TestUptycs": "Issue 19750",
        "InfoArmorVigilanteATITest": "Test issue 17358",
        "Lastline - testplaybook": "Checking the integration via Generic detonation playbooks, don't want to load the daily quota",
        "ArcSight Logger test": "Issue 19117",
        "TruSTAR Test": "Issue 19777",
        "TestDedupIncidentsByName": "skipped on purpose - this is part of the TestDedupIncidentsPlaybook - no need to execute separately as a test",
        "3da2e31b-f114-4d7f-8702-117f3b498de9": "Issue 19837",
        "d66e5f86-e045-403f-819e-5058aa603c32": "pr 3220",
        "Carbon Black Enterprise Protection V2 Test": "Issue 19838",
        "get_file_sample_from_path_-_d2_-_test": "Issue 19844",
        "Cofense Triage Test": "Creds only works on demo4",
        "Test - Windows Defender Advanced Threat Protection": "Issue - #18552",
        "nexpose_test": "Issue 18694",
        "Recorded Future Test": "Issue 18922",
        "IntSights Mssp Test": "Issue #16351",
        "CheckPhish-Test": "Issue 19188",
        "fd93f620-9a2d-4fb6-85d1-151a6a72e46d": "Issue 19854",
        "PAN-OS DAG Configuration Test": "Issue #19205",
        "DeleteContext-auto-subplaybook-test": "used in DeleteContext-auto-test as sub playbook",
        "Test Playbook TrendMicroDDA": "Issue 16501",
        "ssdeepreputationtest": "Issue #20953",
        "ssdeepreputationtest": "Issue #20953",
        "C2sec-Test": "Issue #21633"
    },
    "skipped_integrations": {
        "_comment": "~~~ NO INSTANCE ~~~",
        "AWS - IAM": "Issue 21401",
        "FortiGate": "License expired, and not going to get one (issue 14723)",
        "IronDefense": "Test depends on making requests to a non-public API",
        "Attivo Botsink": "no instance, not going to get it",
        "VMware": "no License, and probably not going to get it",
        "AWS Sagemaker": "License expired, and probably not going to get it",
        "Symantec MSS": "No instance, probably not going to get it (issue 15513)",
        "Google Cloud Compute": "Can't test yet",
        "Cymon": "The service was discontinued since April 30th, 2019.",
        "FireEye ETP": "No instance",
        "ProofpointTAP_v2": "No instance",
        "remedy_sr_beta": "No instance",
        "ExtraHop v2": "No instance",
        "Fidelis Elevate Network": "Issue 20735",
        "Minerva Labs Anti-Evasion Platform": "Issue 18835",
        "PolySwarm": "contribution",
        "fireeye": "Issue 19839",
        "DomainTools": "Issue 8298",
        "Remedy On-Demand": "Issue 19835",
        "ProtectWise": "Issue 20486",
        "ThreatMiner": "Issue 20469",
        "DomainTools Iris": "Issue 20433",
        "Check Point": "Issue 18643",
        "Preempt": "Issue 20268",
        "iDefense": "Issue 20095",
        "Joe Security": "Issue 17996",
        "CrowdstrikeFalcon": "Issue 19833",
        "ZeroFox": "Issue 19161",
        "Jask": "Issue 18879",
        "vmray": "Issue 18752",
        "Anomali ThreatStream v2": "Issue 18561",
        "Anomali ThreatStream": "Issue 19182",
        "SCADAfence CNM": "Issue 18376",
        "ArcSight ESM v2": "Issue #18328",
        "AlienVault USM Anywhere": "Issue #18273",
        "Tufin": "Issue 16441",
        "Dell Secureworks": "Instance locally installed on @liorblob PC",
        "MimecastV2": "Issue 14593",
        "Netskope": "instance is down",
        "Farsight DNSDB": "Issue 15512",
        "Service Manager": "Expired license",
        "carbonblackprotection": "License expired",
        "icebrg": "Issue 14312",
        "Freshdesk": "Trial account expired",
        "Threat Grid": "Issue 16197",
        "Kafka V2": "Can not connect to instance from remote",
        "Check Point Sandblast": "Issue 15948",
        "Remedy AR": "getting 'Not Found' in test button",
        "Salesforce": "Issue 15901",
        "Zscaler": "Issue 17784",
        "RedCanary": "License expired",
        "ANYRUN": "No instance",
        "Snowflake": "Looks like account expired, needs looking into",
        "Cisco Spark": "Issue 18940",
        "Phish.AI": "Issue 17291",
        "MaxMind GeoIP2": "Issue 18932.",
        "Exabeam": "Issue 19371",
        "McAfee ESM-v10": "Issue 20225",
        "PaloAltoNetworks_PrismaCloudCompute": "Instance not set up yet",
        "LogRhythm": "Issue 21672",

        "_comment": "~~~ UNSTABLE ~~~",
        "ServiceNow": "Instance goes to hibernate every few hours",
        "Tanium": "issue 15497",
        "Tenable.sc": "unstable instance",


        "_comment": "~~~ OTHER ~~~",
        "EclecticIQ Platform": "Issue 8821",
        "BitDam": "Issue #17247",
        "Zoom": "Issue 19832",
        "urlscan.io": "Issue 21831",
        "Forescout": "Can only be run from within PANW network. Look in keeper for - Demisto in the LAB",
        "HelloWorldSimple": "This is just an example integration - no need for test",
        "Lockpath KeyLight": "Deprecated. No tests.",
        "SafeBreach": "pending rewrite",

        "_comment": "~~~ QUOTA ISSUES ~~~",
        "AWS - Athena - Beta": "Issue 19834",
        "Lastline": "issue 20323",
        "Google Resource Manager": "Cannot create projects because have reached alloted quota.",
        "Looker": "Warehouse 'DEMO_WH' cannot be resumed because resource monitor 'LIMITER' has exceeded its quota."
    },
    "nightly_integrations": [
        "Lastline v2",
        "TruSTAR",
        "SlackV2"
    ],
    "unmockable_integrations": {
        "Google Key Management Service": "The API requires an SSL secure connection to work.",
        "McAfee ESM-v10": "we have multiple instances with same test playbook, mock recording are per playbook so it keeps failing the playback step",
        "mysql": "Does not use http",
        "SlackV2": "Integration requires SSL",
        "Whois": "Mocks does not support sockets",
        "Panorama": "Exception: Proxy process took to long to go up. https://circleci.com/gh/demisto/content/24826",
        "Image OCR": "Does not perform network traffic",
        "Server Message Block (SMB)": "Does not perform http communication",
        "Active Directory Query v2": "Does not perform http communication",
        "dnstwist": "Does not peform http communication",
        "VxStream": "Issue 15544",
        "PagerDuty v2": "Integration requires SSL",
        "TCPIPUtils": "Integration requires SSL",
        "Luminate": "Integration has no proxy checkbox",
        "Shodan": "Integration has no proxy checkbox",
        "Google BigQuery": "Integration has no proxy checkbox",
        "ReversingLabs A1000": "Checking",
        "Check Point": "Checking",
        "okta": "Test Module failing, suspect it requires SSL",
        "Awake Security": "Checking",
        "ArcSight ESM v2": "Checking",
        "Phish.AI": "Checking",
        "Intezer": "Nightly - Checking",
        "ProtectWise": "Nightly - Checking",
        "google-vault": "Nightly - Checking",
        "RSA Archer": "Nightly - Checking",
        "McAfee NSM": "Nightly - Checking",
        "Forcepoint": "Nightly - Checking",
        "palo_alto_firewall": "Need to check test module",
        "Signal Sciences WAF": "error with certificate",
        "google": "'unsecure' parameter not working",
        "EWS Mail Sender": "Inconsistent test (playback fails, record succeeds)",
        "ReversingLabs Titanium Cloud": "No Unsecure checkbox. proxy trying to connect when disabled.",
        "Anomali ThreatStream": "'proxy' parameter not working",
        "Palo Alto Networks Cortex": "SDK",
        "Recorded Future": "might be dynamic test",
        "AlphaSOC Wisdom": "Test module issue",
        "RedLock": "SSL Issues",
        "Microsoft Graph": "Test direct access to oproxy",
        "MicrosoftGraphMail": "Test direct access to oproxy",
        "Microsoft Graph User": "Test direct access to oproxy",
        "Windows Defender Advanced Threat Protection": "Test direct access to oproxy",
        "Microsoft Graph Groups": "Test direct access to oproxy",
        "SafeBreach": "SSL Issues",
        "Feed Office365": "SSl Issues. issue: 21181",
        "AWS - CloudWatchLogs": "Issue 20958",
        "Gmail Single User" : "googleclient sdk has time based challenge exchange",
        "Gmail": "googleclient sdk has time based challenge exchange",
        "GoogleCloudTranslate": "google translate sdk does not support proxy",
        "Kennav2": "HTTPSConnectionPool(host='api.kennasecurity.com', port=443), issue:21233"
    }
}<|MERGE_RESOLUTION|>--- conflicted
+++ resolved
@@ -2220,13 +2220,13 @@
             "fromversion": "5.5.0"
         },
         {
-<<<<<<< HEAD
+            "integrations": "DShield Feed",
+            "playbookID": "playbook-DshieldFeed_test",
+            "fromversion": "5.5.0"
+        },
+        {
             "integrations": "BruteForceBlocker Feed",
             "playbookID": "playbook-BruteForceBlocker_test",
-=======
-            "integrations": "DShield Feed",
-            "playbookID": "playbook-DshieldFeed_test",
->>>>>>> 1ee0c440
             "fromversion": "5.5.0"
         }
     ],
