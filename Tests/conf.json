--- conflicted
+++ resolved
@@ -1298,10 +1298,7 @@
         "TruSTAR"
     ],
     "unmockable_integrations": {
-<<<<<<< HEAD
-=======
         "Palo Alto Networks Cortex": "SDK",
->>>>>>> be30d06f
         "Devo": "Pending Check",
         "Jask": "Integration requires SSL",
         "CrowdstrikeFalcon": "Mock recording fails, and fails while trying to record a new recording",
