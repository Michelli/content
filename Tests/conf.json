--- conflicted
+++ resolved
@@ -21,8 +21,6 @@
     "testInterval": 20,
     "tests": [
         {
-<<<<<<< HEAD
-=======
             "playbookID": "playbook-AzureLogAnalytics-test",
             "integrations": "Azure Log Analytics",
             "instance_name": "Azure_Log_Analytics_client_cred",
@@ -30,7 +28,6 @@
             "is_mockable": false
         },
         {
->>>>>>> 6f77591c
             "playbookID": "Test Playbook - NGFW Scan",
             "integrations": "VirusTotal (API v3)",
             "instance_names": "virus_total_v3",
@@ -191,8 +188,6 @@
             "is_mockable": false,
             "timeout": 700,
             "memory_threshold": 500
-<<<<<<< HEAD
-=======
         },
         {
             "playbookID": "SetIfEmpty_Test"
@@ -202,7 +197,6 @@
         },
         {
             "playbookID": "SetAndHandleEmpty_Test"
->>>>>>> 6f77591c
         },
         {
             "playbookID": "ExtractEmailTransformer_Test",
@@ -1870,11 +1864,7 @@
             "integrations": "CrowdstrikeFalcon",
             "playbookID": "Test - CrowdStrike Falcon",
             "fromversion": "4.1.0",
-<<<<<<< HEAD
-            "timeout": 1000,
-=======
             "timeout": 5000,
->>>>>>> 6f77591c
             "is_mockable": false
         },
         {
@@ -2251,14 +2241,11 @@
             "is_mockable": false
         },
         {
-<<<<<<< HEAD
-=======
             "integrations": "Microsoft Graph",
             "playbookID": "MSG-Threat-Assessment-test",
             "instance_names": "ms_graph_security_ediscovery"
         },
         {
->>>>>>> 6f77591c
             "integrations": "Microsoft Graph User",
             "playbookID": "Microsoft Graph User - Test",
             "instance_names": "ms_graph_user_dev"
@@ -2955,9 +2942,6 @@
             "playbookID": "IP Enrichment - Generic v2 - Test",
             "integrations": "VirusTotal (API v3)",
             "instance_names": "virus_total_v3",
-<<<<<<< HEAD
-            "fromversion": "4.1.0"
-=======
             "external_playbook_config": {
                 "playbookID": "IP Enrichment - Generic v2",
                 "input_parameters": {
@@ -2967,7 +2951,6 @@
                 }
             },
             "fromversion": "6.1.0"
->>>>>>> 6f77591c
         },
         {
             "integrations": "Cherwell",
@@ -3923,10 +3906,7 @@
         {
             "integrations": "QRadar v3",
             "playbookID": "QRadar_v3-test",
-<<<<<<< HEAD
-=======
             "instance_names": "QRadar_20",
->>>>>>> 6f77591c
             "fromversion": "6.0.0",
             "timeout": 600,
             "is_mockable": false
@@ -4729,11 +4709,7 @@
         {
             "playbookID": "CrowdStrike_Falcon_X_-Test-Detonate_File",
             "fromversion": "6.1.0",
-<<<<<<< HEAD
-            "memory_threshold": 150,
-=======
             "memory_threshold": 200,
->>>>>>> 6f77591c
             "integrations": [
                 "CrowdStrike Falcon X"
             ],
@@ -5425,12 +5401,8 @@
                 "Whois",
                 "Rasterize"
             ],
-<<<<<<< HEAD
-            "memory_threshold": 300
-=======
             "memory_threshold": 300,
             "toversion": "7.9.9"
->>>>>>> 6f77591c
         },
         {
             "playbookID": "DBotUpdateLogoURLPhishing_test"
@@ -5657,8 +5629,6 @@
             "integrations": "Forcepoint Security Management Center",
             "playbookID": "ForcepointSecurityManagementCenter_test",
             "is_mockable": false
-<<<<<<< HEAD
-=======
         },
         {
             "integrations": "AWS - Organizations",
@@ -5667,7 +5637,6 @@
         {
             "integrations": "Netcraft V2",
             "playbookID": "Test - Netcraft"
->>>>>>> 6f77591c
         }
     ],
     "skipped_tests": {
@@ -5848,14 +5817,10 @@
         "Microsoft Defender Advanced Threat Protection - Test dev": "Issue CIAC-7514",
         "Microsoft Defender Advanced Threat Protection - Test self deployed": "Issue CIAC-7527",
         "Microsoft Defender Advanced Threat Protection - Test": "Issue CIAC-7527",
-<<<<<<< HEAD
-        "OpsGenieV3TestPlaybook": "Issue CIAC-7649"
-=======
         "OpsGenieV3TestPlaybook": "Issue CIAC-7649",
         "ThreatStream-Test": "Issue CRTX-96526",
         "MSG-Threat-Assessment-test": "API limitation",
         "BambenekConsultingFeed_Test": "Issue CRTX-99480"
->>>>>>> 6f77591c
     },
     "skipped_integrations": {
         "CiscoWSAv2": "No instance - No license",
