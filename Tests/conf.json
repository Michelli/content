--- conflicted
+++ resolved
@@ -22,7 +22,6 @@
     "testInterval": 20,
     "tests": [
         {
-<<<<<<< HEAD
         "integrations": "CipherTrust",
         "playbookID": "Thales CipherTrust Test Playbook - Access Management",
         "fromversion": "6.10.0"
@@ -34,7 +33,7 @@
 
     },
 
-=======
+{
             "playbookID": "Test Playbook - Impossible Traveler - Enrichment",
             "integrations": [
                 "Active Directory Query v2",
@@ -46,7 +45,7 @@
                 "ms_graph_user_dev"
             ]
         },
->>>>>>> 3809df58
+
         {
             "playbookID": "Endpoint Investigation Plan - Test",
             "timeout": 600
