--- conflicted
+++ resolved
@@ -10,11 +10,8 @@
 defusedxml = "^0.7.1"
 
 [tool.poetry.group.dev.dependencies]
-<<<<<<< HEAD
+
 demisto_sdk = { git = "https://github.com/demisto/demisto-sdk.git", branch = "sdk_new_bucket_xsoar_saas" }
-=======
-demisto-sdk = "1.18.1"
->>>>>>> d30a7db4
 requests = "^2.22.0"
 pre-commit = "^2.20.0"
 google-cloud-compute = "^1.8.0"
