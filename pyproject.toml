[tool.poetry]
name = "content"
version = "0.1.0"
description = "Cortex XSOAR content"
authors = ["Cortex XSOAR"]
license = "MIT"

[tool.poetry.dependencies]
python = "^3.8,<3.11"
defusedxml = "^0.7.1"

[tool.poetry.group.dev.dependencies]
<<<<<<< HEAD
demisto-sdk = {git = "https://github.com/demisto/demisto-sdk.git", rev = "91636dce84ed0e5b65e8d706c968622e9cd87321"}
=======
demisto-sdk = "1.29.3"
>>>>>>> a7155961
requests = "^2.22.0"
pre-commit = "^3.5.0"
dateparser = "^1.1.8"

[tool.poetry.group.linters.dependencies]
mypy = "^0.982"
flake8 = "^4.0.1"
ruff = "^0.0.264"

[tool.poetry.group.testing.dependencies]
pytest = "^7.1.2"
requests-mock = "^1.9.3"
pytest-mock = "^3.7.0"
freezegun = "^1.1.0"
mock-open = "^1.4.0"

# If mypy requires for a `types-*` package, add it here with `poetry add --group typing <package>`
[tool.poetry.group.typing.dependencies]
types-python-dateutil = "^2.8.19.3"
types-tqdm = "^4.66.0.2"
boto3-stubs = { extras = [
    "accessanalyzer",
    "acm",
    "athena",
    "cloudtrail",
    "dynamodb",
    "ec2",
    "guardduty",
    "iam",
    "lambda",
    "logs",
    "network-firewall",
    "route53",
    "s3",
    "sagemaker-runtime",
    "secretsmanager",
    "securityhub",
    "sns",
    "sqs",
    "ssm",
    "wafv2",
], version = "^1.28.31" }
types-protobuf = "^4.24.0.4"

[tool.poetry.group.native]
# This is the python dependencies from the py3-native docker image.
# See https://github.com/demisto/dockerfiles/blob/master/docker/py3-native/pyproject.toml
optional = true

[tool.poetry.group.native.dependencies]
opensearch_dsl = "*"
aiohttp = "*"
python-magic = "*"
pan-os-python = "*"
pdf2image = "*"
bs4 = "*"
lxml = "*"
chardet = "*"
six = "*"
pygments = "*"
numpy = "*"
scikit-learn = "*"
nltk = "*"
pandas = "*"
urllib3 = "*"
python-docx = "*"
enum34 = "*"
pypdf2 = "*"
pikepdf = "*"
boto3 = "*"
msal = "*"
cryptography = "*"
tzlocal = "*"
defusedxml = "*"
isodate = "*"
future = "*"
idna = "*"
pycparser = "*"
cffi = "*"
asn1crypto = "*"
certifi = "*"
cached-property = "*"
phrases-case = "*"
pyvirtualdisplay = "*"
parse-emails = "*"
slack-sdk = { extras = ["optional"], version = "*" }
pyjwt = { extras = ["crypto"], version = "*" }
google-api-python-client = "*"
exchangelib = "*"
requests-oauthlib = "*"
oauthlib = "*"
requests-ntlm = "*"
oauth2client = "*"
dill = "*"
eli5 = "*"
packaging = "*"
rtfde = "*"
webdriver-manager = "*"
selenium = "*"
cymruwhois = "*"
simplejson = "*"
networkx = "*"
slackclient = "*"
dpkt = "*"
aiodns = "*"
pysocks = "^1.7.0"                                   # must be 1.7.0 or above, cause 1.6.8 doesn't work on python 3.10
jbxapi = "*"
python-whois = "*"
ipwhois = "*"
edgegrid-python = "*"
tldextract = "*"

[tool.poetry.group.ci]
optional = true

[tool.poetry.group.ci.dependencies]
google-cloud-bigquery = "^3.2.0"
google-cloud-secret-manager = "^2.13.0"
google-cloud-compute = "^1.8.0"
blessings = "^1.7"
coloredlogs = "^15.0.1"
pandas = "^1.3.3"
prettytable = "^3.2.0"
pyspellchecker = "^0.6.2"
sendgrid = "^6.6.0"
slack_sdk = "^3.11.2"
timeout_decorator = "^0.5.0"
ujson = "^5.1.0"
yamlordereddictloader = "^0.4.0"
parinx = { git = "https://github.com/npsolve/parinx.git", rev = "6493798ceba8089345d970f71be4a896eb6b081d" }
python-gitlab = "^3.0.0"
PyGithub = "^1.54.1"
ansible-runner = "^2.2.0"
paramiko = "^2.11.0"
scp = "^0.14.5"
humanize = "^4.7.0"
boto3 = "^1.23.5"
jsonschema = "^4.6.0"
db-dtypes = "^1.0.1"
json5 = "^0.9.10"
tqdm = "^4.66.1"
tabulate = ">=0.8.9,<0.10.0"
jira = "^3.5.2"
junitparser = "^3.1.0"
tenacity = "^8.2.3"

[tool.ruff]
select = [
    "B002", # unary-prefix-increment
    "B003", # assignment-to-os-environ
    "B004", # unreliable-callable-check
    "B005", # strip-with-multi-characters
    "B007", # unused-loop-control-variable
    "B009", # get-attr-with-constant
    "B010", # set-attr-with-constant
    "B011", # assert-false
    "B013", # redundant-tuple-in-exception-handler
    "B014", # duplicate-handler-exception
    "B015", # useless-comparison
    "B016", # cannot-raise-literal
    "B018", # useless-expression
    "B020", # loop-variable-overrides-iterator
    "B021", # f-string-docstring
    "B022", # useless-contextlib-suppress
    "B023", # function-uses-loop-variable
    "B025", # duplicate-try-block-exception
    "B027", # empty-method-without-abstract-decorator
    "B028", # no-explicit-stacklevel
    "B029", # except-with-empty-tuple
    "B030", # except-with-non-exception-classes
    "B031", # reuse-of-groupby-generator
    "B032", # unintentional-type-annotation

    "C400", # unnecessary-generator-list
    "C401", # unnecessary-generator-set
    "C402", # unnecessary-generator-dict
    "C403", # unnecessary-list-comprehension-set
    "C404", # unnecessary-list-comprehension-dict
    "C405", # unnecessary-literal-set
    "C406", # unnecessary-literal-dict
    "C408", # unnecessary-collection-call
    "C409", # unnecessary-literal-within-tuple-call
    "C410", # unnecessary-literal-within-list-call
    "C411", # unnecessary-list-call
    "C413", # unnecessary-call-around-sorted
    "C414", # unnecessary-double-cast-or-process
    "C415", # unnecessary-subscript-reversal
    "C416", # unnecessary-comprehension
    "C417", # unnecessary-map
    "C418", # unnecessary-literal-within-dict-call
    "C419", # unnecessary-comprehension-any-all

    "E101", # mixed-spaces-and-tabs
    "E401", # multiple-imports-on-one-line
    "E501", # line-too-long
    "E701", # multiple-statements-on-one-line-colon
    "E702", # multiple-statements-on-one-line-semicolon
    "E703", # useless-semicolon
    "E711", # none-comparison
    "E712", # true-false-comparison
    "E713", # not-in-test
    "E714", # not-is-test
    "E721", # type-comparison
    "E722", # bare-except
    "E731", # lambda-assignment
    "E741", # ambiguous-variable-name
    "E742", # ambiguous-class-name
    "E743", # ambiguous-function-name
    "E902", # io-error
    "E999", # syntax-error

    "F401", # unused-import
    "F402", # import-shadowed-by-loop-var
    "F404", # late-future-import
    "F406", # undefined-local-with-nested-import-star-usage
    "F407", # future-feature-not-defined
    "F501", # percent-format-invalid-format
    "F502", # percent-format-expected-mapping
    "F503", # percent-format-expected-sequence
    "F504", # percent-format-extra-named-arguments
    "F505", # percent-format-missing-argument
    "F506", # percent-format-mixed-positional-and-named
    "F507", # percent-format-positional-count-mismatch
    "F508", # percent-format-star-requires-sequence
    "F509", # percent-format-unsupported-format-character
    "F521", # string-dot-format-invalid-format
    "F522", # string-dot-format-extra-named-arguments
    "F523", # string-dot-format-extra-positional-arguments
    "F524", # string-dot-format-missing-arguments
    "F525", # string-dot-format-mixing-automatic
    "F541", # f-string-missing-placeholders
    "F601", # multi-value-repeated-key-literal
    "F602", # multi-value-repeated-key-variable
    "F621", # expressions-in-star-assignment
    "F622", # multiple-starred-expressions
    "F631", # assert-tuple
    "F632", # is-literal
    "F633", # invalid-print-syntax
    "F634", # if-tuple
    "F701", # break-outside-loop
    "F702", # continue-outside-loop
    "F704", # yield-outside-function
    "F706", # return-outside-function
    "F707", # default-except-not-last
    "F722", # forward-annotation-syntax-error
    "F811", # redefined-while-unused
    "F821", # undefined-name
    "F822", # undefined-export
    "F823", # undefined-local
    "F841", # unused-variable
    "F842", # unused-annotation
    "F901", # raise-not-implemented

    "G010", # logging-warn
    "G101", # logging-extra-attr-clash
    "G201", # logging-exc-info
    "G202", # logging-redundant-exc-info

    "ISC001", # single-line-implicit-string-concatenation

    "N804", # invalid-first-argument-name-for-class-method
    "N805", # invalid-first-argument-name-for-method
    "N807", # dunder-function-name
    "N999", # invalid-module-name

    "NPY001", # numpy-deprecated-type-alias

    "PD002", # pandas-use-of-inplace-argument
    "PD007", # pandas-use-of-dot-ix
    "PD008", # pandas-use-of-dot-at
    "PD009", # pandas-use-of-dot-iat
    "PD010", # pandas-use-of-dot-pivot-or-unstack
    "PD012", # pandas-use-of-dot-read-table
    "PD013", # pandas-use-of-dot-stack
    "PD015", # pandas-use-of-pd-merge

    "PGH001", # eval
    "PGH002", # deprecated-log-warn

    "PIE790", # unnecessary-pass
    "PIE794", # duplicate-class-field-definition
    "PIE796", # non-unique-enums
    "PIE807", # reimplemented-list-builtin
    "PIE810", # multiple-starts-ends-with

    "PLC0414", # useless-import-alias
    "PLC3002", # unnecessary-direct-lambda-call

    "PLE0100", # yield-in-init
    "PLE0101", # return-in-init
    "PLE0116", # continue-in-finally
    "PLE0117", # nonlocal-without-binding
    "PLE0118", # load-before-global-declaration
    "PLE0302", # unexpected-special-method-signature
    "PLE0604", # invalid-all-object
    "PLE0605", # invalid-all-format
    "PLE1142", # await-outside-async
    "PLE1205", # logging-too-many-args
    "PLE1206", # logging-too-few-args
    "PLE1307", # bad-string-format-type
    "PLE1310", # bad-str-strip-call
    "PLE1507", # invalid-envvar-value
    "PLE2502", # bidirectional-unicode
    "PLE2510", # invalid-character-backspace
    "PLE2512", # invalid-character-sub
    "PLE2513", # invalid-character-esc
    "PLE2514", # invalid-character-nul
    "PLE2515", # invalid-character-zero-width-space

    "PLR0133", # comparison-of-constant
    "PLR0206", # property-with-parameters
    "PLR0402", # manual-from-import
    "PLR1701", # repeated-isinstance-calls
    "PLR1711", # useless-return
    "PLR1722", # sys-exit-alias

    "PLW0120", # useless-else-on-loop
    "PLW0129", # assert-on-string-literal
    "PLW0711", # binary-op-exception
    "PLW1508", # invalid-envvar-default

    "PT009", # pytest-unittest-assertion
    "PT010", # pytest-raises-without-exception
    "PT013", # pytest-incorrect-pytest-import
    "PT015", # pytest-assert-always-false
    "PT018", # pytest-composite-assertion
    "PT022", # pytest-useless-yield-fixture
    "PT024", # pytest-unnecessary-asyncio-mark-on-fixture
    "PT025", # pytest-erroneous-use-fixtures-on-fixture
    "PT026", # pytest-use-fixtures-without-parameters

    "PTH102", # os-mkdir
    "PTH105", # pathlib-replace
    "PTH106", # os-rmdir
    "PTH114", # os-path-islink
    "PTH115", # os-readlink
    "PTH116", # os-stat
    "PTH117", # os-path-isabs
    "PTH121", # os-path-samefile
    "PTH124", # py-path

    "RET501", # unnecessary-return-none
    "RET502", # implicit-return-value
    "RET503", # implicit-return
    "RET508", # superfluous-else-break

    "RSE102", # unnecessary-paren-on-raise-exception

    "RUF001", # ambiguous-unicode-character-string
    "RUF006", # asyncio-dangling-task
    "RUF007", # pairwise-over-zipped
    "RUF008", # mutable-dataclass-default
    "RUF009", # function-call-in-dataclass-default-argument

    "S102", # exec-builtin
    "S103", # bad-file-permissions
    "S302", # suspicious-marshal-usage
    "S306", # suspicious-mktemp-usage
    "S307", # suspicious-eval-usage
    "S312", # suspicious-telnet-usage
    "S313", # suspicious-xmlc-element-tree-usage
    "S315", # suspicious-xml-expat-reader-usage
    "S316", # suspicious-xml-expat-builder-usage
    "S317", # suspicious-xml-sax-usage
    "S319", # suspicious-xml-pull-dom-usage
    "S321", # suspicious-ftp-lib-usage
    "S323", # suspicious-unverified-context-usage
    "S506", # unsafe-yaml-load
    "S508", # snmp-insecure-version
    "S509", # snmp-weak-cryptography
    "S602", # subprocess-popen-with-shell-equals-true
    "S604", # call-with-shell-equals-true
    "S605", # start-process-with-a-shell
    "S606", # start-process-with-no-shell
    "S612", # logging-config-insecure-listen
    "S701", # jinja2-autoescape-false

    "SIM101", # duplicate-isinstance-call
    "SIM102", # collapsible-if
    "SIM103", # needless-bool
    "SIM107", # return-in-try-except-finally
    "SIM109", # compare-with-tuple
    "SIM110", # reimplemented-builtin
    "SIM117", # multiple-with-statements
    "SIM118", # in-dict-keys
    "SIM201", # negate-equal-op
    "SIM202", # negate-not-equal-op
    "SIM208", # double-negation
    "SIM210", # if-expr-with-true-false
    "SIM211", # if-expr-with-false-true
    "SIM212", # if-expr-with-twisted-arms
    "SIM220", # expr-and-not-expr
    "SIM221", # expr-or-not-expr
    "SIM222", # expr-or-true
    "SIM223", # expr-and-false
    "SIM300", # yoda-conditions
    "SIM401", # if-else-block-instead-of-dict-get
    "SIM910", # dict-get-with-none-default

    "T201", # print
    "T203", # p-print

    "TID252", # relative-imports

    "UP001", # useless-metaclass-type
    "UP003", # type-of-primitive
    "UP004", # useless-object-inheritance
    "UP005", # deprecated-unittest-alias
    "UP006", # non-pep585-annotation
    "UP007", # non-pep604-annotation
    "UP008", # super-call-with-parameters
    "UP009", # utf8-encoding-declaration
    "UP010", # unnecessary-future-import
    "UP011", # lru-cache-without-parameters
    "UP012", # unnecessary-encode-utf8
    "UP013", # convert-typed-dict-functional-to-class
    "UP014", # convert-named-tuple-functional-to-class
    "UP015", # redundant-open-modes
    "UP017", # datetime-timezone-utc
    "UP018", # native-literals
    "UP019", # typing-text-str-alias
    "UP020", # open-alias
    "UP021", # replace-universal-newlines
    "UP022", # replace-stdout-stderr
    "UP023", # deprecated-c-element-tree
    "UP024", # os-error-alias
    "UP025", # unicode-kind-prefix
    "UP026", # deprecated-mock-import
    "UP027", # unpacked-list-comprehension
    "UP028", # yield-in-for-loop
    "UP029", # unnecessary-builtin-import
    "UP030", # format-literals
    "UP031", # printf-string-formatting
    "UP032", # f-string
    "UP033", # lru-cache-with-maxsize-none
    "UP034", # extraneous-parentheses
    "UP035", # deprecated-import
    "UP036", # outdated-version-block
    "UP037", # quoted-annotation
    "UP038", # non-pep604-isinstance

    "W291", # trailing-whitespace

    "YTT101", # sys-version-slice3
    "YTT102", # sys-version2
    "YTT103", # sys-version-cmp-str3
    "YTT201", # sys-version-info0-eq3
    "YTT202", # six-py3
    "YTT203", # sys-version-info1-cmp-int
    "YTT204", # sys-version-info-minor-cmp-int
    "YTT301", # sys-version0
    "YTT302", # sys-version-cmp-str10
    "YTT303", # sys-version-slice
]
ignore = [
    "E402", # module-import-not-at-top-of-file

    "F403", # undefined-local-with-import-star
    "F405", # undefined-local-with-import-star-usage

    "W605", # invalid-escape-sequence
]
extend-exclude = ["CommonServerPython", "test_data", "conftest.py", "demistomock.py"]

unfixable = [
    "RUF001"  # ambiguous-unicode-character-string
]

line-length = 130
target-version = "py310"
src = [
    "Packs/Base/Scripts/CommonServerPython",
    "Tests/demistomock",
    "Packs/ApiModules/Scripts/*",
]

[tool.ruff.per-file-ignores]
"**/*_test.py" = []
# Ignore any Python update in ApiModules, until we can proprtly determine their desired version.
"**/*ApiModule.py"  = [ "UP" ]
[tool.mypy]
python_version = "3.10"
check_untyped_defs = true
ignore_missing_imports = true
namespace_packages = true
show_error_codes = true
follow_imports = "silent"
pretty = true
allow_redefinition = true
exclude = [
    "test_data",
    "tests_data",
    ".venv",
    ".*_test.py$",
    "test_.*.py",
    "infrastructure_tests",
    "CommonServerPython.py",
    "demistomock.py",
]

[tool.autopep8]
max_line_length = 130

[tool.pytest]
asyncio_mode = "auto"

[tool.coverage.run]
relative_files = true
omit = ["*/test_data/*", "*_test.py", "demistomock.py", "conftest.py", "**/conftest.py"]

[build-system]
requires = ["poetry-core>=1.0.0"]
build-backend = "poetry.core.masonry.api"<|MERGE_RESOLUTION|>--- conflicted
+++ resolved
@@ -4,17 +4,14 @@
 description = "Cortex XSOAR content"
 authors = ["Cortex XSOAR"]
 license = "MIT"
+package-mode = false
 
 [tool.poetry.dependencies]
 python = "^3.8,<3.11"
 defusedxml = "^0.7.1"
 
 [tool.poetry.group.dev.dependencies]
-<<<<<<< HEAD
-demisto-sdk = {git = "https://github.com/demisto/demisto-sdk.git", rev = "91636dce84ed0e5b65e8d706c968622e9cd87321"}
-=======
 demisto-sdk = "1.29.3"
->>>>>>> a7155961
 requests = "^2.22.0"
 pre-commit = "^3.5.0"
 dateparser = "^1.1.8"
