[tool.poetry]
name = "content"
version = "0.1.0"
description = "Cortex XSOAR content"
authors = ["Cortex XSOAR"]
license = "MIT"

[tool.poetry.dependencies]
python = "^3.8,<3.11"
defusedxml = "^0.7.1"

[tool.poetry.group.dev.dependencies]
<<<<<<< HEAD
demisto_sdk = { git = "https://github.com/demisto/demisto-sdk.git", rev = "6a01727d194ecf15d26d01427a773e8b8f04ac29" }
=======
demisto_sdk = "1.15.5"
>>>>>>> fc7f45be
requests = "^2.22.0"
pre-commit = "^2.20.0"

[tool.poetry.group.linters.dependencies]
mypy = "^0.982"
flake8 = "^4.0.1"
ruff = "^0.0.264"

[tool.poetry.group.testing.dependencies]
pytest = "^7.1.2"
requests-mock = "^1.9.3"
pytest-mock = "^3.7.0"
freezegun = "^1.1.0"
mock-open = "^1.4.0"

# If mypy requires for a `types-*` package, add it here with `poetry add --group typing <package>`
[tool.poetry.group.typing.dependencies]
types-python-dateutil = "^2.8.19.3"

# This is the python dependencies from the py3-native docker image.
# See https://github.com/demisto/dockerfiles/blob/master/docker/py3-native/pyproject.toml
[tool.poetry.group.native]
optional = true

[tool.poetry.group.native.dependencies]
opensearch_dsl = "*"
aiohttp = "*"
python-magic = "*"
pan-os-python = "*"
pdf2image = "*"
bs4 = "*"
lxml = "*"
chardet = "*"
six = "*"
pygments = "*"
numpy = "*"
scikit-learn = "*"
nltk = "*"
pandas = "*"
urllib3 = "*"
python-docx = "*"
enum34 = "*"
pypdf2 = "*"
pikepdf = "*"
boto3 = "*"
msal = "*"
cryptography = "*"
tzlocal = "*"
defusedxml = "*"
isodate = "*"
future = "*"
idna = "*"
pycparser = "*"
cffi = "*"
asn1crypto = "*"
certifi = "*"
cached-property = "*"
phrases-case = "*"
pyvirtualdisplay = "*"
parse-emails = "*"
slack-sdk = { extras = ["optional"], version = "*" }
pyjwt = { extras = ["crypto"], version = "*" }
google-api-python-client = "*"
exchangelib = "*"
requests-oauthlib = "*"
oauthlib = "*"
requests-ntlm = "*"
oauth2client = "*"
dill = "*"
eli5 = "*"
packaging = "*"
rtfde = "*"
webdriver-manager = "*"
selenium = "*"
cymruwhois = "*"
simplejson = "*"
networkx = "*"
slackclient = "*"
dpkt = "*"
aiodns = "*"
pysocks = "^1.7.0"                                   # must be 1.7.0 or above, cause 1.6.8 doesn't work on python 3.10
jbxapi = "*"
python-whois = "*"
ipwhois = "*"
edgegrid-python = "*"
tldextract = "*"

[tool.poetry.group.ci]
optional = true

[tool.poetry.group.ci.dependencies]
blessings = "^1.7"
coloredlogs = "^15.0.1"
pandas = "^1.3.3"
prettytable = "^3.2.0"
pyspellchecker = "^0.6.2"
sendgrid = "^6.6.0"
slack_sdk = "^3.11.2"
timeout_decorator = "^0.5.0"
ujson = "^5.1.0"
yamlordereddictloader = "^0.4.0"
parinx = { git = "https://github.com/npsolve/parinx.git", rev = "6493798ceba8089345d970f71be4a896eb6b081d" }
python-gitlab = "^3.0.0"
PyGithub = "^1.54.1"
ansible-runner = "^2.2.0"
paramiko = "^2.11.0"
boto3 = "^1.23.5"
jsonschema = "^4.6.0"
google-cloud-bigquery = "^3.2.0"
db-dtypes = "^1.0.1"
google-cloud-secret-manager = "^2.13.0"
json5 = "^0.9.10"

[tool.ruff]
select = [
    "ANN206", # missing-return-type-class-method

    "B002", # unary-prefix-increment
    "B003", # assignment-to-os-environ
    "B004", # unreliable-callable-check
    "B005", # strip-with-multi-characters
    "B009", # get-attr-with-constant
    "B010", # set-attr-with-constant
    "B013", # redundant-tuple-in-exception-handler
    "B014", # duplicate-handler-exception
    "B016", # cannot-raise-literal
    "B019", # cached-instance-method
    "B020", # loop-variable-overrides-iterator
    "B021", # f-string-docstring
    "B022", # useless-contextlib-suppress
    "B023", # function-uses-loop-variable
    "B025", # duplicate-try-block-exception
    "B026", # star-arg-unpacking-after-keyword-arg
    "B027", # empty-method-without-abstract-decorator
    "B028", # no-explicit-stacklevel
    "B029", # except-with-empty-tuple
    "B030", # except-with-non-exception-classes
    # "B031", # reuse-of-groupby-generator # temporarily removed until ruff upgrate (pending SDK release 1.15.0)
    "B032", # unintentional-type-annotation

    "C400", # unnecessary-generator-list
    "C401", # unnecessary-generator-set
    "C404", # unnecessary-list-comprehension-dict
    "C406", # unnecessary-literal-dict
    "C409", # unnecessary-literal-within-tuple-call
    "C410", # unnecessary-literal-within-list-call
    "C411", # unnecessary-list-call
    "C413", # unnecessary-call-around-sorted
    "C415", # unnecessary-subscript-reversal
    # "C418", # unnecessary-literal-within-dict-call # temporarily removed until ruff upgrate (pending SDK release 1.15.0)

    "D419", # empty-docstring

    "E", # pycodestyle:error

    "F", # pyflakes

    "G004", # logging-f-string
    "G010", # logging-warn
    "G101", # logging-extra-attr-clash
    "G201", # logging-exc-info
    "G202", # logging-redundant-exc-info

    "ISC001", # single-line-implicit-string-concatenation

    "N804", # invalid-first-argument-name-for-class-method
    "N805", # invalid-first-argument-name-for-method
    "N807", # dunder-function-name
    "N811", # constant-imported-as-non-constant
    "N812", # lowercase-imported-as-non-lowercase
    "N814", # camelcase-imported-as-constant
    "N817", # camelcase-imported-as-acronym
    "N999", # invalid-module-name

    "NPY001", # numpy-deprecated-type-alias
    "NPY002", # numpy-legacy-random

    "PD002", # pandas-use-of-inplace-argument
    "PD003", # pandas-use-of-dot-is-null
    "PD004", # pandas-use-of-dot-not-null
    "PD007", # pandas-use-of-dot-ix
    "PD008", # pandas-use-of-dot-at
    "PD009", # pandas-use-of-dot-iat
    "PD010", # pandas-use-of-dot-pivot-or-unstack
    "PD011", # pandas-use-of-dot-values
    "PD012", # pandas-use-of-dot-read-table
    "PD013", # pandas-use-of-dot-stack
    "PD015", # pandas-use-of-pd-merge
    "PD901", # pandas-df-variable-name

    "PGH001", # eval
    "PGH002", # deprecated-log-warn

    "PIE790", # unnecessary-pass
    "PIE794", # duplicate-class-field-definition
    "PIE796", # non-unique-enums
    "PIE800", # unnecessary-spread
    "PIE804", # unnecessary-dict-kwargs
    "PIE807", # reimplemented-list-builtin
    "PIE810", # multiple-starts-ends-with

    "PLC0414", # useless-import-alias
    "PLC3002", # unnecessary-direct-lambda-call

    "PLE0100", # yield-in-init
    "PLE0101", # return-in-init
    "PLE0116", # continue-in-finally
    "PLE0117", # nonlocal-without-binding
    "PLE0118", # load-before-global-declaration
    # "PLE0302", # unexpected-special-method-signature # temporarily removed until ruff upgrate (pending SDK release 1.15.0)
    "PLE0604", # invalid-all-object
    "PLE0605", # invalid-all-format
    "PLE1142", # await-outside-async
    "PLE1205", # logging-too-many-args
    "PLE1206", # logging-too-few-args
    "PLE1307", # bad-string-format-type
    "PLE1310", # bad-str-strip-call
    "PLE1507", # invalid-envvar-value
    "PLE2502", # bidirectional-unicode
    "PLE2510", # invalid-character-backspace
    "PLE2512", # invalid-character-sub
    "PLE2513", # invalid-character-esc
    "PLE2514", # invalid-character-nul
    "PLE2515", # invalid-character-zero-width-space

    "PLR0133", # comparison-of-constant
    "PLR0206", # property-with-parameters
    "PLR0402", # manual-from-import
    "PLR1701", # repeated-isinstance-calls
    "PLR1711", # useless-return
    "PLR1722", # sys-exit-alias

    "PLW0120", # useless-else-on-loop
    "PLW0129", # assert-on-string-literal
    "PLW0711", # binary-op-exception
    "PLW1508", # invalid-envvar-default

    "PT008", # pytest-patch-with-lambda
    "PT009", # pytest-unittest-assertion
    "PT010", # pytest-raises-without-exception
    "PT013", # pytest-incorrect-pytest-import
    "PT015", # pytest-assert-always-false
    "PT017", # pytest-assert-in-except
    "PT018", # pytest-composite-assertion
    "PT022", # pytest-useless-yield-fixture
    "PT024", # pytest-unnecessary-asyncio-mark-on-fixture
    "PT025", # pytest-erroneous-use-fixtures-on-fixture
    "PT026", # pytest-use-fixtures-without-parameters

    "PTH100", # os-path-abspath
    "PTH101", # os-chmod
    "PTH102", # os-mkdir
    "PTH103", # os-makedirs
    "PTH104", # os-rename
    "PTH105", # pathlib-replace
    "PTH106", # os-rmdir
    "PTH108", # os-unlink
    "PTH109", # os-getcwd
    "PTH110", # os-path-exists
    "PTH111", # os-path-expanduser
    "PTH112", # os-path-isdir
    "PTH114", # os-path-islink
    "PTH115", # os-readlink
    "PTH116", # os-stat
    "PTH117", # os-path-isabs
    "PTH119", # os-path-basename
    "PTH121", # os-path-samefile
    "PTH122", # os-path-splitext
    "PTH124", # py-path

    "RET501", # unnecessary-return-none

    "RSE102", # unnecessary-paren-on-raise-exception

    "RUF006", # asyncio-dangling-task
    "RUF007", # pairwise-over-zipped
    # "RUF008", # mutable-dataclass-default # temporarily removed until ruff upgrate (pending SDK release 1.15.0)
    # "RUF009", # function-call-in-dataclass-default-argument # temporarily removed until ruff upgrate (pending SDK release 1.15.0)

    "S102", # exec-builtin
    "S103", # bad-file-permissions
    "S110", # try-except-pass
    "S112", # try-except-continue
    "S302", # suspicious-marshal-usage
    "S306", # suspicious-mktemp-usage
    "S307", # suspicious-eval-usage
    "S312", # suspicious-telnet-usage
    "S313", # suspicious-xmlc-element-tree-usage
    "S314", # suspicious-xml-element-tree-usage
    "S315", # suspicious-xml-expat-reader-usage
    "S316", # suspicious-xml-expat-builder-usage
    "S317", # suspicious-xml-sax-usage
    "S318", # suspicious-xml-mini-dom-usage
    "S319", # suspicious-xml-pull-dom-usage
    "S320", # suspicious-xmle-tree-usage
    "S321", # suspicious-ftp-lib-usage
    "S323", # suspicious-unverified-context-usage
    "S506", # unsafe-yaml-load
    "S508", # snmp-insecure-version
    "S509", # snmp-weak-cryptography
    # "S602", # subprocess-popen-with-shell-equals-true # temporarily removed until ruff upgrate (pending SDK release 1.15.0)
    # "S603", # subprocess-without-shell-equals-true # temporarily removed until ruff upgrate (pending SDK release 1.15.0)
    # "S604", # call-with-shell-equals-true # temporarily removed until ruff upgrate (pending SDK release 1.15.0)
    # "S605", # start-process-with-a-shell # temporarily removed until ruff upgrate (pending SDK release 1.15.0)
    # "S606", # start-process-with-no-shell # temporarily removed until ruff upgrate (pending SDK release 1.15.0)
    # "S607", # start-process-with-partial-path # temporarily removed until ruff upgrate (pending SDK release 1.15.0)
    "S608", # hardcoded-sql-expression
    "S612", # logging-config-insecure-listen
    "S701", # jinja2-autoescape-false

    "SIM101", # duplicate-isinstance-call
    "SIM103", # needless-bool
    "SIM107", # return-in-try-except-finally
    "SIM109", # compare-with-tuple
    "SIM202", # negate-not-equal-op
    "SIM208", # double-negation
    "SIM220", # expr-and-not-expr
    "SIM221", # expr-or-not-expr
    "SIM222", # expr-or-true
    "SIM223", # expr-and-false
    "SIM401", # if-else-block-instead-of-dict-get
    # "SIM910", # dict-get-with-none-default # temporarily removed until ruff upgrate (pending SDK release 1.15.0)

    "T201", # print
    "T203", # p-print

    "TID252", # relative-imports

    "UP001", # useless-metaclass-type
    "UP003", # type-of-primitive
    "UP005", # deprecated-unittest-alias
    "UP009", # utf8-encoding-declaration
    "UP010", # unnecessary-future-import
    "UP011", # lru-cache-without-parameters
    "UP012", # unnecessary-encode-utf8
    "UP013", # convert-typed-dict-functional-to-class
    "UP014", # convert-named-tuple-functional-to-class
    "UP017", # datetime-timezone-utc
    "UP019", # typing-text-str-alias
    "UP021", # replace-universal-newlines
    "UP022", # replace-stdout-stderr
    "UP023", # deprecated-c-element-tree
    "UP024", # os-error-alias
    "UP026", # deprecated-mock-import
    "UP027", # unpacked-list-comprehension
    "UP028", # yield-in-for-loop
    "UP029", # unnecessary-builtin-import
    "UP033", # lru-cache-with-maxsize-none
    "UP036", # outdated-version-block
    "UP037", # quoted-annotation

    "YTT101", # sys-version-slice3
    "YTT102", # sys-version2
    "YTT103", # sys-version-cmp-str3
    "YTT201", # sys-version-info0-eq3
    "YTT202", # six-py3
    "YTT203", # sys-version-info1-cmp-int
    "YTT204", # sys-version-info-minor-cmp-int
    "YTT301", # sys-version0
    "YTT302", # sys-version-cmp-str10
    "YTT303", # sys-version-slice
]
ignore = [
    "E402", # module-import-not-at-top-of-file	

    "F403", # undefined-local-with-import-star
    "F405", # undefined-local-with-import-star-usage

    "W605", # invalid-escape-sequence
]
extend-exclude = ["CommonServerPython", "test_data"]

# Allow autofix for all enabled rules (when `--fix`) is provided.
# fixable = []
# unfixable = []

line-length = 130
target-version = "py310"
src = [
    "Packs/Base/Scripts/CommonServerPython",
    "Tests/demistomock",
    "Packs/ApiModules/Scripts/*",
]

[tool.ruff.per-file-ignores]
"**/*_test.py" = []

[tool.mypy]
python_version = "3.10"
check_untyped_defs = true
ignore_missing_imports = true
namespace_packages = true
show_error_codes = true
follow_imports = "silent"
pretty = true
allow_redefinition = true
exclude = [
    "test_data",
    "tests_data",
    ".venv",
    ".*_test.py$",
    "test_.*.py",
    "infrastructure_tests",
    "CommonServerPython.py",
    "demistomock.py",
]

[tool.autopep8]
max_line_length = 130

[tool.pytest]
junit_family = "xunit1"

[build-system]
requires = ["poetry-core>=1.0.0"]
build-backend = "poetry.core.masonry.api"<|MERGE_RESOLUTION|>--- conflicted
+++ resolved
@@ -10,11 +10,7 @@
 defusedxml = "^0.7.1"
 
 [tool.poetry.group.dev.dependencies]
-<<<<<<< HEAD
 demisto_sdk = { git = "https://github.com/demisto/demisto-sdk.git", rev = "6a01727d194ecf15d26d01427a773e8b8f04ac29" }
-=======
-demisto_sdk = "1.15.5"
->>>>>>> fc7f45be
 requests = "^2.22.0"
 pre-commit = "^2.20.0"
 
@@ -378,7 +374,7 @@
     "YTT303", # sys-version-slice
 ]
 ignore = [
-    "E402", # module-import-not-at-top-of-file	
+    "E402", # module-import-not-at-top-of-file
 
     "F403", # undefined-local-with-import-star
     "F405", # undefined-local-with-import-star-usage
