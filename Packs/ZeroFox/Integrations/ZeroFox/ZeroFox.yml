category: Data Enrichment & Threat Intelligence
commonfields:
  id: ZeroFox
  version: -1
configuration:
- defaultvalue: https://api.zerofox.com/
  display: URL (e.g., https://api.zerofox.com/)
  name: url
  required: true
  type: 0
- display: Username
  name: credentials
  required: true
  type: 9
- display: Fetch only escalated alerts
  name: only_escalated
  type: 8
  required: false
  defaultvalue: 'false'
- display: Trust any certificate (not secure)
  name: insecure
  type: 8
  required: false
- display: Use system proxy settings
  name: proxy
  type: 8
  required: false
- defaultvalue: '3 days'
  display: First fetch timestamp (<number> <time unit>, e.g., 12 hours, 7 days)
  name: fetch_time
  required: false
  type: 0
- display: Fetch Limit
  name: fetch_limit
  type: 0
  required: true
  defaultvalue: '100'
- display: Fetch incidents
  name: isFetch
  type: 8
  required: false
- display: Incident type
  name: incidentType
  type: 13
  required: false
description: Cloud-based SaaS to detect risks found on social media and digital channels.
display: ZeroFox
name: ZeroFox
script:
  commands:
  - name: zerofox-get-alert
    description: Fetches an alert by ID.
    arguments:
    - description: The ID of an alert. Can be retrieved by running the zerofox-list-alerts command.
      name: alert_id
      required: true
    outputs:
    - contextPath: ZeroFox.Alert.AlertType
      description: The type of an alert.
      type: String
    - contextPath: ZeroFox.Alert.OffendingContentURL
      description: The URL to the site containing content that triggered an alert.
      type: String
    - contextPath: ZeroFox.Alert.Assignee
      description: The user to which an alert is assigned.
      type: String
    - contextPath: ZeroFox.Alert.Entity.ID
      description: The ID of the entity corresponding to the triggered alert.
      type: Number
    - contextPath: ZeroFox.Alert.Entity.Name
      description: The name of the entity corresponding to the triggered alert.
      type: String
    - contextPath: ZeroFox.Alert.Entity.Image
      description: The URL to the profile image of the entity on which an alert was created.
      type: String
    - contextPath: ZeroFox.Alert.EntityTerm.ID
      description: The ID of the entity term corresponding to the triggered alert.
      type: Number
    - contextPath: ZeroFox.Alert.EntityTerm.Name
      description: The name of the entity term corresponding to the triggered alert.
      type: String
    - contextPath: ZeroFox.Alert.EntityTerm.Deleted
      description: Whether an entity term was deleted.
      type: Boolean
    - contextPath: ZeroFox.Alert.ContentCreatedAt
      description: The date-time string indicating when the alerted content was created, in ISO-8601 format.
      type: Date
    - contextPath: ZeroFox.Alert.ID
      description: The ID of an alert.
      type: Number
    - contextPath: ZeroFox.Alert.RiskRating
      description: The risk rating of an alert. Can be "Critical", "High", "Medium", "Low", or "Info".
      type: Number
    - contextPath: ZeroFox.Alert.Perpetrator.Name
      description: For account, post, or page alerts, the perpetrator's social network account display name or the account from which the content was posted.
      type: String
    - contextPath: ZeroFox.Alert.Perpetrator.URL
      description: The URL at which you can view the basic details of the perpetrator.
      type: String
    - contextPath: ZeroFox.Alert.Perpetrator.Timestamp
      description: The timestamp of a post created by a perpetrator.
      type: Date
    - contextPath: ZeroFox.Alert.Perpetrator.Type
      description: The type of perpetrator on which an alert was created. Can be an account, page, or post.
      type: String
    - contextPath: ZeroFox.Alert.Perpetrator.ID
      description: The ZeroFox resource ID of the alert perpetrator.
      type: Number
    - contextPath: ZeroFox.Alert.Perpetrator.Network
      description: The network containing the offending content.
      type: String
    - contextPath: ZeroFox.Alert.RuleGroupID
      description: The ID of the rule group.
      type: Number
    - contextPath: ZeroFox.Alert.Status
      description: The status of an alert. Can be "Open", "Closed", "Takedown:Accepted", "Takedown:Denied", "Takedown:Requested", or "Whitelisted".
      type: String
    - contextPath: ZeroFox.Alert.Timestamp
      description: The date-time string when an the alert was created, in ISO-8601 format.
      type: Date
    - contextPath: ZeroFox.Alert.RuleName
      description: The name of the rule on which an alert was created. Outputs "null" if the rule was deleted.
      type: String
    - contextPath: ZeroFox.Alert.LastModified
      description: The date and time at which an alert was last modified.
      type: Date
    - contextPath: ZeroFox.Alert.DarkwebTerm
      description: Details about the dark web term on which an alert was created. Outputs "null" if the alert has no details.
      type: String
    - contextPath: ZeroFox.Alert.Reviewed
      description: Whether an alert was reviewed.
      type: Boolean
    - contextPath: ZeroFox.Alert.Escalated
      description: Whether an alert was escalated.
      type: Boolean
    - contextPath: ZeroFox.Alert.Network
      description: The network on which an alert was created.
      type: String
    - contextPath: ZeroFox.Alert.ProtectedSocialObject
      description: The protected object corresponding to an alert. If the alert occurred on an entity term, the protected object will be an entity term name. If the alert occurred on a protected account, (account information or an incoming or outgoing content), and it was network defined, the protected object will be an account username. If the alert was not network-defined, the protected object will default to the account's display name. Otherwise, the protected account will be an account display name. For impersonation alerts, the protected object is null.
      type: String
    - contextPath: ZeroFox.Alert.Notes
      description: Notes made on an alert by the user.
      type: String
    - contextPath: ZeroFox.Alert.RuleID
      description: The ID of the rule on which an alert was created. Outputs "null" if the rule has been deleted.
      type: Number
    - contextPath: ZeroFox.Alert.Tags
      description: A list of an alert's tags.
      type: String
    - contextPath: ZeroFox.Alert.EntityAccount
      description: The account associated with the entity.
      type: String
  - name: zerofox-alert-user-assignment
    description: Assigns an alert to a user.
    arguments:
    - description: The ID of an alert. Can be retrieved by running the zerofox-list-alerts command.
      name: alert_id
      required: true
    - description: The name of the user to which an alert is assigned.
      name: username
      required: true
    outputs:
    - contextPath: ZeroFox.Alert.ID
      description: The ID of an alert.
      type: Number
    - contextPath: ZeroFox.Alert.Assignee
      description: The user to which an alert is assigned.
      type: String
  - name: zerofox-close-alert
    description: Closes an alert.
    arguments:
    - description: The ID of an alert. Can be retrieved by running the zerofox-list-alerts command.
      name: alert_id
      required: true
    outputs:
    - contextPath: ZeroFox.Alert.ID
      description: The ID of an alert.
      type: Number
    - contextPath: ZeroFox.Alert.Status
      description: The status of an alert.
      type: String
  - name: zerofox-alert-request-takedown
    description: Requests a takedown of a specified alert.
    arguments:
    - description: The ID of an alert. Can be retrieved by running the zerofox-list-alerts command.
      name: alert_id
      required: true
    outputs:
    - contextPath: ZeroFox.Alert.ID
      description: The ID of an alert.
      type: Number
    - contextPath: ZeroFox.Alert.Status
      description: The status of an alert.
      type: String
  - name: zerofox-modify-alert-tags
    description: Adds tags to and or removes tags from a specified alert.
    arguments:
    - auto: PREDEFINED
      default: true
      defaultValue: add
      description: Adds or removes tags.
      name: action
      predefined:
      - add
      - remove
    - description: The ID of an alert. Can be retrieved by running the zerofox-list-alerts command.
      name: alert_id
      required: true
    - description: A CSV of tags to be added to or removed from an alert.
      name: tags
      required: true
    outputs:
    - contextPath: ZeroFox.Alert.AlertType
      description: The type of an alert.
      type: String
    - contextPath: ZeroFox.Alert.OffendingContentURL
      description: The URL to the site containing content that triggered an alert.
      type: String
    - contextPath: ZeroFox.Alert.Assignee
      description: The user to which an alert is assigned.
      type: String
    - contextPath: ZeroFox.Alert.Entity.ID
      description: The ID of the entity corresponding to the triggered alert.
      type: Number
    - contextPath: ZeroFox.Alert.Entity.Name
      description: The name of the entity corresponding to the triggered alert.
      type: String
    - contextPath: ZeroFox.Alert.Entity.Image
      description: The URL to the profile image of the entity on which an alert was created.
      type: String
    - contextPath: ZeroFox.Alert.EntityTerm.ID
      description: The ID of the entity term corresponding to the triggered alert.
      type: Number
    - contextPath: ZeroFox.Alert.EntityTerm.Name
      description: The name of the entity term corresponding to the triggered alert.
      type: String
    - contextPath: ZeroFox.Alert.EntityTerm.Deleted
      description: Whether an entity term was deleted.
      type: Boolean
    - contextPath: ZeroFox.Alert.ContentCreatedAt
      description: The date-time string indicating when the alerted content was created, in ISO-8601 format.
      type: Date
    - contextPath: ZeroFox.Alert.ID
      description: The ID of an alert.
      type: Number
    - contextPath: ZeroFox.Alert.RiskRating
      description: The risk rating of an alert. Can be "Critical", "High", "Medium", "Low", or "Info".
      type: Number
    - contextPath: ZeroFox.Alert.Perpetrator.Name
      description: For account, post, or page alerts, the perpetrator's social network account display name or the account from which the content was posted.
      type: String
    - contextPath: ZeroFox.Alert.Perpetrator.URL
      description: The URL at which you can view the basic details of the perpetrator.
      type: String
    - contextPath: ZeroFox.Alert.Perpetrator.Timestamp
      description: The timestamp of a post created by a perpetrator.
      type: Date
    - contextPath: ZeroFox.Alert.Perpetrator.Type
      description: The type of perpetrator on which an alert was created. Can be an account, page, or post.
      type: String
    - contextPath: ZeroFox.Alert.Perpetrator.ID
      description: The ZeroFox resource ID of the alert perpetrator.
      type: Number
    - contextPath: ZeroFox.Alert.Perpetrator.Network
      description: The network containing the offending content.
      type: String
    - contextPath: ZeroFox.Alert.RuleGroupID
      description: The ID of the rule group.
      type: Number
    - contextPath: ZeroFox.Alert.Status
      description: The status of an alert. Can be "Open", "Closed", "Takedown:Accepted", "Takedown:Denied", "Takedown:Requested", or "Whitelisted".
      type: String
    - contextPath: ZeroFox.Alert.Timestamp
      description: The date-time string when an alert was created, in ISO-8601 format.
      type: Date
    - contextPath: ZeroFox.Alert.RuleName
      description: The name of the rule on which an alert was created. Outputs "null" if the rule has been deleted.
      type: String
    - contextPath: ZeroFox.Alert.LastModified
      description: The date and time at which an alert was last modified.
      type: Date
    - contextPath: ZeroFox.Alert.DarkwebTerm
      description: Details about the dark web term on which an alert was created. Outputs "null" if the alert has no details.
      type: String
    - contextPath: ZeroFox.Alert.Reviewed
      description: Whether an alert was reviewed.
      type: Boolean
    - contextPath: ZeroFox.Alert.Escalated
      description: Whether an alert was escalated.
      type: Boolean
    - contextPath: ZeroFox.Alert.Network
      description: The network on which an alert was created.
      type: String
    - contextPath: ZeroFox.Alert.ProtectedSocialObject
      description: The protected object corresponding to an alert. If the alert occurred on an entity term, the protected object will be an entity term name. If the alert occurred on a protected account, (account information or an incoming or outgoing content), and it was network defined, the protected object will be an account username. If the alert was not network-defined, the protected object will default to the account's display name. Otherwise, the protected account will be an account display name. For impersonation alerts, the protected object is null.
      type: String
    - contextPath: ZeroFox.Alert.Notes
      description: Notes made on an alert.
      type: String
    - contextPath: ZeroFox.Alert.RuleID
      description: The ID of the rule on which an alert was created. Outputs "null" if the rule has been deleted.
      type: Number
    - contextPath: ZeroFox.Alert.Tags
      description: A list of an alert's tags.
      type: String
    - contextPath: ZeroFox.Alert.EntityAccount
      description: The account associated with the entity.
      type: String
  - name: zerofox-list-alerts
    description: Returns alerts that match user-defined or default filters and parameters. By default, no filters are applied and the results are sorted by timestamp.
    arguments:
    - description: The account number of the social network (unique ID).
      name: account
    - auto: PREDEFINED
      description: A CSV list of alert types.
      name: alert_type
      required: false
      secret: false
      predefined:
      - account_information
      - entity_discovery_content
      - entity_discovery_profile
      - impersonating_account
      - impersonating_comment
      - impersonating_post
      - incoming_comment
      - incoming_post
      - incoming_private_message
      - outgoing_private_message
      - self_comment
      - self_post
      - search_query
      - location
      - email
    - description: The name of the user assigned to an alert.
      name: assignee
    - description: The ID of the ZeroFox entity.
      name: entity
    - description: The term ID of the ZeroFox entity.
      name: entity_term
    - description: The amount of time (in seconds) since an alert was last modified.
      name: last_modified
    - default: true
      defaultValue: '10'
      description: The maximum number of alerts to retrieve (0 - 100).
      name: limit
    - description: The ending date-time string (in ISO-8601 format) by which to filter alerts.
      name: max_timestamp
    - description: The starting date-time string (in ISO-8601 format) by which to filter alerts.
      name: min_timestamp
    - description: Filters results by the specified network names.
      name: network
    - description: Used for pagination. Starts response with the first filtered alert.
      name: offset
    - description: CSV list of the ZeroFox page IDs.
      name: page_id
    - description: The URL to the website or social media content that triggered an alert.
      name: page_url
    - description: The encoded JSON array of strings used for filtering alerts.
      name: pages
    - description: The unique post number of the social network.
      name: post
    - description: CSV list of the ZeroFox rule IDs.
      name: rule_id
    - description: CSV list of the ZeroFox rule names.
      name: rule_name
    - description: The matched substring of the protected entity.
      name: entity_search
    - description: The substring used to filter alerts by the username or display name of a perpetrator.
      name: perpetrator_search
    - description: The substring used to filter alerts by the username, display name, or entity term name of protected social objects.
      name: pro_social_obj_search
    - description: CSV list of alert IDs.
      name: alert_id
    - auto: PREDEFINED
      description: Risk rating of alert.
      name: risk_rating
      predefined:
      - Critical
      - High
      - Medium
      - Low
      - Info
    - auto: PREDEFINED
      description: Sorts results in ascending or descending order.
      name: sort_direction
      predefined:
      - asc
      - desc
    - auto: PREDEFINED
      description: Field used for defining alert filter for sorting.
      name: sort_field
      predefined:
      - alert_id
      - alert_status
      - alert_type
      - assigned_user
      - perpetrator
      - protected_entity
      - protected_social_object
      - rule
      - severity
      - social_network
      - timestamp
      - escalated
    - auto: PREDEFINED
      description: The alert status.
      name: status
      predefined:
      - closed
      - open
      - takedown_accepted
      - takedown_denied
      - takedown_requested
      - whitelisted
    - auto: PREDEFINED
      description: If true, returns only escalated alerts.
      name: escalated
      predefined:
      - 'true'
      - 'false'
    - description: Alert tags. Returns alerts containing at least of the tags in the provided CSV list.
      name: tags
    outputs:
    - contextPath: ZeroFox.Alert.AlertType
      description: The type of an alert.
      type: String
    - contextPath: ZeroFox.Alert.OffendingContentURL
      description: The URL to the site containing content that triggered an alert.
      type: String
    - contextPath: ZeroFox.Alert.Assignee
      description: The user to which an alert is assigned.
      type: String
    - contextPath: ZeroFox.Alert.Entity.ID
      description: The ID of the entity corresponding to the triggered alert.
      type: Number
    - contextPath: ZeroFox.Alert.Entity.Name
      description: The name of the entity corresponding to the triggered alert.
      type: String
    - contextPath: ZeroFox.Alert.Entity.Image
      description: The URL to the profile image of the entity on which an alert was created.
      type: String
    - contextPath: ZeroFox.Alert.EntityTerm.ID
      description: The ID of the entity term corresponding to the triggered alert.
      type: Number
    - contextPath: ZeroFox.Alert.EntityTerm.Name
      description: The name of the entity term corresponding to the triggered alert.
      type: String
    - contextPath: ZeroFox.Alert.EntityTerm.Deleted
      description: Whether an entity term was deleted.
      type: Boolean
    - contextPath: ZeroFox.Alert.ContentCreatedAt
      description: The date-time string indicating when the alerted content was created, in ISO-8601 format.
      type: Date
    - contextPath: ZeroFox.Alert.ID
      description: The ID of an alert.
      type: Number
    - contextPath: ZeroFox.Alert.RiskRating
      description: The risk rating of an alert. Can be "Critical", "High", "Medium", "Low", or "Info".
      type: Number
    - contextPath: ZeroFox.Alert.Perpetrator.Name
      description: For account, post, or page alerts, the perpetrator's social network account display name or the account from which the content was posted.
      type: String
    - contextPath: ZeroFox.Alert.Perpetrator.URL
      description: The URL at which you can view the basic details of the perpetrator.
      type: String
    - contextPath: ZeroFox.Alert.Perpetrator.Timestamp
      description: The timestamp of a post created by a perpetrator.
      type: Date
    - contextPath: ZeroFox.Alert.Perpetrator.Type
      description: The type of perpetrator on which an alert was created. Can be an account, page, or post.
      type: String
    - contextPath: ZeroFox.Alert.Perpetrator.ID
      description: The ZeroFox resource ID of the alert perpetrator.
      type: Number
    - contextPath: ZeroFox.Alert.Perpetrator.Network
      description: The network containing the offending content.
      type: String
    - contextPath: ZeroFox.Alert.RuleGroupID
      description: The ID of the rule group.
      type: Number
    - contextPath: ZeroFox.Alert.Status
      description: The status of an alert. Can be "Open", "Closed", "Takedown:Accepted", "Takedown:Denied", "Takedown:Requested" and "Whitelisted".
      type: String
    - contextPath: ZeroFox.Alert.Timestamp
      description: The date-time string when an alert was created, in ISO-8601 format.
      type: Date
    - contextPath: ZeroFox.Alert.RuleName
      description: The name of the rule on which an alert was created. Outputs "null" if the rule has been deleted.
      type: String
    - contextPath: ZeroFox.Alert.LastModified
      description: The date and time at which an alert was last modified.
      type: Date
    - contextPath: ZeroFox.Alert.DarkwebTerm
      description: Details about the dark web term on which an alert was created. Outputs "null" if the alert has no details.
      type: String
    - contextPath: ZeroFox.Alert.Reviewed
      description: Whether an alert was reviewed.
      type: Boolean
    - contextPath: ZeroFox.Alert.Escalated
      description: Whether an alert was escalated.
      type: Boolean
    - contextPath: ZeroFox.Alert.Network
      description: The network on which an alert was created.
      type: String
    - contextPath: ZeroFox.Alert.ProtectedSocialObject
      description: The protected object corresponding to an alert. If the alert occurred on an entity term, the protected object will be an entity term name. If the alert occurred on a protected account, (account information or an incoming or outgoing content), and it was network defined, the protected object will be an account username. If the alert was not network-defined, the protected object will default to the account's display name. Otherwise, the protected account will be an account display name. For impersonation alerts, the protected object is null.
      type: String
    - contextPath: ZeroFox.Alert.Notes
      description: Notes made on an alert.
      type: String
    - contextPath: ZeroFox.Alert.RuleID
      description: The ID of the rule on which an alert was created. Outputs "null" if the rule has been deleted.
      type: Number
    - contextPath: ZeroFox.Alert.Tags
      description: A list of an alert's tags.
      type: String
    - contextPath: ZeroFox.Alert.EntityAccount
      description: The account associated with the entity.
      type: String
  - name: zerofox-create-entity
    description: Creates a new entity associated with the company of the authorized user.
    arguments:
    - description: Name of the entity (may be non-unique).
      name: name
      required: true
      secret: false
    - default: false
      description: |-
        Indicates the type of string matching used for comparing entity names
        to impersonator names. It must be `true` or `false`.
      isArray: false
      name: strict_name_matching
    - description: |-
        Comma-separated list of string tags for tagging the entity.
        For example:
        label1,label2,label3.
      isArray: true
      name: tags
    - description: The ID of the policy to assign to the new entity. Can be retrieved running the zerofox-get-policy-types command.
      name: policy_id
      predefined:
      - ''
    - description: The name of the organization associated with the entity.
      name: organization
    outputs:
    - contextPath: ZeroFox.Entity.Name
      description: The name of the entity.
      type: String
    - contextPath: ZeroFox.Entity.ID
      description: The ID of the entity.
      type: Number
    - contextPath: ZeroFox.StrictNameMatching
      description: Indicates the type of string matching used for comparing entity names to impersonator names.
      type: Boolean
    - contextPath: ZeroFox.Entity.Tags
      description: The list of string tags that can be used for tagging the entity.
      type: String
    - contextPath: ZeroFox.Entity.PolicyID
      description: The policy ID of the entity.
      type: String
    - contextPath: ZeroFox.Entity.Organization
      description: The name of the organization associated with the entity.
      type: String
  - name: zerofox-alert-cancel-takedown
    description: Cancels a takedown of a specified alert.
    arguments:
    - description: The ID of an alert. Can be retrieved running the zerofox-list-alerts command.
      name: alert_id
      required: true
    outputs:
    - contextPath: ZeroFox.Alert.ID
      description: The ID of an alert.
      type: Number
    - contextPath: ZeroFox.Alert.Status
      description: The status of an alert.
      type: String
  - name: zerofox-open-alert
    description: Opens an alert.
    arguments:
    - description: The ID of an alert. Can be retrieved running the zerofox-list-alerts command.
      name: alert_id
      required: true
    outputs:
    - contextPath: ZeroFox.Alert.ID
      description: The ID of an alert.
      type: Number
    - contextPath: ZeroFox.Alert.Status
      description: The status of an alert.
      type: String
  - name: zerofox-list-entities
    description: Lists all entities associated with the company of the authorized user.
    arguments:
    - description: Filters by matching email_address substrings.
      name: email_address
    - description: Filters by entity group ID. Can be filtered by multiple group parameters.
      name: group
    - description: Filters by entity label ID. Can be filtered by multiple label parameters.
      name: label
    - description: Filters by entities with network accounts using an ID. Can be filtered by multiple network parameters.
      name: network
    - description: Filters by entities with network accounts using a CSV of network names.
      name: networks
    - description: The index of page to fetch.
      name: page
    - description: Filters by entity policy ID. Can be filtered by multiple policy parameters. Can be retrieved running the zerofox-get-policy-types command.
      name: policy
    - description: Filters by an entity type ID. Can be filtered by multiple type parameters. Can be retrieved running the zerofox-get-entity-types command.
      name: type
    outputs:
    - contextPath: ZeroFox.Entity.ID
      description: The ID of the entity.
      type: Number
    - contextPath: ZeroFox.Entity.Name
      description: The name of the entity.
      type: String
    - contextPath: ZeroFox.Entity.EmailAddress
      description: The email address associated with the entity.
      type: String
    - contextPath: ZeroFox.Entity.Organization
      description: The organization associated with the entity.
      type: String
    - contextPath: ZeroFox.Entity.Tags
      description: A list of tags of the entity.
      type: String
    - contextPath: ZeroFox.Entity.StrictNameMatching
      description: Indicates the type of string matching used for comparing entity names to impersonator names.
      type: Boolean
    - contextPath: ZeroFox.Entity.PolicyID
      description: The policy ID of the entity.
      type: Number
    - contextPath: ZeroFox.Entity.Profile
      description: A link to a profile resource, if applicable.
      type: String
    - contextPath: ZeroFox.Entity.EntityGroupID
      description: The ID of the entity group.
      type: Number
    - contextPath: ZeroFox.Entity.EntityGroupName
      description: The name of the entity group.
      type: String
    - contextPath: ZeroFox.Entity.TypeID
      description: The ID of the type of entity.
      type: Number
    - contextPath: ZeroFox.Entity.TypeName
      description: The name of the type of entity.
      type: String
  - name: zerofox-get-entity-types
    description: Shows a table of all entity type names and IDs in the War Room.
  - name: zerofox-get-policy-types
    description: Shows a table of all policy type names and IDs in the War Room.
  - name: zerofox-modify-alert-notes
    description: Modify the notes of a specified alert.
    arguments:
    - name: alert_id
      description: The ID of an alert. Can be retrieved running the zerofox-list-alerts command.
      required: true
    - name: notes
      description: The notes to add to an alert.
      required: true
    outputs:
    - contextPath: ZeroFox.Alert.AlertType
      description: The type of an alert.
      type: String
    - contextPath: ZeroFox.Alert.OffendingContentURL
      description: The URL to the site containing content that triggered an alert.
      type: String
    - contextPath: ZeroFox.Alert.Assignee
      description: The user to which an alert is assigned.
      type: String
    - contextPath: ZeroFox.Alert.Entity.ID
      description: The ID of the entity corresponding to the triggered alert.
      type: Number
    - contextPath: ZeroFox.Alert.Entity.Name
      description: The name of the entity corresponding to the triggered alert.
      type: String
    - contextPath: ZeroFox.Alert.Entity.Image
      description: The URL to the profile image of the entity on which an alert was created.
      type: String
    - contextPath: ZeroFox.Alert.EntityTerm.ID
      description: The ID of the entity term corresponding to the triggered alert.
      type: Number
    - contextPath: ZeroFox.Alert.EntityTerm.Name
      description: The name of the entity term corresponding to the triggered alert.
      type: String
    - contextPath: ZeroFox.Alert.EntityTerm.Deleted
      description: Whether an entity term was deleted.
      type: Boolean
    - contextPath: ZeroFox.Alert.ContentCreatedAt
      description: The date-time string indicating when the alerted content was created, in ISO-8601 format.
      type: Date
    - contextPath: ZeroFox.Alert.ID
      description: The ID of an alert.
      type: Number
    - contextPath: ZeroFox.Alert.RiskRating
      description: The risk rating of an alert. Can be "Critical", "High", "Medium", "Low", or "Info".
      type: Number
    - contextPath: ZeroFox.Alert.Perpetrator.Name
      description: For account, post, or page alerts, the perpetrator's social network account display name or the account from which the content was posted.
      type: String
    - contextPath: ZeroFox.Alert.Perpetrator.URL
      description: The URL at which you can view the basic details of the perpetrator.
      type: String
    - contextPath: ZeroFox.Alert.Perpetrator.Timestamp
      description: The timestamp of a post created by a perpetrator.
      type: Date
    - contextPath: ZeroFox.Alert.Perpetrator.Type
      description: The type of perpetrator on which an alert was created. Can be an account, page, or post.
      type: String
    - contextPath: ZeroFox.Alert.Perpetrator.ID
      description: The ZeroFox resource ID of the alert perpetrator.
      type: Number
    - contextPath: ZeroFox.Alert.Perpetrator.Network
      description: The network containing the offending content.
      type: String
    - contextPath: ZeroFox.Alert.RuleGroupID
      description: The ID of the rule group.
      type: Number
    - contextPath: ZeroFox.Alert.Status
      description: The status of an alert. Can be "Open", "Closed", "Takedown:Accepted", "Takedown:Denied", "Takedown:Requested", or "Whitelisted".
      type: String
    - contextPath: ZeroFox.Alert.Timestamp
      description: The date-time string when an alert was created, in ISO-8601 format.
      type: Date
    - contextPath: ZeroFox.Alert.RuleName
      description: The name of the rule on which an alert was created. Outputs "null" if the rule has been deleted.
      type: String
    - contextPath: ZeroFox.Alert.LastModified
      description: The date and time at which an alert was last modified.
      type: Date
    - contextPath: ZeroFox.Alert.DarkwebTerm
      description: Details about the dark web term on which an alert was created. Outputs "null" if the alert has no details.
      type: String
    - contextPath: ZeroFox.Alert.Reviewed
      description: Whether an alert was reviewed.
      type: Boolean
    - contextPath: ZeroFox.Alert.Escalated
      description: Whether an alert was escalated.
      type: Boolean
    - contextPath: ZeroFox.Alert.Network
      description: The network on which an alert was created.
      type: String
    - contextPath: ZeroFox.Alert.ProtectedSocialObject
      description: The protected object corresponding to an alert. If the alert occurred on an entity term, the protected object will be an entity term name. If the alert occurred on a protected account, (account information or an incoming or outgoing content), and it was network defined, the protected object will be an account username. If the alert was not network-defined, the protected object will default to the account's display name. Otherwise, the protected account will be an account display name. For impersonation alerts, the protected object is null.
      type: String
    - contextPath: ZeroFox.Alert.Notes
      description: Notes made on an alert.
      type: String
    - contextPath: ZeroFox.Alert.RuleID
      description: The ID of the rule on which an alert was created. Outputs "null" if the rule has been deleted.
      type: Number
    - contextPath: ZeroFox.Alert.Tags
      description: A list of an alert's tags.
      type: String
    - contextPath: ZeroFox.Alert.EntityAccount
      description: The account associated with the entity.
      type: String
  - name: zerofox-submit-threat
    description: Submits potential threats into the ZF alert registry for disruption.
    arguments:
    - name: source
      required: true
      auto: PREDEFINED
      description: Content to be considered a threat.
      type: keyValue
    - name: alert_type
      required: true
      auto: PREDEFINED
      description: Type of content acting as a threat, could be one of email, ip, domain, url, phone, mail_exchange, page_content or account.
      type: keyValue
    - name: violation
      required: true
      auto: PREDEFINED
      description: Type of infringement the submitted threat represents, could be one of phishing, malware, rogue_app, impersonation, trademark, copyright, private_data, fraud or other.
      type: keyValue
    - name: entity_id
      required: true
      auto: PREDEFINED
      description: Identifier of the entity being threatened by submitted content.
      type: keyValue
    - name: notes
      description: Additional notes to include in submission.
      type: textArea
    outputs:
    - contextPath: ZeroFox.Alert.ID
      description: The ID of the alert created.
      type: Number
    deprecated: false
    execution: false
  - name: zerofox-search-compromised-domain
    description: Looks for a given domain in Zerofox's CTI feeds
    arguments:
    - name: domain
      required: true
      description: Domain to search.
      type: keyValue
    outputs:
    - contextPath: ZeroFox.CompromisedDomains.Domain
      type: string
      description: Domain in which the search domain was found.
    - contextPath: ZeroFox.CompromisedDomains.LastModified
      type: string
      description: Last time that the threat was found.
    - contextPath: ZeroFox.CompromisedDomains.IPs
      type: string
      description: Related domains to the threat separated by commas.
  - name: zerofox-search-compromised-email
    description: Looks for a given email in ZeroFox's CTI feeds
    arguments:
    - name: email
      required: true
      auto: PREDEFINED
      description: email to search.
      type: keyValue
    outputs:
    - contextPath: ZeroFox.CompromisedEmails.Domain
      type: string
      description: Domain in which the search domain was found.
    - contextPath: ZeroFox.CompromisedEmails.Email
      type: string
      description: Email involved in the threat.
    - contextPath: ZeroFox.CompromisedEmails.CreatedAt
      type: string
      description: Date in which the email was found related to a threat.
  - name: zerofox-search-malicious-ip
    description: Looks for malicious ips in ZeroFox's CTI feeds
    arguments:
    - name: ip
      required: true
      auto: PREDEFINED
      description: ip to search.
      type: keyValue
    outputs:
    - contextPath: ZeroFox.MaliciousIPs.Domain
      type: string
      description: Domain in which the search domain was found.
    - contextPath: ZeroFox.MaliciousIPs.IPAddress
      type: string
      description: IP in which the search domain was found.
    - contextPath: ZeroFox.MaliciousIPs.CreatedAt
      type: string
      description: Date in which the ip was found related to a threat.
  - name: zerofox-search-malicious-hash
    description: Looks for registered hashes in ZeroFox's CTI feeds
    arguments:
    - name: hash
      required: true
      auto: PREDEFINED
      description: hash to search.
      type: keyValue
    outputs:
    - contextPath: ZeroFox.MaliciousHashes.CreatedAt
      description: Date in which the ip was found related to a threat.
      type: string
    - contextPath: ZeroFox.MaliciousHashes.Family
      description: Family related threat.
      type: string
    - contextPath: ZeroFox.MaliciousHashes.MD5
      description: Hash in MD5 format.
      type: string
    - contextPath: ZeroFox.MaliciousHashes.SHA1
      description: Hash in SHA1 format.
      type: string
    - contextPath: ZeroFox.MaliciousHashes.SHA256
      description: Hash in SHA256 format.
      type: string
    - contextPath: ZeroFox.MaliciousHashes.SHA512
      description: Hash in SHA512 format.
      type: string
    - contextPath: ZeroFox.MaliciousHashes.FoundHash
      description: Indicates in which hash format was found the search.
      type: string
  - name: zerofox-search-exploits
    description: Looks for registered exploits in ZeroFox's CTI feeds.
    arguments:
    - name: since
      required: true
      auto: PREDEFINED
      description: Staring date for exploit search.
      type: keyValue
    outputs:
    - contextPath: ZeroFox.Exploits.CreatedAt
      description: Date in which the ip was found related to a threat.
      type: string
    - contextPath: ZeroFox.Exploits.CVECode
      description: CVE Code to identify the exploit.
      type: string
    - contextPath: ZeroFox.Exploits.URLs
      description: URLs associated to the threat separated by commas.
      type: string
<<<<<<< HEAD
  dockerimage: demisto/python3:3.10.13.75921
=======
  dockerimage: demisto/python3:3.10.13.83255
>>>>>>> 6f77591c
  isfetch: true
  longRunning: false
  longRunningPort: false
  runonce: false
  script: '-'
  type: python
  subtype: python3
  isremotesyncin: true
  isremotesyncout: false
tests:
- ZeroFox-Test
fromversion: 5.0.0<|MERGE_RESOLUTION|>--- conflicted
+++ resolved
@@ -888,11 +888,7 @@
     - contextPath: ZeroFox.Exploits.URLs
       description: URLs associated to the threat separated by commas.
       type: string
-<<<<<<< HEAD
-  dockerimage: demisto/python3:3.10.13.75921
-=======
   dockerimage: demisto/python3:3.10.13.83255
->>>>>>> 6f77591c
   isfetch: true
   longRunning: false
   longRunningPort: false
