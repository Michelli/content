--- conflicted
+++ resolved
@@ -2,11 +2,7 @@
     "name": "ZeroFox",
     "description": "Cloud-based SaaS to detect risks found on social media and digital channels.",
     "support": "partner",
-<<<<<<< HEAD
-    "currentVersion": "1.2.2",
-=======
     "currentVersion": "1.2.3",
->>>>>>> 19e52d5b
     "author": "ZeroFox",
     "url": "https://www.zerofox.com/contact-us/",
     "email": "integration-support@zerofox.com",
