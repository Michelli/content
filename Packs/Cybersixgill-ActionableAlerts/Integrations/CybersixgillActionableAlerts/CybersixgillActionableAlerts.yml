category: Data Enrichment & Threat Intelligence
sectionOrder:
- Connect
- Collect
commonfields:
  id: Cybersixgill_Actionable_Alerts
  version: -1
configuration:
- display: Cybersixgill API client ID
  name: client_id
  required: true
  type: 0
  section: Connect
- display: Cybersixgill API client secret
  name: client_secret
  required: true
  type: 4
  section: Connect
- display: Cybersixgill Organization ID
  name: org_id
  type: 0
  defaultvalue: ''
  section: Connect
  required: false
- defaultvalue: '25'
  display: Maximum number of incidents to fetch - maximum is 25
  name: max_fetch
  type: 0
  section: Collect
  required: false
- defaultvalue: '1'
  display: How many days back to fetch incidents on the first run - maximum is 30
  name: first_fetch_days
  type: 0
  section: Collect
  required: false
- display: Filter by alert threat level
  name: threat_level
  options:
  - imminent
  - emerging
  type: 15
  section: Collect
  advanced: true
  required: false
- display: Filter by alert threat type
  name: threat_type
  options:
  - Brand Protection
  - Data Leak
  - Malware
  - Phishing
  - Fraud
  - Vulnerability Exploit
  - Insider Threat
  - Defacement
  - Compromised Accounts
  - DDoS Attack
  - Web Attack
  - Trend Anomaly
  type: 15
  section: Collect
  advanced: true
  required: false
- display: Use system proxy settings
  name: proxy
  type: 8
  section: Connect
  advanced: true
  required: false
- display: Trust any certificate (not secure)
  name: insecure
  type: 8
  section: Connect
  advanced: true
  required: false
- defaultvalue: 'true'
  display: Fetch incidents
  name: isFetch
  type: 8
  section: Collect
  required: false
- defaultvalue: Cybersixgill Actionable Alerts
  display: Incident type
  name: incidentType
  type: 13
  section: Connect
  required: false
- defaultvalue: '5'
  display: Incidents Fetch Interval
  name: incidentFetchInterval
  type: 19
  section: Collect
  advanced: true
  required: false
description: Cybersixgill automatically collects intelligence in real-time on all items that appear in the underground sources which we monitor. By using various rules and machine learning models, Cybersixgill automatically correlates these intelligence items with pre defined organization assets, and automatically alerts users in real time of any relevant intelligence items.
display: Cybersixgill Actionable Alerts
name: Cybersixgill_Actionable_Alerts
script:
  commands:
  - description: updates the existing actionable alert status.
    name: cybersixgill-update-alert-status
    arguments:
    - required: true
      description: The alert id to update.
      name: alert_id
    - required: true
      description: The new status.
      name: alert_status
    - description: The aggregate alert id.
      name: aggregate_alert_id
<<<<<<< HEAD
  dockerimage: demisto/sixgill:1.0.0.83225
=======
  dockerimage: demisto/sixgill:1.0.0.83420
>>>>>>> c21fd9fa
  isfetch: true
  runonce: false
  script: '-'
  subtype: python3
  type: python
tests:
- No tests
fromversion: 5.0.0
defaultmapperin: Cybersixgill Actionable Alerts - Incoming Mapper<|MERGE_RESOLUTION|>--- conflicted
+++ resolved
@@ -109,11 +109,7 @@
       name: alert_status
     - description: The aggregate alert id.
       name: aggregate_alert_id
-<<<<<<< HEAD
-  dockerimage: demisto/sixgill:1.0.0.83225
-=======
   dockerimage: demisto/sixgill:1.0.0.83420
->>>>>>> c21fd9fa
   isfetch: true
   runonce: false
   script: '-'
