--- conflicted
+++ resolved
@@ -33,11 +33,7 @@
             }
         }
 
-<<<<<<< HEAD
-    results = demisto.executeCommand('demisto-api-post', {"uri": uri, "body": body})
-=======
     results = demisto.executeCommand('core-api-post', {"uri": uri, "body": body})
->>>>>>> 6f77591c
     return results[0]['Contents']['response']
 
 
