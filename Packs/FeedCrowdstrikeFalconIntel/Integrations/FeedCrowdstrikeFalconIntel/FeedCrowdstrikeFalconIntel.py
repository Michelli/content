import demistomock as demisto
from CommonServerPython import *
from CommonServerUserPython import *

# IMPORTS
from datetime import datetime

import urllib3

urllib3.disable_warnings()

INDICATOR_FIELDS_MAPPER = {
    'stixid': 'id',
    'stixaliases': 'known_as',
    'stixdescription': 'description',
    'stixprimarymotivation': 'motivations',
    'aliases': 'known_as',
    'description': 'description',
    'primarymotivation': 'motivations',
    'creationdate': 'created_date',
    'updateddate': 'last_modified_date',
    'geocountry': 'origins',
    'region': 'region'
}


class Client(BaseClient):

    def __init__(self, params):
        self._client_id = params.get('credentials_client', {}).get('identifier') or params.get('client_id')
        self._client_secret = params.get('credentials_client', {}).get('password') or params.get('client_secret')
        self._verify_certificate = not demisto.params().get('insecure', False)
        self._server_url = params.get('server_url', "https://api.crowdstrike.com/")
        if not (self._client_id and self._client_secret):
            raise DemistoException('API client ID and API client secret must be provided.')
        super().__init__(base_url=self._server_url, verify=self._verify_certificate,
                         ok_codes=(), proxy=params.get('proxy', False))
        self._token = self._get_access_token()
        self._headers = {'Authorization': 'Bearer ' + self._token}

    @staticmethod
    def _handle_errors(error_entry: dict) -> str:
        errors = error_entry.get("errors", [])
        error_messages = [f"{error['code']}: {error['message']}" for error in errors]
        error_messages_str = '\n'.join(error_messages)
        return error_messages_str

    def http_request(self, method, url_suffix, full_url=None, headers=None, json_data=None, params=None, data=None,
                     files=None, timeout=10, ok_codes=None, return_empty_response=False, auth=None):

        return super()._http_request(method=method, url_suffix=url_suffix, full_url=full_url, headers=headers,
                                     json_data=json_data, params=params, data=data, files=files, timeout=timeout,
                                     ok_codes=ok_codes, return_empty_response=return_empty_response, auth=auth)

    def _get_access_token(self) -> str:
        body = {
            'client_id': self._client_id,
            'client_secret': self._client_secret
        }
        token_res = self.http_request('POST', '/oauth2/token', data=body, auth=(self._client_id, self._client_secret))
        return token_res.get('access_token')

    def create_indicators_from_response(self, response, feed_tags: list, tlp_color: str | None) -> list:
        parsed_indicators = []  # type:List
        indicator = {}
        for actor in response['resources']:
            if actor:

                fields = {field: actor.get(actor_key) for field, actor_key in INDICATOR_FIELDS_MAPPER.items()}
                fields['tags'] = feed_tags
                if tlp_color:
                    fields['trafficlightprotocol'] = tlp_color

                indicator = {
                    "type": FeedIndicatorType.indicator_type_by_server_version('STIX Threat Actor'),
                    "value": actor.get('name'),
                    "rawJSON": {
                        'type': 'STIX Threat Actor',
                        'value': actor.get('name'),
                        'service': 'List Actors Feed'
                    },
                    'fields': fields
                }

                indicator['rawJSON'].update(actor)
            parsed_indicators.append(indicator)

        return parsed_indicators

    def add_target_countries_to_filter(self, country):
        return f'target_countries%3A"{country}"%2B'

    def add_target_industries_to_filter(self, industry):
        return f'target_industries%3A"{industry}"%2B'

    def convert_countries_and_industries_to_url_shape(self, list_of_targets):
        """
        This function converts a list of targets into the form of a URL filter.
        (united states -> united%20states)

        Args:
            list_of_targets: List of countries or industries.

        Returns:
            The URL filter to filter with.
        """
        list_of_targets = list_of_targets.split(',')
        list_of_targets = [target.replace(' ', '%20') for target in list_of_targets if len(target) > 1]
        return list_of_targets

    def build_actors_filter(self, target_countries, target_industries, custom_filter):
        actors_filter = ''
        if custom_filter:
            actors_filter = custom_filter
            return actors_filter

        if target_countries:
            target_countries = self.convert_countries_and_industries_to_url_shape(target_countries)
            for country in target_countries:
                actors_filter += self.add_target_countries_to_filter(country)

        if target_industries:
            target_industries = self.convert_countries_and_industries_to_url_shape(target_industries)
            for industry in target_industries:
                actors_filter += self.add_target_industries_to_filter(industry)

        if actors_filter:
            actors_filter = '&filter=' + actors_filter[:-3]
        return actors_filter

    def build_url_suffix(self, params, actors_filter):
        url_suffix = "/intel/combined/actors/v1?fields=__full__"
        if actors_filter:
            url_suffix = url_suffix + actors_filter
            if params:
                url_suffix = url_suffix + '%2B' + params
        elif params:
            url_suffix = url_suffix + '&filter=' + params
        return url_suffix

<<<<<<< HEAD
    def get_indicators(self, feed_tags: List, tlp_color: Optional[str], limit=None, offset=None, target_countries=None,
=======
    def get_indicators(self, feed_tags: list, tlp_color: str | None, limit=None, offset=None, target_countries=None,
>>>>>>> 6f77591c
                       target_industries=None, custom_filter=None, time_filter=None, sort=None):
        """Get a list of indicators.
        Returns:
            list. A list of JSON objects representing indicators fetched from a feed.
        """

        params = {}
        if limit:
            params['limit'] = limit
        if offset:
            params['offset'] = offset
        if sort:
            params['sort'] = sort

        actors_filter = self.build_actors_filter(target_countries, target_industries, custom_filter)
        url_suffix_to_filter_by = self.build_url_suffix(time_filter, actors_filter)

        response = self.http_request('GET', url_suffix_to_filter_by, params=params)

        return self.create_indicators_from_response(
            response,
            feed_tags,
            tlp_color
        )


def test_module(client: Client, args: dict, feed_tags: list, tlp_color: str | None):
    try:
        tags = argToList(demisto.params().get('feedTags'))
        client.get_indicators(tags, tlp_color, limit=1, offset=0)
    except Exception:
        raise Exception("Could not fetch CrowdStrike Feed\n"
                        "\nCheck your API key and your connection to CrowdStrike.")
    return 'ok', {}, {}


def get_indicators_command(client: Client, args: dict, feed_tags: list, tlp_color: str | None) \
        -> tuple[str, dict, list]:
    """Initiate a single fetch-indicators

    Args:
        client(Client): The CrowdStrike Client.
        args(dict): Command arguments.
        feed_tags: The indicator tags.
        tlp_color (str): Traffic Light Protocol color.
    Returns:
        str, dict, list. the markdown table, context JSON and list of indicators
    """
    offset = int(args.get('offset', 0))
    limit = int(args.get('limit', 150))
    target_countries = args.get('target_countries') if args.get('target_countries') \
        else demisto.params().get('target_countries')
    target_industries = args.get('target_industries') if args.get('target_industries') \
        else demisto.params().get('target_industries')
    custom_filter = args.get('custom_filter') if args.get('custom_filter') \
        else demisto.params().get('custom_filter')

    indicators = client.get_indicators(
        feed_tags, tlp_color,
        limit, offset,
        target_countries,
        target_industries,
        custom_filter
    )

    hr_indicators = []
    for indicator in indicators:
        hr_indicators.append({
            'Value': indicator.get('value'),
            'Type': indicator.get('type'),
            'rawJSON': indicator.get('rawJSON'),
            'fields': indicator.get('fields'),
        })

    human_readable = tableToMarkdown("Indicators from CrowdStrike:", hr_indicators,
                                     headers=['Value', 'Type', 'rawJSON', 'fields'], removeNull=True)

    return human_readable, {}, indicators


<<<<<<< HEAD
def fetch_indicators(client: Client, feed_tags: List, tlp_color: Optional[str], limit: int,
=======
def fetch_indicators(client: Client, feed_tags: list, tlp_color: str | None, limit: int,
>>>>>>> 6f77591c
                     target_countries=None, target_industries=None, custom_filter=None) -> tuple:
    """Fetch-indicators command from CrowdStrike Feeds

    Args:
        client(Client): CrowdStrike Feed client.
        feed_tags: The indicator tags.
        tlp_color (str): Traffic Light Protocol color.
        limit: limit the amount of indicators fetched.
        target_industries: the actor's target_industries.
        target_countries: the actor's target_countries.
        custom_filter: user actor's filter.
    Returns:
        tuple. (List of indicators, last_run data).
    """
    last_run = demisto.getLastRun() or {}
    offset = int(last_run.get('offset', '0'))

    last_modified_time = last_run.get('last_modified_time')
    time_filter = f"last_modified_date%3A%3E{last_modified_time}" if last_modified_time else None

    indicators = client.get_indicators(
        feed_tags, tlp_color,
        limit, offset,
        target_countries,
        target_industries,
        custom_filter, time_filter=time_filter,
        sort='last_modified_date'
    )

    if len(indicators) >= limit:
        # we need to store the offset and the same last modified time for the next run
        last_run = {
            'last_modified_time': last_modified_time,
            'offset': offset + limit
        }
    elif len(indicators) > 0:
        # we need to store the latest updateddate from the indictators for the next run
<<<<<<< HEAD
        latest_modified_time = max(map(lambda indicator: indicator['fields']['updateddate'], indicators))
=======
        latest_modified_time = max(indicator['fields']['updateddate'] for indicator in indicators)
>>>>>>> 6f77591c
        new_last_modified_time = int(latest_modified_time) + 1  # + 1 to avoid get the same
        last_run = {'last_modified_time': new_last_modified_time}
    else:
        # we get 0 new indicators - store the current time
        current_timestamp = datetime.timestamp(datetime.now())
        last_run = {'last_modified_time': int(current_timestamp)}

    return indicators, last_run


def main():
    params = demisto.params()
    feed_tags = argToList(params.get('feedTags'))
    tlp_color = params.get('tlp_color')
    target_countries = params.get('target_countries')
    target_industries = params.get('target_industries')
    custom_filter = params.get('custom_filter')
    fetch_limit = int(params.get('limit', '200'))
    client = Client(params)

    command = demisto.command()
    demisto.info(f'Command being called is {command}')
    # Switch case
    commands = {
        'test-module': test_module,
        'crowdstrike-falcon-intel-get-indicators': get_indicators_command
    }
    try:
        if demisto.command() == 'fetch-indicators':

            indicators, last_run_data = fetch_indicators(
                client, feed_tags, tlp_color, target_countries=target_countries,
                target_industries=target_industries, custom_filter=custom_filter,
                limit=fetch_limit
            )
            # we submit the indicators in batches
            for b in batch(indicators, batch_size=2000):
                demisto.createIndicators(b)

            demisto.setLastRun(last_run_data)
        else:
            readable_output, outputs, raw_response = commands[command](client, demisto.args(),
                                                                       feed_tags, tlp_color)  # type: ignore
            return_outputs(readable_output, outputs, raw_response)
    except Exception as e:
        raise Exception(f'Error in CrowdStrike falcon intel Integration [{e}]')


if __name__ in {'__builtin__', 'builtins', '__main__'}:
    main()<|MERGE_RESOLUTION|>--- conflicted
+++ resolved
@@ -138,11 +138,7 @@
             url_suffix = url_suffix + '&filter=' + params
         return url_suffix
 
-<<<<<<< HEAD
-    def get_indicators(self, feed_tags: List, tlp_color: Optional[str], limit=None, offset=None, target_countries=None,
-=======
     def get_indicators(self, feed_tags: list, tlp_color: str | None, limit=None, offset=None, target_countries=None,
->>>>>>> 6f77591c
                        target_industries=None, custom_filter=None, time_filter=None, sort=None):
         """Get a list of indicators.
         Returns:
@@ -223,11 +219,7 @@
     return human_readable, {}, indicators
 
 
-<<<<<<< HEAD
-def fetch_indicators(client: Client, feed_tags: List, tlp_color: Optional[str], limit: int,
-=======
 def fetch_indicators(client: Client, feed_tags: list, tlp_color: str | None, limit: int,
->>>>>>> 6f77591c
                      target_countries=None, target_industries=None, custom_filter=None) -> tuple:
     """Fetch-indicators command from CrowdStrike Feeds
 
@@ -265,11 +257,7 @@
         }
     elif len(indicators) > 0:
         # we need to store the latest updateddate from the indictators for the next run
-<<<<<<< HEAD
-        latest_modified_time = max(map(lambda indicator: indicator['fields']['updateddate'], indicators))
-=======
         latest_modified_time = max(indicator['fields']['updateddate'] for indicator in indicators)
->>>>>>> 6f77591c
         new_last_modified_time = int(latest_modified_time) + 1  # + 1 to avoid get the same
         last_run = {'last_modified_time': new_last_modified_time}
     else:
