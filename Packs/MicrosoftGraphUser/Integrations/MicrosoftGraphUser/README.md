--- conflicted
+++ resolved
@@ -21,12 +21,12 @@
 
 Note: When using the Authorization Code flow, make sure the user you authenticate with has the correct roles in Azure AD in order to use the command.
 
-<<<<<<< HEAD
 ## Configure Azure Active Directory Users in Cortex
 
 
 | **Parameter**                                                          | **Description**                                                                                                                                                                                                                                                                                                                                        | **Required** |
 |------------------------------------------------------------------------|--------------------------------------------------------------------------------------------------------------------------------------------------------------------------------------------------------------------------------------------------------------------------------------------------------------------------------------------------------|--------------|
+| Azure Cloud                        | See option table below.
 | Host URL (e.g., https://graph.microsoft.com)                           |                                                                                                                                                                                                                                                                                                                                                        | True         |
 | ID / client ID                                                         |                                                                                                                                                                                                                                                                                                                                                        | False        |
 | Token / Tenant ID                                                      |                                                                                                                                                                                                                                                                                                                                                        | False        |
@@ -42,46 +42,19 @@
 | Use system proxy settings                                              |                                                                                                                                                                                                                                                                                                                                                        | False        |
 | Suppress Errors for Non Found Users                                    |                                                                                                                                                                                                                                                                                                                                                        | False        |
 
-=======
-## Configure Azure Active Directory Users on Cortex XSOAR
-
-1. Navigate to **Settings** > **Integrations** > **Servers & Services**.
-2. Search for Azure Active Directory Users.
-3. Click **Add instance** to create and configure a new integration instance.
-
-    | **Parameter**                                                          | **Description**                                                                                                                                                                                                                                                                                                                                        | **Required** |
-    |------------------------------------------------------------------------|--------------------------------------------------------------------------------------------------------------------------------------------------------------------------------------------------------------------------------------------------------------------------------------------------------------------------------------------------------|--------------|
-    | Azure Cloud                        | See option table below.
-    | Host URL (e.g., https://graph.microsoft.com)                           |                                                                                                                                                                                                                                                                                                                                                        | True         |
-    | ID / client ID                                                         |                                                                                                                                                                                                                                                                                                                                                        | False        |
-    | Token / Tenant ID                                                      |                                                                                                                                                                                                                                                                                                                                                        | False        |
-    | Key / Client Secret                                                    |                                                                                                                                                                                                                                                                                                                                                        | False        |
-    | Certificate Thumbprint                                                 | Used for certificate authentication. As appears in the "Certificates &amp;amp; secrets" page of the app.                                                                                                                                                                                                                                               | False        |
-    | Private Key                                                            | Used for certificate authentication. The private key of the registered certificate.                                                                                                                                                                                                                                                                    | False        |
-    | Use a self-deployed Azure application                                  |                                                                                                                                                                                                                                                                                                                                                        | False        |
-    | Application redirect URI (for Self Deployed - Authorization Code Flow) |                                                                                                                                                                                                                                                                                                                                                        | False        |
-    | Authorization code (for Self Deployed - Authorization Code Flow)       |                                                                                                                                                                                                                                                                                                                                                        | False        |
-    | Use Azure Managed Identities                                           | Relevant only if the integration is running on Azure VM. If selected, authenticates based on the value provided for the Azure Managed Identities Client ID field. If no value is provided for the Azure Managed Identities Client ID field, authenticates based on the System Assigned Managed Identity. For additional information, see the Help tab. | False        |
-    | Azure Managed Identities Client ID                                     | The Managed Identities client ID for authentication - relevant only if the integration is running on Azure VM.                                                                                                                                                                                                                                         | False        |
-    | Trust any certificate (not secure)                                     |                                                                                                                                                                                                                                                                                                                                                        | False        |
-    | Use system proxy settings                                              |                                                                                                                                                                                                                                                                                                                                                        | False        |
-    | Suppress Errors for Non Found Users                                    |                                                                                                                                                                                                                                                                                                                                                        | False        |
-    
-    
-    Azure cloud options
-
-    | Azure Cloud | Description                                                         |
-    |-------------|---------------------------------------------------------------------|
-    | Worldwide   | The publicly accessible Azure Cloud                                 |
-    | US GCC      | Azure cloud for the USA Government Cloud Community (GCC)            |
-    | US GCC-High | Azure cloud for the USA Government Cloud Community High (GCC-High)  |
-    | DoD         | Azure cloud for the USA Department of Defense (DoD)                 |
-    | Germany     | Azure cloud for the German Government                               |
-    | China       | Azure cloud for the Chinese Government                              |
-    | Custom      | Custom endpoint configuration to the Azure cloud. See note below.   |
-
-4. Click **Test** to validate the URLs, token, and connection.
->>>>>>> e3e2c192
+
+Azure cloud options
+
+| Azure Cloud | Description                                                         |
+|-------------|---------------------------------------------------------------------|
+| Worldwide   | The publicly accessible Azure Cloud                                 |
+| US GCC      | Azure cloud for the USA Government Cloud Community (GCC)            |
+| US GCC-High | Azure cloud for the USA Government Cloud Community High (GCC-High)  |
+| DoD         | Azure cloud for the USA Department of Defense (DoD)                 |
+| Germany     | Azure cloud for the German Government                               |
+| China       | Azure cloud for the Chinese Government                              |
+| Custom      | Custom endpoint configuration to the Azure cloud. See note below.   |
+
 
 ## Commands
 You can execute these commands from the CLI, as part of an automation, or in a playbook.
