--- conflicted
+++ resolved
@@ -57,11 +57,7 @@
       defaultValue: 3 days
     description: Get events.
     name: box-get-events
-<<<<<<< HEAD
-  dockerimage: demisto/auth-utils:1.0.0.77807
-=======
   dockerimage: demisto/auth-utils:1.0.0.83934
->>>>>>> 6f77591c
   runonce: false
   script: '-'
   subtype: python3
