category: Data Enrichment & Threat Intelligence
commonfields:
  id: VirusTotal Livehunt Feed
  version: -1
configuration:
- display: API Key (leave empty. Fill in the API key in the password field.)
  displaypassword: API Key
  name: credentials
  type: 9
  required: true
  hiddenusername: true
- name: filter
  display: Filter
  type: 0
  additionalinfo: Exact name of the rule or ruleset you want to filter on. Leave empty to receive all.
  required: false
- display: Limit
  name: limit
  defaultvalue: '10'
  type: 0
  additionalinfo: Limit of indicators to fetch from livehunt notification. Max 40.
  required: false
- display: Fetch indicators
  name: feed
  defaultvalue: 'true'
  type: 8
  required: false
- display: Indicator Reputation
  name: feedReputation
  defaultvalue: feedInstanceReputationNotSet
  type: 18
  options:
  - None
  - Good
  - Suspicious
  - Bad
  additionalinfo: Indicators from this integration instance will be marked with this reputation.
  required: false
- display: Source Reliability
  name: feedReliability
  defaultvalue: F - Reliability cannot be judged
  type: 15
  required: true
  options:
  - A - Completely reliable
  - B - Usually reliable
  - C - Fairly reliable
  - D - Not usually reliable
  - E - Unreliable
  - F - Reliability cannot be judged
  additionalinfo: Reliability of the source providing the intelligence data.
- display: ""
  name: feedExpirationPolicy
  defaultvalue: indicatorType
  type: 17
  options:
  - never
  - interval
  - indicatorType
  - suddenDeath
  required: false
- display: ""
  name: feedExpirationInterval
  defaultvalue: "20160"
  type: 1
  required: false
- display: Feed Fetch Interval
  name: feedFetchInterval
  defaultvalue: "240"
  type: 19
  required: false
- display: Bypass exclusion list
  name: feedBypassExclusionList
  type: 8
  additionalinfo: When selected, the exclusion list is ignored for indicators from this feed. This means that if an indicator from this feed is on the exclusion list, the indicator might still be added to the system.
  required: false
- name: feedTags
  display: Tags
  type: 0
  additionalinfo: Supports CSV values.
  required: false
- name: tlp_color
  display: Traffic Light Protocol Color
  options:
  - RED
  - AMBER
  - GREEN
  - WHITE
  type: 15
  additionalinfo: The Traffic Light Protocol (TLP) designation to apply to indicators fetched from the feed.
  required: false
description: Use this feed integration to fetch VirusTotal Livehunt notifications as indicators.
display: VirusTotal Livehunt Feed
name: VirusTotal Livehunt Feed
script:
  commands:
  - arguments:
    - defaultValue: '10'
      description: The maximum number of results to return. The default value is 10. Max 40.
      name: limit
    - description: Exact name of the rule or ruleset you want to filter on. Leave empty to receive all.
      name: filter
    description: Gets the indicators from VirusTotal Livehunt.
    name: vt-livehunt-get-indicators
  - description: 'This command will reset your fetch history.'
    name: vt-reset-fetch-indicators
<<<<<<< HEAD
  dockerimage: demisto/python3:3.10.12.66339
=======
  dockerimage: demisto/python3:3.10.13.83255
>>>>>>> 6f77591c
  feed: true
  runonce: false
  script: '-'
  subtype: python3
  type: python
fromversion: 5.5.0
tests:
- No tests (auto formatted)<|MERGE_RESOLUTION|>--- conflicted
+++ resolved
@@ -104,11 +104,7 @@
     name: vt-livehunt-get-indicators
   - description: 'This command will reset your fetch history.'
     name: vt-reset-fetch-indicators
-<<<<<<< HEAD
-  dockerimage: demisto/python3:3.10.12.66339
-=======
   dockerimage: demisto/python3:3.10.13.83255
->>>>>>> 6f77591c
   feed: true
   runonce: false
   script: '-'
