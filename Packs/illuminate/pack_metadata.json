{
    "name": "Analyst1",
    "description": "This integration utilizes Analyst1's system to support multiple operations to assist the cyber analyst. These include intelligence collection from any source, deployment of configured indicator or signature sets for improved boundary/host defense, and enriching XSOAR indicators with data provided by the Analyst1 REST API, such as actor and malware information, activity and reported dates, evidence and hit counts, and more. For assistance with this app and any use cases please contact support@analyst1.com.",
    "support": "partner",
<<<<<<< HEAD
    "currentVersion": "1.1.3",
=======
    "currentVersion": "1.1.5",
>>>>>>> 6f77591c
    "author": "Analyst1",
    "url": "",
    "email": "support@analyst1.com",
    "created": "2020-04-14T00:00:00Z",
    "categories": [
        "Data Enrichment & Threat Intelligence"
    ],
    "tags": [],
    "useCases": [],
    "keywords": [],
    "certification": "certified",
    "marketplaces": [
        "xsoar",
        "marketplacev2"
    ]
}<|MERGE_RESOLUTION|>--- conflicted
+++ resolved
@@ -2,11 +2,7 @@
     "name": "Analyst1",
     "description": "This integration utilizes Analyst1's system to support multiple operations to assist the cyber analyst. These include intelligence collection from any source, deployment of configured indicator or signature sets for improved boundary/host defense, and enriching XSOAR indicators with data provided by the Analyst1 REST API, such as actor and malware information, activity and reported dates, evidence and hit counts, and more. For assistance with this app and any use cases please contact support@analyst1.com.",
     "support": "partner",
-<<<<<<< HEAD
-    "currentVersion": "1.1.3",
-=======
     "currentVersion": "1.1.5",
->>>>>>> 6f77591c
     "author": "Analyst1",
     "url": "",
     "email": "support@analyst1.com",
