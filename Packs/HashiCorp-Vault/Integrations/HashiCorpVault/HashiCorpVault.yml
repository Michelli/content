--- conflicted
+++ resolved
@@ -338,11 +338,7 @@
       description: Authentication lease duration in seconds, 0 if indefinitely.
       type: number
     description: Creates a new authentication token.
-<<<<<<< HEAD
-  dockerimage: demisto/vendors-sdk:1.0.0.80194
-=======
   dockerimage: demisto/vendors-sdk:1.0.0.83426
->>>>>>> c21fd9fa
 tests:
 - hashicorp_test
 fromversion: 5.0.0