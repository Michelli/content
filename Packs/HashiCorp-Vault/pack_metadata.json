{
    "name": "HashiCorp Vault",
    "description": "Manage Secrets and Protect Sensitive Data through HashiCorp Vault",
    "support": "xsoar",
<<<<<<< HEAD
    "currentVersion": "1.1.20",
=======
    "currentVersion": "1.1.21",
>>>>>>> 19e52d5b
    "author": "Cortex XSOAR",
    "url": "https://www.paloaltonetworks.com/cortex",
    "email": "",
    "created": "2020-04-14T00:00:00Z",
    "categories": [
        "Authentication & Identity Management"
    ],
    "tags": [],
    "useCases": [],
    "keywords": [],
    "marketplaces": [
        "xsoar",
        "marketplacev2"
    ]
}<|MERGE_RESOLUTION|>--- conflicted
+++ resolved
@@ -2,11 +2,7 @@
     "name": "HashiCorp Vault",
     "description": "Manage Secrets and Protect Sensitive Data through HashiCorp Vault",
     "support": "xsoar",
-<<<<<<< HEAD
-    "currentVersion": "1.1.20",
-=======
     "currentVersion": "1.1.21",
->>>>>>> 19e52d5b
     "author": "Cortex XSOAR",
     "url": "https://www.paloaltonetworks.com/cortex",
     "email": "",
