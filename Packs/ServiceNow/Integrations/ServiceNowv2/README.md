IT service management. Cortex XSOAR interfaces with ServiceNow to help streamline security-related service management and IT operations. For example, you can use the `ServiceNow` integration in order to:

- View, create, update or delete a ServiceNow ticket directly from the Cortex XSOAR CLI, and enrich it with Cortex XSOAR data.
- View, create, update and delete records from any ServiceNow table.
- Query ServiceNow data with the ServiceNow query syntax.
- Manage Security Incident Response (SIR) tickets with Cortex XSOAR, update tickets and enrich them with data.

Please refer to ServiceNow documentation for additional information. We especially recommend the [Operators available for filters and queries](https://docs.servicenow.com/bundle/sandiego-platform-user-interface/page/use/common-ui-elements/reference/r_OpAvailableFiltersQueries.html?cshalt=yes) page.

This integration was integrated and tested with the Orlando version of ServiceNow.

<<<<<<< HEAD
<~XSIAM>
This is the default integration for this content pack when configured by the Data Onboarder.
</~XSIAM>
=======
This is the default integration for this content pack when configured by the Data Onboarder in Cortex XSIAM.
>>>>>>> 35d850ab

## Use cases
1. Get, update, create, and delete ServiceNow tickets, as well as add links and comments, or upload files to the tickets.
2. Fetch newly created incidents.
3. Get, update, create, delete records from any ServiceNow table.

## Required Permissions
To use ServiceNow on Cortex XSOAR, ensure your user account has the *snc_platform_rest_api_access* role.
 This role is required to make API calls.
 Also add to your user account the specific tables that you want to have access to.
 However, these permissions may not suffice for managing records in some tables. Make sure you have the correct role so you have permissions to work with the relevant table.
 
## Wrapper Scripts
There are 3 scripts that serve as examples for wrapping the following generic commands:
servicenow-query-table - ServiceNowQueryIncident
servicenow-create-record - ServiceNowCreateIncident
servicenow-update-record - ServiceNowUpdateIncident

You can use these scripts if you want to wrap these commands around a ServiceNow table of your choice.
These scripts are wrapped around the incident table, so to wrap them around another table simply copy the scripts and edit the code, arguments and outputs accordingly.
## Configure ServiceNow v2 on Cortex XSOAR

1. Navigate to **Settings** > **Integrations** > **Servers & Services**.
2. Search for ServiceNow v2.
3. Click **Add instance** to create and configure a new integration instance.
4. To ensure that mirroring works:
   1. Select the **Fetches incidents** radio button.
   2. Under **Classifier**, select ServiceNow Classifier.
   3. Under **Mapper (incoming)**, select ServiceNow - Incoming Mapper.
   4. Under **Mapper (outgoing)**, select ServiceNow - Outgoing Mapper.
   5. To enable mirroring to close a ticket in Cortex XSOAR, under the **Mirrored XSOAR Ticket closure method** dropdown, select the ticket closing method,
      or set the *Mirrored XSOAR Ticket custom close resolution code* or *Mirrored XSOAR Ticket custom close state code* parameter, in order to override the default closure method with a custom close code or custom state.
      In order to use *Mirrored XSOAR Ticket custom close resolution code* or *Mirrored XSOAR Ticket custom close state code* parameter, it must follow this format: "custom_state_code1=custom_label1,custom_state_code2=custom_label2,...",
      for example: “10=Design,11=Development,12=Testing”.
      Also, a matching user-defined list of customized incident close reasons must be configured as a "Server configuration" in Cortex XSOAR. (Meaning each Service Now custom state label will have a matching Cortex XSOAR custom close reason with the same name). ***Not following this format will result in a server error!***
      For more information about Customize Incident Close Reasons, see [this link](https://docs-cortex.paloaltonetworks.com/r/Cortex-XSOAR/6.10/Cortex-XSOAR-Administrator-Guide/Customize-Incident-Close-Reasons).
      ![image](https://raw.githubusercontent.com/demisto/content/75395ba6d9118bc3a5a399a31d95de4dc27f0911/Packs/ServiceNow/Integrations/ServiceNowv2/doc_files/closing-mirror-xsoar.png)
   6. To enable mirroring to close an incident in ServiceNow, under the **Mirrored ServiceNow Ticket closure method** dropdown, select the ticket closing method,
      or set the **Mirrored ServiceNow Ticket custom close state code** parameter, in order to override the default closure method with a custom state.
     
        ![image](https://raw.githubusercontent.com/demisto/content/75395ba6d9118bc3a5a399a31d95de4dc27f0911/Packs/ServiceNow/Integrations/ServiceNowv2/doc_files/closing-mirror-snow.png)

## Instance Creation Flow
This integration supports two types of authorization:
1. Basic authorization using username and password.
2. OAuth 2.0 authorization.

#### OAuth 2.0 Authorization
To use OAuth 2.0 authorization follow the next steps:
1. Login to your ServiceNow instance and create an endpoint for XSOAR to access your instance (please see [Snow OAuth](https://docs.servicenow.com/bundle/orlando-platform-administration/page/administer/security/task/t_CreateEndpointforExternalClients.html) for more information). 
2. Copy the `Client Id` and `Client Secret` (press the lock next to the client secret to reveal it) that were automatically generated when creating the endpoint into the `Username` and `Password` fields of the instance configuration.
3. Select the `Use OAuth Login` checkbox and click the `Done` button.
4. Run the command `!servicenow-oauth-login` from the XSOAR CLI and fill in the username and password of the ServiceNow instance. This step generates an access token to the ServiceNow instance and is required only in the first time after configuring a new instance in the XSOAR platform.
5. (Optional) Test the created instance by running the `!servicenow-oauth-test` command.

**Notes:**
1. When running the `!servicenow-oauth-login` command, a refresh token is generated and will be used to produce new access tokens after the current access token has expired.
2. Every time the refresh token expires you will have to run the `servicenow-oauth-login` command again. Hence, we recommend setting the `Refresh Token Lifespan` field in the endpoint created in step 1 to a long period (can be set to several years). 
3. The grant type used to get an access token is `Client credentials`. See the [Snow documentation](https://docs.servicenow.com/bundle/tokyo-platform-security/page/administer/security/concept/c_OAuthApplications.html) for more information.


### Using Multi Factor Authentication (MFA)
MFA can be used both when using basic authorization and when using OAuth 2.0 authorization, however we strongly recommend using OAuth 2.0 when using MFA.
If MFA is enabled for your user, follow the next steps:
1. Open the Google Authenticator application on your mobile device and make note of the number. The number refreshes every 30 seconds.
2. Enter your username and password, and append the One Time Password (OTP) that you currently see on your mobile device to your password without any extra spaces. For example, if your password is `12345` and the current OTP code is `424 058`, enter `12345424058`.

**Notes:**
1. When using basic authorization, you will have to update your password with the current OTP every time the current code expires (30 seconds), hence we recommend using OAuth 2.0 authorization.
2. For using OAuth 2.0 see the above instructions. The OTP code should be appended to the password parameter in the `!servicenow-oauth-login` command.

    | **Parameter** | **Description** | **Required** |
    |--------| --- | --- |
    | ServiceNow URL, in the format https://company.service-now.com/ |  | True |
    | Username/Client ID |  | False |
    | Password |  | False |
    | Use OAuth Login | Select this checkbox if to use OAuth 2.0 authentication. See \(?\) for more information. | False |
    | Default ticket type for running ticket commands and fetching incidents | The ticket type can be: incident, problem, change_request, sc_request, sc_task or sc_req_item. | False |
    | ServiceNow API Version (e.g. 'v1') |  | False |
    | Fetch incidents |  | False |
    | The query to use when fetching incidents |  | False |
    | How many incidents to fetch each time |  | False |
    | First fetch timestamp (&lt;number&gt; &lt;time unit&gt;, e.g., 12 hours, 7 days, 3 months, 1 year) |  | False |
    | Timestamp field to filter by (e.g., `opened_at`) This is how the filter is applied to the query: "ORDERBYopened_at^opened_at&gt;[Last Run]".<br/>To prevent duplicate incidents, this field is mandatory for fetching incidents. |  | False |
    | ServiceNow ticket column to be set as the incident name. Default is the incident number |  | False |
    | Incident type |  | False |
    | Get incident attachments |  | False |
    | Incident Mirroring Direction | Choose the direction to mirror the incident: Incoming \(from ServiceNow to Cortex XSOAR\), Outgoing \(from Cortex XSOAR to ServiceNow\), or Incoming and Outgoing \(from/to Cortex XSOAR and ServiceNow\). | False |
    | Use Display Value | Select this checkbox to retrieve comments and work notes without accessing the \`sys_field_journal\` table. | False |
    | Instance Date Format | Select the date format of your ServiceNow instance. Mandatory when using the \`Use Display Value\` option. More details under the troubleshooting section in the documentation of the integration. The integration supports the ServiceNow default time format (full form) `HH:mm:ss` with support to `a` notation for AM/PM. | False |
    | Comment Entry Tag | Choose the tag to add to an entry to mirror it as a comment in ServiceNow. | False |
    | Work Note Entry Tag | Choose the tag to add to an entry to mirror it as a work note in ServiceNow. | False |
    | File Entry Tag To ServiceNow | Choose the tag to add to an entry to mirror it as a file in ServiceNow. | False |
    | File Entry Tag From ServiceNow | Choose the tag to add to an entry to mirror it as a file from ServiceNow. | False |
    | Timestamp field to query for updates as part of the mirroring flow | According to the timestamp in this field, records will be queried to check for updates. | False |
    | How many incidents to mirror incoming each time | If a greater number of incidents than the limit were modified, then they won't be mirrored in. | False |
    | Custom Fields to Mirror | Custom \(user defined\) fields in the format: u_fieldname1,u_fieldname2 custom fields start with a 'u_'. These fields will be included in the mirroring capabilities, if added here. | False |
    | Mirrored XSOAR Ticket closure method | Define how to close the mirrored tickets in Cortex XSOAR. Choose 'resolved' to enable reopening from the UI. Otherwise, choose 'closed'. Choose 'None' to disable closing the mirrored tickets in Cortex XSOAR. | False |
    | Mirrored XSOAR Ticket custom close state code | Define how to close the mirrored tickets in Cortex XSOAR with a custom state. Enter here a comma-separated list of custom closure state codes and their labels (acceptable format example: “10=Design,11=Development,12=Testing”) to override the default closure method. Note that a matching user-defined list of custom close reasons must be configured as a "Server configuration" in Cortex XSOAR. Not following this format will result in closing the incident with a default close reason. | False |
    | Mirrored XSOAR Ticket custom close resolution code | Define how to close the mirrored tickets in Cortex XSOAR with a custom resolution code. Enter a comma-separated list of custom resolution codes and their labels (acceptable format example: “10=Design,11=Development,12=Testing”) to override the default closure method. Note that a matching user-defined list of custom close reasons must be configured as a "Server configuration" in Cortex XSOAR. Not following this format will result in closing the incident with a default close reason. | False |
    | Mirrored ServiceNow Ticket closure method | Define how to close the mirrored tickets in ServiceNow, choose 'resolved' to enable reopening from the UI. Otherwise, choose 'closed'. | False |
    | Mirrored ServiceNow Ticket custom close state code | Define how to close the mirrored tickets in ServiceNow with custom state. Enter here the custom closure state code \(should be an integer\) to override the default closure method. If the closure code does not exist, the default one will be used instead. | False |
    | Mirror Existing Notes For New Fetched Incidents | When enabled, comments and work notes are mirrored as note entries for each newly fetched incident. Note: This setting triggers an API call for each incident during the first mirroring, potentially causing overload if numerous incidents are present. | False |
    | Use system proxy settings |  | False |
    | Trust any certificate (not secure) |  | False |
    | Incidents Fetch Interval |  | False |
    | Advanced: Minutes to look back when fetching | Use this parameter to determine how long backward to look in the search for incidents that were created before the last run time and did not match the query when they were created. | False |


3. Click **Test** to validate the URLs, token, and connection.
4. Click **Done.**

## Fetch Incidents
The integration fetches newly created tickets according to the following parameters,
which you define in the instance configuration: ticket_type, query, and limit.
For the first fetch, the integration will fetch incidents that were created 10 minutes earlier. 
After that, the integration will fetch incidents created after the timestamp of the last fetch.

**look-back parameter note**:
In case the **look-back** parameter is initialized with a certain value and during a time that incidents were fetched, if changing 
the look back to a number that is greater than the previous value, then in the initial incident fetching there will be incidents duplications.
If the integration was already set with look back > 0, and the look-back is not being increased at any point of time, then those incident duplications would not occur.
Note that using a look-back value that is very large (more than an hour) can lead to an increase in the memory usage of the system in some cases, and it is highly unrecommended.
If there is a need to fetch incidents that require a long look-back to get fetched (for tracking issues, for example), use the mirroring feature and filter the results using the relevant tags instead of using the look-back feature. You can create a custom mapper and track the relevant fields. 

## Configure Incident Mirroring
**This feature is compliant with XSOAR version 6.0 and above.**  
When mirroring incidents, you can make changes in ServiceNow that will be reflected in Cortex XSOAR, or vice versa. 
You can also attach files from either of the systems which will then be available in the other system.  

The following instructions include steps for configuring the integration and incoming and outgoing mappers. However, they do not cover every option available in the integration nor classification and mapping features. 
For information about classification and mapping see [Classification and Mapping](https://docs-cortex.paloaltonetworks.com/r/Cortex-XSOAR/6.10/Cortex-XSOAR-Administrator-Guide/Classification-and-Mapping).  

**Note:**  
- For Cortex XSOAR version 6.1 only, the final source of truth for an incident are the values in Cortex XSOAR.  For example, if you change the severity in Cortex XSOAR and then change it back in ServiceNow, the final value that will be presented is the one in Cortex XSOAR. For versions 6.2 and later, if mirroring is in both directions then the latest update is the source of truth. 
- The mirroring settings apply only for incidents that are fetched after applying the settings. Pre-existing comments or work notes are not fetched/mirrored at the time of incident creation.
- To use a custom mapper, you must first duplicate the mapper and edit the field in the copy of the mapper. If you detach the out of the box mapper and make changes to it, the pack does not automatically get updates.

To set up incident mirroring you need to:  
1. Configure the ServiceNow Service Account roles.
2. Configure mirroring for ServiceNow trigger incidents or configure mirroring for other trigger incidents.

### Configure the ServiceNow Service Account Roles  
To use ServiceNow on Cortex XSOAR, ensure your service account has the following roles required to make API calls:  
- Rest_api_explorer
- Snc_platform_rest_api_access
- itil (optional)

**Note:**
If you choose to give permissions only for specific tables, you then need to add to your user account the specific tables you want to have access to. Make sure you have the correct role so you have permissions to work with the relevant table. Keep in mind that these permissions may not suffice for managing records in some tables.
- Read access to sys_journal_field (this is an elevated privilege) for accessing comments and work notes and for incoming mirroring. This is **not required** if you have `Use Display Value` enabled with `Instance Date Format` defined.  

 **Note:**  
   See this ServiceNow community link for [giving elevated read access](https://community.servicenow.com/community?id=community_question&sys_id=b4051bf4db4c1cd823f4a345ca9619dc) and potential risks.

  

### Configure Incident Mirroring When the Trigger Incident is ServiceNow  
When the trigger incident is ServiceNow, you use the **ServiceNow Classifier** and leave the Incident type as N/A, with either the default incoming and outgoing mappers or optional custom mappers.

#### STEP 1 - Configure the ServiceNow v2 Integration Instance for Mirroring.
1. Navigate to **Integrations** and search for **ServiceNow v2**.
2. Click **Add instance**.
3. Select **Fetches incidents**.
4. Under **Classifier**, select **ServiceNow Classifier**.  
    **Note:**  
    You define either the **Classifier** or the **Incident type** (not both). It is recommended to define the **Classifier** and leave **Incident type** N/A to enable labeling custom incident types under the ServiceNow Classifier.

5. Under **Mapper (incoming)**, for default mapping select ServiceNow - Incoming Mapper. For custom mapping, follow the instructions in STEP 2 and then select the custom mapper name.
6. Under **Mapper (outgoing)**, for default mapping select ServiceNow - Outgoing Mapper. For
custom mapping, follow the instructions in STEP 3 and then select the custom mapper name.

 ![image](https://raw.githubusercontent.com/demisto/content-docs/5781a9024dc9f7e6418c82d7b7318f07d49fc863/docs/doc_imgs/integrations/snowv2-configuration-settings.png)

7. Enter the connection parameters.  
    - Confirm whether your organization uses basic authorization or OAuth authorization (most use basic) and enter the relevant authorization details.  
    -  Leave **ServiceNow API Version** empty since ServiceNow typically automatically provides the appropriate version. 
8. Under **The query to use when fetching incidents**, the default query is to filter for new incidents: stateNOT IN6,7, where 6= resolved incidents and 7= closed incidents. For a different query, ask your ServiceNow representative to provide the exact states and their numbers.
9. Select **Get incident attachments** to retrieve attachments from ServiceNow incident creation in Cortex XSOAR.
10. Select the **Incident Mirroring Direction**:  
    - **In** - Mirrors changes on the ServiceNow ticket in to the Cortex XSOAR ticket.
    - **Out** - Mirrors changes on the Cortex XSOAR ticket to the ServiceNow ticket.
    - **Both** - Mirrors changes both in and out on both tickets.
11. Enable the checkbox for **Use Display Value** if you want to fetch comments and work notes without using sys_journal_field table which required an elevated read only permission.
12. If **Use Display Value** is enabled, **Instance Date Format** needs to be set to the date format that matches the date format used in ServiceNow by the user account used to configure the instance.

![image](https://user-images.githubusercontent.com/74367144/212351268-12938ccc-87d6-4f36-9c9b-ef7fcd3135a0.png)

13. Set the Timestamp field to query as part of the mirroring flow. This defines the ticket_last_update - the epoch timestamp when the ServiceNow incident was last updated. The default is sys_updated_on.
14. Enter the relevant **Comment Entry Tag**, **Work Note Entry Tag**, **File Entry Tag To ServiceNow** and **File Entry Tag From ServiceNow** values.  
These values are mapped to the **dbotMirrorTags** incident field in Cortex XSOAR, which defines how Cortex XSOAR handles comments when you tag them in the War Room.  
**Note:**  
These tags work only for mirroring comments, work notes, and files from Cortex XSOAR to ServiceNow.

![image](https://raw.githubusercontent.com/demisto/content-docs/954dfad984230fde68dc45bd3dd50bde8338413a/docs/doc_imgs/integrations/mirror-tags.png)

15. Configure any **Custom Fields to Mirror**. These must start with "u_". This is available for ServiceNow v2 version 2.2.10 and later.  
  **Note:**  
  To enable mirroring custom fields, make a copy of the incoming and outgoing mappers and add the custom fields to the copies (see STEP 2 and STEP 3). Select these copies in the integration instance **Mapper (incoming)** and **Mapper (outgoing)** settings.
16. To enable mirroring when closing an incident or ticket in Cortex XSOAR and ServiceNow, select the *closed* option from the **Mirrored XSOAR Ticket closure method** dropdown and **Mirrored ServiceNow Ticket closure method** respectively.
17. Click **Done**.

#### STEP 2 (Optional) Configure the Incoming Mapper by Incident Type for Custom Fields  
**Note:**
Any modifications require that the mappers be cloned before any changes can be applied.

1. Navigate to **Classification and Mapping** and for **Incidents** search for the **ServiceNow - Incoming Mapper**.
2. Select it and click **Duplicate**.
3. Under the **Incident Type** dropdown, select ServiceNow Create Ticket and Mirror.
4. Verify the mapper has these fields mapped. They will pull the values configured on the integration instance settings at the time of ingestion.
  
     ![image](https://raw.githubusercontent.com/demisto/content-docs/ad6522b9c6822f5c4f9798c8aaa1a63c353ddbe3/docs/doc_imgs/snowv2-incoming-mapper.png) 

    - **dbotMirrorId** - dbotMirrorId - the field used by the third-party integration to identify the ticket. This should be the sys_id of the ServiceNow ticket. The value is mapped to incident.servicenowticketid.
    - **dbotMirrorDirection** - determines whether mirroring is incoming, outgoing, or both. Default is Both. This should match the instance configuration.        
    - **dbotMirrorInstance** - determines the ServiceNow instance with which to mirror. This should match the instance configuration.
    - **dbotMirrorLastSync** - determines the field by which to indicate the last time that the systems synchronized.
    - **dbotMirrorTags** - determines the tags that you need to add in Cortex XSOAR for entries to be pushed to ServiceNow. They should be copied from the tags in the instance configuration. These are also the tags that must be put on the War Room record in order for it to sync.
      - To mirror files, use the **ForServiceNow** tag. 
      - To mirror general notes, use the **comments** tag.
      - To mirror private notes that can be read only by users with the necessary permissions, use the **work_notes** tag.
    - Configure any custom fields you want mapped to Cortex XSOAR. Custom fields start with “u_” and are available for ServiceNow v2 version 2.2.10 and later. These must be added to the integration instance **Custom Fields to Mirror** setting.

#### STEP 3 - Modify the Outgoing Mapper  
**Note:**  
Any modifications require that the mappers be cloned before any changes can be applied.
1. Navigate to **Classification and Mapping**, and for **Incidents** search for the **ServiceNow - Outgoing Mapper.**
2. Select it and click **Duplicate**.  
  The left side of the screen shows the ServiceNow fields to which to map and the right side of the
screen shows the Cortex XSOAR fields by which you are mapping.
3. Under the **Incident Type** dropdown, select the relevant incident type (for example **ServiceNow Ticket**).
4. Under **Schema Type**, select **incident**. The Schema Type represents the ServiceNow entity that
you are mapping to. In our example it is an incident, but it can also be any other kind of ticket that
ServiceNow supports.
5. On the right side of the screen, under **Incident**, select the incident based on which you want to
match.
6. Change the mapping according to your needs, including any fields you want mapped outward to ServiceNow and any custom fields. Make sure the custom fields you want mirrored are added to the integration instance settings.
7. Save your changes.

![image](https://raw.githubusercontent.com/demisto/content/d9bd0725e4bce1d68b949e66dcdd8f42931b1a88/Packs/ServiceNow/Integrations/ServiceNowv2/doc_files/outgoing-mapper.png)


#### STEP 4 - Create an Incident in ServiceNow  
For purposes of this use case, it can be a simple incident. The new ticket will be ingested in Cortex XSOAR in approximately one minute.

#### STEP 5 - Add a Note to the Incident in Cortex XSOAR    
In the example below, we have written *A comment from Cortex XSOAR to ServiceNow*.
1. Click Actions > Tags and add the comments tag.
2. Add a file to the incident and mark it with the ForServiceNow tag.

![image](https://raw.githubusercontent.com/demisto/content/d9bd0725e4bce1d68b949e66dcdd8f42931b1a88/Packs/ServiceNow/Integrations/ServiceNowv2/doc_files/mirror-files.png)  

3. Navigate back to the incident in ServiceNow and within approximately one minute, the changes will be reflected there, too.  
  You can make additional changes like closing the incident or changing severity and those will be reflected in both systems.

![image](https://raw.githubusercontent.com/demisto/content/d9bd0725e4bce1d68b949e66dcdd8f42931b1a88/Packs/ServiceNow/Integrations/ServiceNowv2/doc_files/ticket-example.png)


### Configure Incident Mirroring When the Trigger Incident is **Not** ServiceNow  

You can set up any source integration to create a ServiceNow ticket based on a fetched incident and mirror the ticket in Cortex XSOAR. To do this you need to:    
- Configure the ServiceNow v2 integration to map the appropriate fields from the **ServiceNow Create Ticket and Mirror** incident type to the relevant trigger incident type (for example, Phishing Custom).
- Set up the source integration to create a ServiceNow ticket and start mirroring.

#### STEP 1 - Configure the ServiceNow v2 Integration Instance for Mirroring.
1. Navigate to **Classification and Mapping**. For **Incidents**, search for **ServiceNow - Incoming Mapper** and **ServiceNow - Outgoing Mapper**.
2. For each mapper, click **Duplicate**.  
   Your copied mappers will be called **ServiceNow - Incoming Mapper_copy** and **ServiceNow - Outgoing Mapper_copy**, you can rename them. The copied mappers appear in the drop down for the **Mapper (incoming)** and **Mapper (outgoing)** integration instance settings fields.
3. Navigate to **Integrations** and search for **ServiceNow v2**.
4. Click **Add instance**.
5. Select **Do not Fetch**.
6. Under **Classifier**, select ServiceNow Classifier.  
    **Note:**  
    You define either the **Classifier** or the **Incident type** (not both). It is recommended to define the **Classifier** and leave **Incident type** N/A to enable labeling custom incident types under the ServiceNow Classifier.

7. Under **Mapper (incoming)**, select **ServiceNow - Incoming Mapper_copy** (or whatever you renamed it).
8. Under **Mapper (outgoing)**, select **ServiceNow - Outgoing Mapper_copy** (or whatever you renamed it). 
9. Enter the connection parameters.  
    - Confirm whether your organization uses basic authorization or OAuth authorization (most use basic) and enter the relevant authorization details.  
    -  Leave **ServiceNow API Version** empty since ServiceNow typically automatically provides the appropriate version. 
10. Under **The query to use when fetching incidents**, the default query is to filter for new incidents: stateNOT IN6,7, where 6= resolved incidents and 7= closed incidents. For a different query, ask your ServiceNow representative to provide the exact states and their numbers.
11. Select **Get incident attachments** to retrieve attachments from ServiceNow incident creation in Cortex XSOAR.
12. Select the **Incident Mirroring Direction**:  
    - **In** - Mirrors changes on the ServiceNow ticket in to the Cortex XSOAR ticket.
    - **Out** - Mirrors changes on the Cortex XSOAR ticket to the ServiceNow ticket.
    - **Both** - Mirrors changes both in and out on both tickets.
13. Enable the checkbox for **Use Display Value** if you want to fetch comments and work notes without using sys_journal_field table which required an elevated read only permission.
14. If **Use Display Value** is enabled, **Instance Date Format** needs to be set to the date format that matches the date format used in ServiceNow by the user account used to configure the instance.

![image](https://user-images.githubusercontent.com/74367144/212352242-329284d8-6936-4f6c-9a30-c741b7425ff8.png)

15. Set the **Timestamp field to query as part of the mirroring flow**. This defines the ticket_last_update - the epoch timestamp when the ServiceNow incident was last updated. The default is sys_updated_on.
16. Enter the relevant **Comment Entry Tag**, **Work Note Entry Tag**, **File Entry Tag To ServiceNow** and **File Entry Tag From ServiceNow** values.
These values are mapped to the **dbotMirrorTags** incident field in Cortex XSOAR, which defines how Cortex XSOAR handles comments when you tag them in the War Room.  
**Note:**  
These tags work only for mirroring comments from Cortex XSOAR to ServiceNow.

![image](https://raw.githubusercontent.com/demisto/content-docs/954dfad984230fde68dc45bd3dd50bde8338413a/docs/doc_imgs/integrations/mirror-tags.png)

17. Configure any **Custom Fields to Mirror**. These must start with "u_". This is available for ServiceNow v2 version 2.2.10 and later.  
  **Note:**  
  To enable mirroring custom fields, make a copy of the incoming and outgoing mappers and add the custom fields to the copies (see STEP 2 and STEP 3). Select these copies in the integration instance **Mapper (incoming)** and **Mapper (outgoing)** settings.
18. To enable mirroring when closing an incident or ticket in Cortex XSOAR and ServiceNow, select the *closed* option from the **Mirrored XSOAR Ticket closure method** dropdown and **Mirrored ServiceNow Ticket closure method** respectively.
19. Click **Done**.

#### STEP 2 (Optional) Configure the Incoming Mapper by Incident Type for Custom Fields  
**Note:**
Any modifications require that the mappers be cloned before any changes can be applied.

1. Navigate to **Classification and Mapping** and for **Incidents** search for the **ServiceNow - Incoming Mapper_copy** (or whatever you renamed it).
2. Under the **Incident Type** dropdown, select the relevant triggering incident type, for example Phishing.
3. Verify the mapper has these fields mapped. They will pull the values configured on the integration instance settings at the time of ingestion.
  
     ![image](https://raw.githubusercontent.com/demisto/content-docs/ad6522b9c6822f5c4f9798c8aaa1a63c353ddbe3/docs/doc_imgs/snowv2-incoming-mapper.png) 

    - **dbotMirrorId** - dbotMirrorId - the field used by the third-party integration to identify the ticket. This should be the sys_id of the ServiceNow ticket. The value is mapped to incident.servicenowticketid.
    - **dbotMirrorDirection** - determines whether mirroring is incoming, outgoing, or both. Default is Both. This should match the instance configuration.        
    - **dbotMirrorInstance** - determines the ServiceNow instance with which to mirror. This should match the instance configuration.
    - **dbotMirrorLastSync** - determines the field by which to indicate the last time that the systems synchronized.
    - **dbotMirrorTags** - determines the tags that you need to add in Cortex XSOAR for entries to be pushed to ServiceNow. They should be copied from the tags in the instance configuration. These are also the tags that must be put on the War Room record in order for it to sync.
      - To mirror files from XSOAR to ServiceNow, use the **ForServiceNow** tag. 
      - Mirrored files from ServiceNow to XSOAR will be tagged by *default* with the **FromServiceNow** tag.
      - To mirror general notes, use the **comments** tag.
      - To mirror private notes that can be read only by users with the necessary permissions, use the **work_notes** tag.
    - Configure any custom fields you want mapped to Cortex XSOAR. Custom fields start with “u_” and are available for ServiceNow v2 version 2.2.10 and later. These must be added to the integration instance **Custom Fields to Mirror** setting.  
4. Save your changes.

#### STEP 3 - Modify the Outgoing Mapper for Custom Fields  
**Note:**  
Any modifications require that the mappers be cloned before any changes can be applied.
1. Navigate to **Classification and Mapping**, and for **Incidents** search for the **ServiceNow - Outgoing Mapper_copy** (or whatever you renamed it).
2. Under the **Incident Type** dropdown, select the relevant incident type (for example **ServiceNow Ticket**).
3. Under **Schema Type**, select **incident**. The Schema Type represents the ServiceNow entity that
you are mapping to. In our example it is an incident, but it can also be any other kind of ticket that
ServiceNow supports.
4. On the right side of the screen, under **Incident**, select the incident based on which you want to
match.  
   The left side of the screen shows the ServiceNow fields to which to map and the right side of the screen shows the Cortex XSOAR fields by which you are mapping.
5. Change the mapping according to your needs, including any fields you want mapped outward to ServiceNow and any custom fields. Make sure the custom fields you want mirrored are added to the integration instance settings.
6. Save your changes.

![image](https://raw.githubusercontent.com/demisto/content/d9bd0725e4bce1d68b949e66dcdd8f42931b1a88/Packs/ServiceNow/Integrations/ServiceNowv2/doc_files/outgoing-mapper.png)

#### STEP 4 - Set up Your Source Integration  
Set up your source integration so that after fetching a trigger incident a ServiceNow ticket is created and mirroring starts.  
1. Fetch an incident with your chosen integration. For example, for Phishing using any email integration (Gmail, MSGraph, O365).
2. Classify and map the incident fields.
3. Create a task in the playbook that creates a ServiceNow ticket followed by a set incident task that starts the mirroring capability.  

Example:
The following shows the Create New Record playbook task, which creates a ServiceNow ticket.  

![image](https://raw.githubusercontent.com/demisto/content-docs/20d4fb13f3d1c822f3f3be479cc281c45dbc5667/docs/doc_imgs/integrations/snowv2-create-new-record.png)

The Create New Record task is followed by the Set Mirroring Fields task, which starts the mirroring capability.  

![image](https://raw.githubusercontent.com/demisto/content-docs/996d0dbad4430d325e030d7a75251d8d38ca7778/docs/doc_imgs/integrations/snowv2-set-mirroring-fields.png)

The new ServiceNow ticket will be ingested in Cortex XSOAR in approximately one minute.

#### STEP 5 - Add a Note to the Incident in Cortex XSOAR  
In the example below, we have written *A comment from Cortex XSOAR to ServiceNow*.
1. Click Actions > Tags and add the comments tag.
2. Add a file to the incident and mark it with the ForServiceNow tag.

![image](https://raw.githubusercontent.com/demisto/content/d9bd0725e4bce1d68b949e66dcdd8f42931b1a88/Packs/ServiceNow/Integrations/ServiceNowv2/doc_files/mirror-files.png)  

3. Navigate back to the incident in ServiceNow and within approximately one minute, the changes will be reflected there, too.  
  You can make additional changes like closing the incident or changing severity and those will be reflected in both systems.

![image](https://raw.githubusercontent.com/demisto/content/d9bd0725e4bce1d68b949e66dcdd8f42931b1a88/Packs/ServiceNow/Integrations/ServiceNowv2/doc_files/ticket-example.png)

## Commands
You can execute these commands from the Cortex XSOAR CLI, as part of an automation, or in a playbook.
After you successfully execute a command, a DBot message appears in the War Room with the command details.
### servicenow-login
***
This function should be used once before running any command when using OAuth authentication.

#### Base Command

`servicenow-login`
#### Input

| **Argument Name** | **Description** | **Required** |
| --- | --- | --- |
| username | The username that should be used for login. | Required | 
| password | The password that should be used for login. | Required | 

#### Context Output

There is no context output for this command.

#### Command Example
```!servicenow-login username=username password=password```

#### Context Example
```json
{}
```

#### Human Readable Output

>### Logged in successfully

### servicenow-test
***
Test the instance configuration when using OAuth authorization.


#### Base Command

`servicenow-test`
#### Input

There are no input arguments for this command.

#### Context Output

There is no context output for this command.

#### Command Example
```!servicenow-test```

#### Context Example
```json
{}
```

#### Human Readable Output

>### Instance Configured Successfully


### servicenow-get-ticket
***
Retrieves ticket information by ticket ID.


#### Base Command

`servicenow-get-ticket`
#### Input

| **Argument Name** | **Description** | **Required** |
| --- | --- | --- |
| id | Ticket system ID for which to retrieve information. | Optional | 
| ticket_type | Ticket type. Can be "incident", "problem", "change_request", "sc_request", "sc_task", "sc_req_item", or "sn_si_incident". Default is "incident". | Optional |
| number | Ticket number to retrieve. | Optional | 
| get_attachments | If "true" will retrieve ticket attachments.Note this option will always use the v1 API version, as it is not supported in v2. Default is "false". | Optional | 
| custom_fields | Custom fields on which to query. For example: state_code=AR,time_zone=PST. | Optional | 
| additional_fields | Additional fields to display in the War Room entry and incident context. | Optional | 


#### Context Output

| **Path** | **Type** | **Description** |
| --- | --- | --- |
| ServiceNow.Ticket.ID | string | ServiceNow ticket ID. | 
| ServiceNow.Ticket.OpenedBy | string | ServiceNow ticket opener ID. | 
| ServiceNow.Ticket.CreatedOn | date | ServiceNow ticket creation date. | 
| ServiceNow.Ticket.Assignee | string | ServiceNow ticket assignee ID. | 
| ServiceNow.Ticket.State | string | ServiceNow ticket state. | 
| ServiceNow.Ticket.Summary | string | ServiceNow ticket short summary. | 
| ServiceNow.Ticket.Number | string | ServiceNow ticket number. | 
| ServiceNow.Ticket.Active | boolean | ServiceNow ticket active. | 
| ServiceNow.Ticket.AdditionalComments | string | ServiceNow ticket comments. | 
| ServiceNow.Ticket.Priority | string | ServiceNow ticket priority. | 
| ServiceNow.Ticket.OpenedAt | date | ServiceNow ticket opening time. | 
| ServiceNow.Ticket.ResolvedBy | string | ServiceNow ticket resolver ID. | 
| ServiceNow.Ticket.CloseCode | string | ServiceNow ticket close code. | 
| File.Info | string | Attachment file info. | 
| File.Name | string | Attachment file name. | 
| File.Size | number | Attachment file size. | 
| File.SHA1 | string | Attachment file SHA1 hash. | 
| File.SHA256 | string | Attachment file SHA256 hash. | 
| File.EntryID | string | Attachment file entry ID. | 
| File.Type | string | Attachment file type. | 
| File.MD5 | string | Attachment file MD5 hash. | 


#### Command Example
```!servicenow-get-ticket number=INC0000040```

#### Context Example
```
{
    "ServiceNow": {
        "Ticket": {
            "Active": "true",
            "Assignee": "admin",
            "CreatedOn": "2020-01-26 00:43:54",
            "Creator": "admin",
            "ID": "id",
            "Number": "INC0000040",
            "OpenedAt": "2020-01-26 00:42:45",
            "OpenedBy": "admin",
            "Priority": "3 - Moderate",
            "State": "3",
            "Summary": "JavaScript error on hiring page of corporate website"
        }
    },
    "Ticket": {
        "Active": "true",
        "Assignee": "admin",
        "CreatedOn": "2020-01-26 00:43:54",
        "Creator": "admin",
        "ID": "id",
        "Number": "INC0000040",
        "OpenedAt": "2020-01-26 00:42:45",
        "OpenedBy": "admin",
        "Priority": "3 - Moderate",
        "State": "3",
        "Summary": "JavaScript error on hiring page of corporate website"
    }
}
```

#### Human Readable Output

>### ServiceNow ticket
>|System ID|Number|Impact|Urgency|Severity|Priority|State|Created On|Created By|Active|Description|Opened At|Short Description|
>|---|---|---|---|---|---|---|---|---|---|---|---|---|
>| id | INC0000040 | 2 - Medium | 2 - Medium | 3 - Low | 3 - Moderate | 3 - On Hold | 2020-01-26 00:43:54 | admin | true | Seeing JavaScript error message on hiring page on Explorer and Firefox. | 2020-01-26 00:42:45 | JavaScript error on hiring page of corporate website |


### servicenow-create-ticket
***
Creates new ServiceNow ticket.


#### Base Command

`servicenow-create-ticket`
#### Input

| **Argument Name** | **Description** | **Required** |
| --- | --- | --- |
| short_description | Short description of the ticket. | Optional | 
| ticket_type | Ticket type. Can be "incident", "problem", "change_request", "sc_request", "sc_task", "sc_req_item", or "sn_si_incident". Default is "incident". | Optional |
| urgency | Ticket urgency. You can either select from the predefined options or enter another value, for example: "Urgent" or "5". | Optional | 
| severity | Ticket severity. You can either select from the predefined options or enter another value, for example: "Urgent" or "5". | Optional | 
| impact | Ticket impact. | Optional | 
| active | Whether to set the ticket as Active. Can be "true" or "false". | Optional | 
| activity_due | The ticket activity due date, in the format "2016-07-02 21:51:11". | Optional | 
| additional_assignee_list | List of users assigned to the ticket. | Optional | 
| approval_history | Ticket history approval. | Optional | 
| approval_set | The ticket approval set date, in the format "2016-07-02 21:51:11". | Optional | 
| assigned_to | User assigned to the ticket. | Optional | 
| business_duration | Business duration, in the format: YYYY-MM-DD HH:MM:SS. | Optional | 
| business_service | Business service. | Optional | 
| business_stc | Business source. | Optional | 
| business_criticality | Business criticality of the ticket. | Optional |
| calendar_duration | Calendar duration, in the format: YYYY-MM-DD HH:MM:SS. | Optional |
| caller_id | Caller ID (UID format). | Optional | 
| category | Category of the ticket. | Optional | 
| caused_by | UID Format | Optional | 
| close_code | Ticket's close code. Can be "Solved (Work Around)", "Solved (Permanently)", "Solved Remotely (Work Around)", "Solved Remotely (Permanently)", "Not Solved (Not Reproducible)", "Not Solved (Too Costly)", or "Closed/Resolved by Caller". | Optional | 
| close_notes | Close notes of the ticket. | Optional | 
| closed_at | When the ticket was closed, in the format: YYYY-MM-DD HH:MM:SS. | Optional | 
| closed_by | User who closed the ticket. | Optional | 
| cmdb_ci | UID Format. | Optional | 
| comments | Format type journal input. | Optional | 
| comments_and_work_notes | Format type journal input. | Optional | 
| company | Company (UID format). | Optional | 
| contact_type | Contact type. | Optional | 
| correlation_display | Correlation display. | Optional | 
| correlation_id | Correlation ID. | Optional | 
| delivery_plan | Delivery plan (UID format). | Optional | 
| display | Whether to display comments, work notes, and so on. Can be "true" or "false". | Optional | 
| description | Ticket description. | Optional | 
| due_date | Ticket due date, in the format: YYYY-MM-DD HH:MM:SS. | Optional | 
| escalation | Escalation | Optional | 
| expected_start | Expected start date/time, in the format: YYYY-MM-DD HH:MM:SS. | Optional | 
| follow_up | Follow up date/time, in the format: YYYY-MM-DD HH:MM:SS. | Optional | 
| group_list | UID format list (group). | Optional | 
| knowledge | Whether the ticket is solved in the knowledge base. Can be "true" or "false". | Optional | 
| location | Location of the ticket. | Optional | 
| made_sla | SLA of the ticket. | Optional | 
| notify | Whether to be notified about this ticket. Can be "1" or "0". | Optional | 
| order | Order number. | Optional | 
| parent | UID Format | Optional | 
| parent_incident | UID Format | Optional | 
| problem_id | UID Format | Optional | 
| reassignment_count | The number of users included in this ticket. | Optional | 
| reopen_count | How many times the ticket has been reopened. | Optional |
| resolved_at | The date/time that the ticket was resolved, in the format: YYYY-MM-DD HH:MM:SS. | Optional |
| resolved_by | ID of the user that resolved the ticket. | Optional |
| risk_score | Incident risk score. | Optional |
| rfc | UID | Optional | 
| sla_due | SLA due date/time, in the format: YYYY-MM-DD HH:MM:SS. | Optional | 
| subcategory | Ticket subcategory. | Optional | 
| sys_updated_by | Last updated by. | Optional | 
| sys_updated_on | Last date/time that the system was updated, in the format: YYYY-MM-DD HH:MM:SS. | Optional | 
| user_input | Input from the end user. | Optional | 
| watch_list | A list of watched tickets. | Optional | 
| work_end | Format: YYYY-MM-DD HH:MM:SS | Optional | 
| work_notes | Format journal list | Optional | 
| work_notes_list | List work notes UIDs. | Optional | 
| work_start | Date/time when work started on the ticket. | Optional | 
| assignment_group | The sys_id of the group to assign. | Optional | 
| incident_state | The number that represents the incident state. | Optional | 
| number | Ticket number. | Optional | 
| priority | Priority of the ticket. | Optional | 
| template | Template name to use as a base to create new tickets. | Optional | 
| custom_fields | Custom (user defined) fields in the format: fieldname1=value;fieldname2=value; custom fields start with a "u_". | Optional | 
| change_type | Type of Change Request ticket. Can be "normal", "standard", or "emergency". Default is "normal". | Optional | 
| state | State of the ticket, for example: "Closed" or "7" or "7 - Closed". | Optional | 
| opened_at |  Date/time the ticket was opened, in the format: YYYY-MM-DD HH:MM:SS. | Optional | 
| caller | Caller system ID. | Optional | 
| approval | Ticket approval. | Optional | 
| additional_fields | Additional fields in the format: fieldname1=value;fieldname2=value; | Optional | 
| input_display_value | Flag that indicates whether to set field values using the display value or the actual value. True will treat the input value as the display value. False treats the input values as actual values. The default setting is false. | Optional |

For more information regarding the input_display_value Argument, please see: https://docs.servicenow.com/bundle/orlando-platform-administration/page/administer/exporting-data/concept/query-parameters-display-value.html


#### Context Output

| **Path** | **Type** | **Description** |
| --- | --- | --- |
| ServiceNow.Ticket.ID | string | ServiceNow ticket ID. | 
| ServiceNow.Ticket.OpenedBy | string | ServiceNow ticket opener ID. | 
| ServiceNow.Ticket.CreatedOn | date | ServiceNow ticket creation date. | 
| ServiceNow.Ticket.Assignee | string | ServiceNow ticket assignee ID. | 
| ServiceNow.Ticket.State | string | ServiceNow ticket state. | 
| ServiceNow.Ticket.Summary | string | ServiceNow ticket short summary. | 
| ServiceNow.Ticket.Number | string | ServiceNow ticket number. | 
| ServiceNow.Ticket.Active | boolean | ServiceNow ticket active. | 
| ServiceNow.Ticket.AdditionalComments | string | ServiceNow ticket comments. | 
| ServiceNow.Ticket.Priority | string | ServiceNow ticket priority. | 
| ServiceNow.Ticket.OpenedAt | date | ServiceNow ticket opening time. | 
| ServiceNow.Ticket.ResolvedBy | string | ServiceNow ticket resolver ID. | 
| ServiceNow.Ticket.CloseCode | string | ServiceNow ticket close code. | 


#### Command Example
```!servicenow-create-ticket active=true severity="2 - Medium" short_description="Ticket example"```

#### Context Example
```
{
    "ServiceNow": {
        "Ticket": {
            "Active": "true",
            "CreatedOn": "2020-05-10 09:04:06",
            "Creator": "admin",
            "ID": "id",
            "Number": "INC0010002",
            "OpenedAt": "2020-05-10 09:04:06",
            "OpenedBy": "admin",
            "Priority": "5 - Planning",
            "State": "1",
            "Summary": "Ticket exmaple"
        }
    },
    "Ticket": {
        "Active": "true",
        "CreatedOn": "2020-05-10 09:04:06",
        "Creator": "admin",
        "ID": "id",
        "Number": "INC0010002",
        "OpenedAt": "2020-05-10 09:04:06",
        "OpenedBy": "admin",
        "Priority": "5 - Planning",
        "State": "1",
        "Summary": "Ticket example"
    }
}
```

#### Human Readable Output

>### ServiceNow ticket was created successfully.
>|System ID|Number|Impact|Urgency|Severity|Priority|State|Created On|Created By|Active|Opened At|Short Description|
>|---|---|---|---|---|---|---|---|---|---|---|---|
>| id | INC0010002 | 3 - Low | 3 - Low | 2 - Medium | 5 - Planning | 1 - New | 2020-05-10 09:04:06 | admin | true | 2020-05-10 09:04:06 | Ticket example |


### servicenow-update-ticket
***
Updates the specified ticket.


#### Base Command

`servicenow-update-ticket`
#### Input

| **Argument Name** | **Description** | **Required** |
| --- | --- | --- |
| short_description | Short description of the ticket. | Optional | 
| ticket_type | Ticket type. Can be "incident", "problem", "change_request", "sc_request", "sc_task", "sc_req_item", or "sn_si_incident". Default is "incident". | Optional |
| urgency | Ticket urgency. You can either select from the predefined options or enter another value, for example: "Urgent" or "5". | Optional | 
| severity | Ticket severity. You can either select from the predefined options or enter another value, for example: "Urgent" or "5". | Optional | 
| impact | Ticket impact. | Optional | 
| active | Whether the ticket is Active. Can be "true" or "false". | Optional | 
| activity_due | The ticket activity due date, in the format: "2016-07-02 21:51:11". | Optional | 
| additional_assignee_list | List of users assigned to the ticket. | Optional | 
| approval_history | Ticket history approval. | Optional | 
| approval_set | The ticket approval set date/time, in the format: "2016-07-02 21:51:11". | Optional | 
| assigned_to | User assigned to the ticket. | Optional | 
| business_duration | Business duration, in the format: YYYY-MM-DD HH:MM:SS. | Optional | 
| business_service | Business service. | Optional |
| business_stc | Business source. | Optional |
| business_criticality | Business criticality of the ticket. | Optional |
| calendar_duration | Calendar duration, in the format: YYYY-MM-DD HH:MM:SS. | Optional |
| caller_id | Caller ID (UID format). | Optional | 
| category | Category name. | Optional | 
| caused_by | UID format. | Optional | 
| close_code | Ticket's close code. Ticket's close code. Can be "Solved (Work Around)", "Solved (Permanently)", "Solved Remotely (Work Around)", "Solved Remotely (Permanently)", "Not Solved (Not Reproducible)", "Not Solved (Too Costly)", or "Closed/Resolved by Caller". | Optional | 
| close_notes | Close notes of the ticket. | Optional | 
| closed_at | Date/time the ticket was closed, in the format: YYYY-MM-DD HH:MM:SS. | Optional | 
| closed_by | User who closed the ticket. | Optional | 
| cmdb_ci | UID Format. | Optional | 
| comments | Format type journal input. | Optional | 
| comments_and_work_notes | Format type journal input. | Optional | 
| company | UID Format. | Optional | 
| contact_type | Contact type. | Optional | 
| correlation_display | Correlation display. | Optional | 
| correlation_id | Correlation ID. | Optional | 
| delivery_plan | UID Format. | Optional | 
| display | Whether to display comments, work notes, and so on. Can be "true" or "false". | Optional | 
| description | Ticket description. | Optional | 
| due_date | Ticket due date, in the format: YYYY-MM-DD HH:MM:SS. | Optional | 
| escalation | Escalation. | Optional | 
| expected_start | Expected start date/time, in the format: YYYY-MM-DD HH:MM:SS. | Optional | 
| follow_up | Follow up date/time, in the format: YYYY-MM-DD HH:MM:SS. | Optional | 
| group_list | UID format list. | Optional | 
| knowledge | Whether the ticket is solved in the knowledge base. Can be "true" or "false". | Optional | 
| location | Location of the ticket. | Optional | 
| made_sla | SLA of the ticket. | Optional | 
| notify | Whether to be notified about this ticket. Can be "1" or "0". | Optional | 
| order | Order number. | Optional | 
| parent | Parent (UID format). | Optional | 
| parent_incident | Parent incident (UID format). | Optional | 
| problem_id | Problem ID (UID format). | Optional | 
| reassignment_count | The number of users included in this ticket. | Optional | 
| reopen_count | The number of times the ticket has been reopened. | Optional | 
| resolved_at | Date/time the ticket was resolved, in the format: YYYY-MM-DD HH:MM:SS. | Optional | 
| resolved_by | Resolved by (UID format). | Optional |
| risk_score | Incident risk score. | Optional |
| rfc | UID | Optional | 
| sla_due | SLA due date/time, in the format: YYYY-MM-DD HH:MM:SS. | Optional | 
| subcategory | Ticket subcategory. | Optional | 
| sys_updated_by | Last updated by | Optional | 
| sys_updated_on | Date/time the system was last updated. | Optional | 
| user_input | Input from the end user. | Optional | 
| watch_list | A list of watched tickets. | Optional | 
| work_end | Format: YYYY-MM-DD HH:MM:SS | Optional | 
| work_notes | Format journal list. | Optional | 
| work_notes_list | Comma-separated list of work notes UIDs. | Optional | 
| work_start | Date/time when work started on the ticket. | Optional | 
| assignment_group | Assignment group UID. | Optional | 
| incident_state | Number representing the incident state. | Optional | 
| number | Ticket number. | Optional | 
| priority | Priority of the ticket. | Optional | 
| id | System ID of the ticket to update. | Required | 
| custom_fields | Custom (user defined) fields in the format: fieldname1=value;fieldname2=value; custom fields start with a "u_". | Optional | 
| change_type | Type of Change Request ticket. Can be "normal", "standard", or "emergency". Default is "normal". | Optional | 
| state | State of the ticket, for example: "Closed" or "7" or "7 - Closed". | Optional | 
| caller | Caller system ID. | Optional | 
| approval | Ticket approval. | Optional | 
| additional_fields | Additional fields in the format: fieldname1=value;fieldname2=value; | Optional | 
| input_display_value | Flag that indicates whether to set field values using the display value or the actual value. True will treat the input value as the display value. False treats the input values as actual values. The default setting is false. | Optional |
| clear_fields | A comma-separated list of fields to clear. | Optional | 

For more information regarding the input_display_value Argument, please see: https://docs.servicenow.com/bundle/orlando-platform-administration/page/administer/exporting-data/concept/query-parameters-display-value.html

#### Context Output

There is no context output for this command.

#### Command Example
```!servicenow-update-ticket id=id severity="2 - Medium"```

#### Context Example
```
{
    "ServiceNow": {
        "Ticket": {
            "Active": "true",
            "Assignee": "admin",
            "CreatedOn": "2020-01-26 00:43:54",
            "Creator": "admin",
            "ID": "id",
            "Number": "INC0000040",
            "OpenedAt": "2020-01-26 00:42:45",
            "OpenedBy": "admin",
            "Priority": "3 - Moderate",
            "State": "3",
            "Summary": "JavaScript error on hiring page of corporate website"
        }
    }
}
```

#### Human Readable Output

>### ServiceNow ticket updated successfully
>Ticket type: incident
>|Active|Created By|Created On|Description|Impact|Number|Opened At|Priority|Severity|Short Description|State|System ID|Urgency|
>|---|---|---|---|---|---|---|---|---|---|---|---|---|
>| true | admin | 2020-01-26 00:43:54 | Seeing JavaScript error message on hiring page on Explorer and Firefox. | 2 - Medium | INC0000040 | 2020-01-26 00:42:45 | 3 - Moderate | 2 - Medium | JavaScript error on hiring page of corporate website | 3 - On Hold | 471d4732a9fe198100affbf655e59172 | 2 - Medium |


### servicenow-delete-ticket
***
Deletes a ticket from ServiceNow.


#### Base Command

`servicenow-delete-ticket`
#### Input

| **Argument Name** | **Description** | **Required** |
| --- | --- | --- |
| id | Ticket System ID | Required | 
| ticket_type | Ticket type. Can be "incident", "problem", "change_request", "sc_request", "sc_task", "sc_req_item", or "sn_si_incident". | Optional |


#### Context Output

There is no context output for this command.

#### Command Example
```!servicenow-delete-ticket id=id```

#### Context Example
```
{}
```

#### Human Readable Output

>Ticket with ID id was successfully deleted.

### servicenow-query-tickets
***
Retrieves ticket information according to the supplied query.


#### Base Command

`servicenow-query-tickets`
#### Input

| **Argument Name** | **Description** | **Required** |
| --- | --- | --- |
| limit | The maximum number of tickets to retrieve. | Optional | 
| ticket_type | Ticket type. Can be "incident", "problem", "change_request", "sc_request", "sc_task", "sc_req_item", or "sn_si_incident". Default is "incident". | Optional |
| query | The query to run. To learn about querying in ServiceNow, see https://docs.servicenow.com/bundle/istanbul-servicenow-platform/page/use/common-ui-elements/reference/r_OpAvailableFiltersQueries.html | Optional | 
| offset | Starting record index to begin retrieving records from. | Optional | 
| additional_fields | Additional fields to present in the War Room entry and incident context. | Optional || system_params | System parameters in the format: fieldname1=value;fieldname2=value. For example: "sysparm_display_value=al;&sysparm_exclude_reference_link=True" | Optional | 
| system_params | System parameters in the format: fieldname1=value;fieldname2=value. For example: "sysparm_display_value=true;sysparm_exclude_reference_link=True" | Optional | 


#### Context Output

| **Path** | **Type** | **Description** |
| --- | --- | --- |
| Ticket.ID | string | The unique ticket identifier. | 
| Ticket.Creator | string | A string field that indicates the user who created the ticket. | 
| Ticket.CreatedOn | date | The date/time when the ticket was created. | 
| Ticket.Assignee | string | Specifies the user assigned to complete the ticket. By default, this field uses a reference qualifier to only display users with the itil role. | 
| Ticket.State | string | Status of the ticket. | 
| Ticket.Summary | string | A human\-readable title for the record. | 
| Ticket.Number | string | The display value of the ticket. | 
| Ticket.Active | boolean | Specifies whether work is still being done on a task or whether the work for the task is complete. | 
| Ticket.AdditionalComments | Unknown | Comments about the task record. | 
| Ticket.Priority | string | Specifies the ticket priority for the assignee. | 
| Ticket.OpenedAt | date | The date/time when the ticket was first opened. | 
| Ticket.Escalation | string | Indicates how long the ticket has been open. | 


#### Command Example
```!servicenow-query-tickets limit="3" query="impact<2^short_descriptionISNOTEMPTY" ticket_type="incident"```

#### Context Example
```
{
    "ServiceNow": {
        "Ticket": [
            {
                "Active": "false",
                "Assignee": "admin",
                "CloseCode": "Closed/Resolved by Caller",
                "CreatedOn": "2018-08-24 18:24:13",
                "Creator": "admin",
                "ID": "id",
                "Number": "INC0000001",
                "OpenedAt": "2020-01-23 23:09:51",
                "OpenedBy": "admin",
                "Priority": "1 - Critical",
                "ResolvedBy": "admin",
                "State": "7",
                "Summary": "Can't read email"
            },
            {
                "Active": "true",
                "Assignee": "admin",
                "CreatedOn": "2018-08-13 22:30:06",
                "Creator": "admin",
                "ID": "id",
                "Number": "INC0000002",
                "OpenedAt": "2020-01-17 23:07:12",
                "OpenedBy": "admin",
                "Priority": "1 - Critical",
                "State": "3",
                "Summary": "Network file shares access issue"
            },
            {
                "Active": "true",
                "Assignee": "admin",
                "CreatedOn": "2018-08-28 14:41:46",
                "Creator": "admin",
                "ID": "id",
                "Number": "INC0000003",
                "OpenedAt": "2020-01-24 23:07:30",
                "OpenedBy": "admin",
                "Priority": "1 - Critical",
                "State": "2",
                "Summary": "Wireless access is down in my area"
            }
        ]
    },
    "Ticket": [
        {
            "Active": "false",
            "Assignee": "admin",
            "CloseCode": "Closed/Resolved by Caller",
            "CreatedOn": "2018-08-24 18:24:13",
            "Creator": "admin",
            "ID": "id",
            "Number": "INC0000001",
            "OpenedAt": "2020-01-23 23:09:51",
            "OpenedBy": "admin",
            "Priority": "1 - Critical",
            "ResolvedBy": "admin",
            "State": "7",
            "Summary": "Can't read email"
        },
        {
            "Active": "true",
            "Assignee": "admin",
            "CreatedOn": "2018-08-13 22:30:06",
            "Creator": "admin",
            "ID": "id",
            "Number": "INC0000002",
            "OpenedAt": "2020-01-17 23:07:12",
            "OpenedBy": "admin",
            "Priority": "1 - Critical",
            "State": "3",
            "Summary": "Network file shares access issue"
        },
        {
            "Active": "true",
            "Assignee": "admin",
            "CreatedOn": "2018-08-28 14:41:46",
            "Creator": "admin",
            "ID": "id",
            "Number": "INC0000003",
            "OpenedAt": "2020-01-24 23:07:30",
            "OpenedBy": "admin",
            "Priority": "1 - Critical",
            "State": "2",
            "Summary": "Wireless access is down in my area"
        }
    ]
}
```

#### Human Readable Output

>### ServiceNow tickets
>|System ID|Number|Impact|Urgency|Severity|Priority|State|Created On|Created By|Active|Close Notes|Close Code|Description|Opened At|Resolved By|Resolved At|Short Description|
>|---|---|---|---|---|---|---|---|---|---|---|---|---|---|---|---|---|
>| id | INC0000001 | 1 - High | 1 - High | 1 - High | 1 - Critical | 7 - Closed | 2018-08-24 18:24:13 | pat | false | Closed before close notes were made mandatory<br/>		 | Closed/Resolved by Caller | User can't access email on mail.company.com.<br/>		 | 2020-01-23 23:09:51 | admin | 2020-04-24 19:56:12 | Can't read email |
>| id | INC0000002 | 1 - High | 1 - High | 1 - High | 1 - Critical | 3 - On Hold | 2018-08-13 22:30:06 | pat | true |  |  | User can't get to any of his files on the file server. | 2020-01-17 23:07:12 |  |  | Network file shares access issue |
>| id | INC0000003 | 1 - High | 1 - High | 1 - High | 1 - Critical | 2 - In Progress | 2018-08-28 14:41:46 | admin | true |  |  | I just moved from floor 2 to floor 3 and my laptop cannot connect to any wireless network. | 2020-01-24 23:07:30 |  |  | Wireless access is down in my area |


### servicenow-add-link
***
Adds a link to the specified ticket.


#### Base Command

`servicenow-add-link`
#### Input

| **Argument Name** | **Description** | **Required** |
| --- | --- | --- |
| id | Ticket System ID. | Required | 
| ticket_type | Ticket type. Can be "incident", "problem", "change_request", "sc_request", "sc_task", "sc_req_item", or "sn_si_incident". Default is "incident". | Optional |
| link | The actual link to publish in ServiceNow ticket, in a valid URL format, for example, http://www.demisto.com. | Required | 
| post-as-comment | Whether to publish the link as comment on the ticket. Can be "true" or "false". If false will publish the link as WorkNote. | Optional | 
| text | The text to represent the link. | Optional | 


#### Context Output

There is no context output for this command.

#### Command Example
```!servicenow-add-link id=id link="http://www.demisto.com" text=demsito_link```

#### Context Example
```
{}
```

#### Human Readable Output

>### Link successfully added to ServiceNow ticket
>|System ID|Number|Impact|Urgency|Severity|Priority|State|Created On|Created By|Active|Description|Opened At|Short Description|
>|---|---|---|---|---|---|---|---|---|---|---|---|---|
>| id | INC0000040 | 2 - Medium | 2 - Medium | 2 - Medium | 3 - Moderate | 3 - On Hold | 2020-01-26 00:43:54 | admin | true | Seeing JavaScript error message on hiring page on Explorer and Firefox. | 2020-01-26 00:42:45 | JavaScript error on hiring page of corporate website |


### servicenow-add-comment
***
Adds a comment to the specified ticket, by ticket ID.


#### Base Command

`servicenow-add-comment`
#### Input

| **Argument Name** | **Description** | **Required** |
| --- | --- | --- |
| id | Ticket System ID. | Required | 
| ticket_type | Ticket type. Can be "incident", "problem", "change_request", "sc_request", "sc_task", "sc_req_item", or "sn_si_incident". Default is "incident". | Optional |
| comment | Comment to add. | Required | 
| post-as-comment | Whether to publish the note as comment on the ticket. Can be "true" or "false". Default is "false". | Optional | 


#### Context Output

There is no context output for this command.

#### Command Example
```!servicenow-add-comment id=id comment="Nice work!"```

#### Context Example
```
{}
```

#### Human Readable Output

>### Comment successfully added to ServiceNow ticket
>|System ID|Number|Impact|Urgency|Severity|Priority|State|Created On|Created By|Active|Description|Opened At|Short Description|
>|---|---|---|---|---|---|---|---|---|---|---|---|---|
>| id | INC0000040 | 2 - Medium | 2 - Medium | 2 - Medium | 3 - Moderate | 3 - On Hold | 2020-01-26 00:43:54 | admin | true | Seeing JavaScript error message on hiring page on Explorer and Firefox. | 2020-01-26 00:42:45 | JavaScript error on hiring page of corporate website |


### servicenow-upload-file
***
Uploads a file to the specified ticket.


#### Base Command

`servicenow-upload-file`
#### Input

| **Argument Name** | **Description** | **Required** |
| --- | --- | --- |
| id | Ticket System ID. | Required | 
| ticket_type | Ticket type. Can be "incident", "problem", "change_request", "sc_request", "sc_task", "sc_req_item", or "sn_si_incident". Default is "incident". | Optional |
| file_id | War Room entry ID that includes the file. | Required | 
| file_name | Filename of the uploaded file to override the existing file name in the entry. | Optional | 


#### Context Output

| **Path** | **Type** | **Description** |
| --- | --- | --- |
| ServiceNow.Ticket.File.Filename | string | Name of the file. | 
| ServiceNow.Ticket.File.Link | string | Download link for the file. | 
| ServiceNow.Ticket.File.SystemID | string | System ID of the file. | 


#### Command Example
``` ```

#### Human Readable Output

### servicenow-delete-file

***
Delete an attachment from a ticket.

#### Base Command

`servicenow-delete-file`

#### Input

| **Argument Name** | **Description** | **Required** |
| --- | --- | --- |
| file_sys_id | Attachment File ID. | Required | 

#### Context Output

There is no context output for this command.
#### Command example
```!servicenow-delete-file file_sys_id=1234```
#### Human Readable Output

>Attachment with Sys ID 1234 was successfully deleted.

### servicenow-get-record
***
Retrieves record information, by record ID.


#### Base Command

`servicenow-get-record`
#### Input

| **Argument Name** | **Description** | **Required** |
| --- | --- | --- |
| id | Record System ID. | Required | 
| fields | Comma-separated list of table fields to display and output to the context, for example: name,tag,company. ID field is added by default. | Optional | 
| table_name | The name of the table from which to get the record. | Required | 


#### Context Output

| **Path** | **Type** | **Description** |
| --- | --- | --- |
| ServiceNow.Record.ID | string | The unique record identifier for the record. | 
| ServiceNow.Record.UpdatedBy | string | A string field that indicates the user who most recently updated the record. | 
| ServiceNow.Record.UpdatedAt | date | A time\-stamp field that indicates the date and time of the most recent update. | 
| ServiceNow.Record.CreatedBy | string | A string field that indicates the user who created the record. | 
| ServiceNow.Record.CreatedOn | date | A time\-stamp field that indicates when a record was created. | 


#### Command Example
```!servicenow-get-record table_name=alm_asset id=id fields=asset_tag,sys_updated_by,display_name```

#### Context Example
```
{
    "ServiceNow": {
        "Record": {
            "ID": "id",
            "asset_tag": "P1000807",
            "display_name": "P1000807 - Apple MacBook Pro 17\"",
            "sys_updated_by": "system"
        }
    }
}
```

#### Human Readable Output

>### ServiceNow record
>|ID|asset_tag|display_name|sys_updated_by|
>|---|---|---|---|
>| id | P1000807 | P1000807 - Apple MacBook Pro 17" | system |


### servicenow-query-table
***
Queries the specified table in ServiceNow.


#### Base Command

`servicenow-query-table`
#### Input

| **Argument Name** | **Description** | **Required** |
| --- | --- | --- |
| table_name | The name of the table to query | Required | 
| limit | The maximum number of tickets to retrieve. | Optional | 
| query | The query to run. For more information about querying in ServiceNow, see https://docs.servicenow.com/bundle/istanbul-servicenow-platform/page/use/common-ui-elements/reference/r_OpAvailableFiltersQueries.html | Optional | 
| fields | Comma-separated list of table fields to display and output to the context, for example: name,tag,company. ID field is added by default. | Optional | 
| offset | Starting record index to begin retrieving records from. | Optional | 
| system_params | System parameters in the format: fieldname1=value;fieldname2=value. For example: "sysparm_display_value=true;sysparm_exclude_reference_link=True" | Optional | 


#### Context Output

| **Path** | **Type** | **Description** |
| --- | --- | --- |
| ServiceNow.Record.ID | string | The unique record identifier for the record. | 
| ServiceNow.Record.UpdatedBy | string | A string field that indicates the user who most recently updated the record. | 
| ServiceNow.Record.UpdatedAt | date | A time\-stamp field that indicates the date and time of the most recent update. | 
| ServiceNow.Record.CreatedBy | string | A string field that indicates the user who created the record. | 
| ServiceNow.Record.CreatedOn | date | A time\-stamp field that indicates when a record was created. | 


#### Command Example
```!servicenow-query-table table_name=alm_asset fields=asset_tag,sys_updated_by,display_name query=display_nameCONTAINSMacBook limit=4```
```!servicenow-query-table table_name=sys_journal_field query=element_id=<SYS_ID>^ORDERBYsys_created_on limit=10 fields=value,name,element,sys_created_by,sys_created_on```

#### Context Example
```
{
    "ServiceNow": {
        "Record": [
            {
                "ID": "id",
                "asset_tag": "P1000637",
                "display_name": "P1000637 - Apple MacBook Air 13\"",
                "sys_updated_by": "system"
            },
            {
                "ID": "id",
                "asset_tag": "P1000412",
                "display_name": "P1000412 - Apple MacBook Pro 17\"",
                "sys_updated_by": "system"
            },
            {
                "ID": "id",
                "asset_tag": "P1000563",
                "display_name": "P1000563 - Apple MacBook Pro 15\"",
                "sys_updated_by": "system"
            },
            {
                "ID": "id",
                "asset_tag": "P1000626",
                "display_name": "P1000626 - Apple MacBook Air 13\"",
                "sys_updated_by": "system"
            }
        ]
    }
}
```

#### Human Readable Output

>### ServiceNow records
>|ID|asset_tag|display_name|sys_updated_by|
>|---|---|---|---|
>| id | P1000637 | P1000637 - Apple MacBook Air 13" | system |
>| id | P1000412 | P1000412 - Apple MacBook Pro 17" | system |
>| id | P1000563 | P1000563 - Apple MacBook Pro 15" | system |
>| id | P1000626 | P1000626 - Apple MacBook Air 13" | system |


### servicenow-create-record
***
Creates a new record in the specified ServiceNow table.


#### Base Command

`servicenow-create-record`
#### Input

| **Argument Name** | **Description** | **Required** |
| --- | --- | --- |
| table_name | The name of the table in which to create a record. | Required | 
| fields | Fields and their values to create the record with, in the format: fieldname1=value;fieldname2=value;... | Optional | 
| custom_fields | Custom (user defined) fields in the format: fieldname1=value;fieldname2=value;... | Optional | 
| input_display_value | Flag that indicates whether to set field values using the display value or the actual value. True will treat the input value as the display value. False treats the input values as actual values. The default setting is false. | Optional |

For more information regarding the input_display_value Argument, please see: https://docs.servicenow.com/bundle/orlando-platform-administration/page/administer/exporting-data/concept/query-parameters-display-value.html


#### Context Output

| **Path** | **Type** | **Description** |
| --- | --- | --- |
| ServiceNow.Record.ID | string | The unique record identifier for the record. | 
| ServiceNow.Record.UpdatedBy | string | A string field that indicates the user who most recently updated the record. | 
| ServiceNow.Record.UpdatedAt | date | A time\-stamp field that indicates the date and time of the most recent update. | 
| ServiceNow.Record.CreatedBy | string | A string field that indicates the user who created the record. | 
| ServiceNow.Record.CreatedOn | date | A time\-stamp field that indicates when a record was created. | 


#### Command Example
```!servicenow-create-record table_name=alm_asset fields="asset_tag=P1000807"```

#### Context Example
```
{
    "ServiceNow": {
        "Record": {
            "CreatedAt": "2020-05-10 09:04:27",
            "CreatedBy": "admin",
            "ID": "id",
            "UpdatedAt": "2020-05-10 09:04:27",
            "UpdatedBy": "admin"
        }
    }
}
```

#### Human Readable Output

>### ServiceNow record created successfully
>|CreatedAt|CreatedBy|ID|UpdatedAt|UpdatedBy|
>|---|---|---|---|---|
>| 2020-05-10 09:04:27 | admin | id | 2020-05-10 09:04:27 | admin |


### servicenow-update-record
***
Updates a record in the specified ServiceNow table.


#### Base Command

`servicenow-update-record`
#### Input

| **Argument Name** | **Description** | **Required** |
| --- | --- | --- |
| table_name | The name of the table to update the record in. | Required | 
| id | The system ID of the ticket to update. | Required | 
| fields | Fields and their values to update in the record, in the format: fieldname1=value;fieldname2=value;... | Optional | 
| custom_fields | Custom (user defined) fields and their values to update in the record, in the format: fieldname1=value;fieldname2=value;... | Optional |
| input_display_value | Flag that indicates whether to set field values using the display value or the actual value. True will treat the input value as the display value. False treats the input values as actual values. The default setting is false. | Optional |
| clear_fields | A comma-separated list of fields to clear. | Optional | 

For more information regarding the input_display_value Argument, please see: https://docs.servicenow.com/bundle/orlando-platform-administration/page/administer/exporting-data/concept/query-parameters-display-value.html

#### Context Output

| **Path** | **Type** | **Description** |
| --- | --- | --- |
| ServiceNow.Record.ID | string | The unique record identifier for the record. | 
| ServiceNow.Record.UpdatedBy | string | A string field that indicates the user who most recently updated the record. | 
| ServiceNow.Record.UpdatedAt | date | A time\-stamp field that indicates the date and time of the most recent update. | 
| ServiceNow.Record.CreatedBy | string | A string field that indicates the user who created the record. | 
| ServiceNow.Record.CreatedOn | date | A time\-stamp field that indicates when a record was created. | 


#### Command Example
```!servicenow-update-record table_name=alm_asset id=id custom_fields="display_name=test4"```

#### Context Example
```
{
    "ServiceNow": {
        "Record": {
            "CreatedAt": "2019-07-16 08:14:09",
            "CreatedBy": "admin",
            "ID": "id",
            "UpdatedAt": "2020-05-09 19:08:42",
            "UpdatedBy": "system"
        }
    }
}
```

#### Human Readable Output

>### ServiceNow record with ID 01a92c0d3790200044e0bfc8bcbe5d36 updated successfully
>|CreatedAt|CreatedBy|ID|UpdatedAt|UpdatedBy|
>|---|---|---|---|---|
>| 2019-07-16 08:14:09 | admin | id | 2020-05-09 19:08:42 | system |


### servicenow-delete-record
***
Deletes a record in the specified ServiceNow table.


#### Base Command

`servicenow-delete-record`
#### Input

| **Argument Name** | **Description** | **Required** |
| --- | --- | --- |
| table_name | The table name. | Required | 
| id | The system ID of the ticket to delete. | Required | 


#### Context Output

There is no context output for this command.

#### Command Example
```!servicenow-delete-record table_name=alm_asset id=id```

#### Context Example
```
{}
```

#### Human Readable Output

>ServiceNow record with ID id was successfully deleted.

### servicenow-list-table-fields
***
Lists API fields for the specified ServiceNow table.


#### Base Command

`servicenow-list-table-fields`
#### Input

| **Argument Name** | **Description** | **Required** |
| --- | --- | --- |
| table_name | Table name | Required | 


#### Context Output

| **Path** | **Type** | **Description** |
| --- | --- | --- |
| ServiceNow.Field | string | Table API field name. | 


#### Command Example
```!servicenow-list-table-fields table_name=alm_asset```

#### Context Example
```
{
    "ServiceNow": {
        "Field": [
            {
                "Name": "parent"
            },
            {
                "Name": "skip_sync"
            },
            {
                "Name": "residual_date"
            },
            {
                "Name": "residual"
            },
            {
                "Name": "sys_updated_on"
            },
            {
                "Name": "request_line"
            },
            {
                "Name": "sys_updated_by"
            },
            {
                "Name": "due_in"
            },
            {
                "Name": "model_category"
            },
            {
                "Name": "sys_created_on"
            },
            {
                "Name": "sys_domain"
            },
            {
                "Name": "disposal_reason"
            },
            {
                "Name": "model"
            },
            {
                "Name": "install_date"
            },
            {
                "Name": "gl_account"
            },
            {
                "Name": "invoice_number"
            },
            {
                "Name": "sys_created_by"
            },
            {
                "Name": "warranty_expiration"
            },
            {
                "Name": "depreciated_amount"
            },
            {
                "Name": "substatus"
            },
            {
                "Name": "pre_allocated"
            },
            {
                "Name": "owned_by"
            },
            {
                "Name": "checked_out"
            },
            {
                "Name": "display_name"
            },
            {
                "Name": "sys_domain_path"
            },
            {
                "Name": "delivery_date"
            },
            {
                "Name": "retirement_date"
            },
            {
                "Name": "beneficiary"
            },
            {
                "Name": "install_status"
            },
            {
                "Name": "cost_center"
            },
            {
                "Name": "supported_by"
            },
            {
                "Name": "assigned"
            },
            {
                "Name": "purchase_date"
            },
            {
                "Name": "work_notes"
            },
            {
                "Name": "managed_by"
            },
            {
                "Name": "sys_class_name"
            },
            {
                "Name": "sys_id"
            },
            {
                "Name": "po_number"
            },
            {
                "Name": "stockroom"
            },
            {
                "Name": "checked_in"
            },
            {
                "Name": "resale_price"
            },
            {
                "Name": "vendor"
            },
            {
                "Name": "company"
            },
            {
                "Name": "retired"
            },
            {
                "Name": "justification"
            },
            {
                "Name": "department"
            },
            {
                "Name": "expenditure_type"
            },
            {
                "Name": "depreciation"
            },
            {
                "Name": "assigned_to"
            },
            {
                "Name": "depreciation_date"
            },
            {
                "Name": "old_status"
            },
            {
                "Name": "comments"
            },
            {
                "Name": "cost"
            },
            {
                "Name": "quantity"
            },
            {
                "Name": "acquisition_method"
            },
            {
                "Name": "ci"
            },
            {
                "Name": "sys_mod_count"
            },
            {
                "Name": "old_substatus"
            },
            {
                "Name": "sys_tags"
            },
            {
                "Name": "order_date"
            },
            {
                "Name": "support_group"
            },
            {
                "Name": "reserved_for"
            },
            {
                "Name": "due"
            },
            {
                "Name": "location"
            },
            {
                "Name": "lease_id"
            },
            {
                "Name": "salvage_value"
            }
        ]
    }
}
```

#### Human Readable Output

>### ServiceNow Table fields - alm_asset
>|Name|
>|---|
>| parent |
>| skip_sync |
>| residual_date |
>| residual |
>| sys_updated_on |
>| request_line |
>| sys_updated_by |
>| due_in |
>| model_category |
>| sys_created_on |
>| sys_domain |
>| disposal_reason |
>| model |
>| install_date |
>| gl_account |
>| invoice_number |
>| sys_created_by |
>| warranty_expiration |
>| depreciated_amount |
>| substatus |
>| pre_allocated |
>| owned_by |
>| checked_out |
>| display_name |
>| sys_domain_path |
>| delivery_date |
>| retirement_date |
>| beneficiary |
>| install_status |
>| cost_center |
>| supported_by |
>| assigned |
>| purchase_date |
>| work_notes |
>| managed_by |
>| sys_class_name |
>| sys_id |
>| po_number |
>| stockroom |
>| checked_in |
>| resale_price |
>| vendor |
>| company |
>| retired |
>| justification |
>| department |
>| expenditure_type |
>| depreciation |
>| assigned_to |
>| depreciation_date |
>| old_status |
>| comments |
>| cost |
>| quantity |
>| acquisition_method |
>| ci |
>| sys_mod_count |
>| old_substatus |
>| sys_tags |
>| order_date |
>| support_group |
>| reserved_for |
>| due |
>| location |
>| lease_id |
>| salvage_value |


### servicenow-query-computers
***
Queries the cmdb_ci_computer table in ServiceNow.


#### Base Command

`servicenow-query-computers`
#### Input

| **Argument Name** | **Description** | **Required** |
| --- | --- | --- |
| computer_id | Query by computer sys_id. | Optional | 
| computer_name | Query by computer name. | Optional | 
| query | Query by specified query, for more information about querying in ServiceNow, see https://docs.servicenow.com/bundle/istanbul-servicenow-platform/page/use/common-ui-elements/reference/r_OpAvailableFiltersQueries.html | Optional | 
| asset_tag | Query by asset tag. | Optional | 
| limit | Maximum number of query results. Default is 10. | Optional | 
| offset | Starting record index to begin retrieving records from. | Optional | 


#### Context Output

| **Path** | **Type** | **Description** |
| --- | --- | --- |
| ServiceNow.Computer.ID | string | Computer system ID. | 
| ServiceNow.Computer.AssetTag | string | Computer Asset tag. | 
| ServiceNow.Computer.Name | string | Computer name. | 
| ServiceNow.Computer.DisplayName | string | Computer display name. | 
| ServiceNow.Computer.SupportGroup | string | Computer support group. | 
| ServiceNow.Computer.OperatingSystem | string | Computer operating system. | 
| ServiceNow.Computer.Company | string | Computer company system ID. | 
| ServiceNow.Computer.AssignedTo | string | Computer assigned to user system ID. | 
| ServiceNow.Computer.State | string | Computer state. | 
| ServiceNow.Computer.Cost | string | Computer cost. | 
| ServiceNow.Computer.Comments | string | Computer comments. | 


#### Command Example
```!servicenow-query-computers asset_tag=P1000412```

#### Context Example
```
{
    "ServiceNow": {
        "Computer": {
            "AssetTag": "P1000412",
            "AssignedTo": "admin",
            "Company": "admin",
            "Cost": "2499.99 USD",
            "DisplayName": "P1000412 - MacBook Pro 17\"",
            "ID": "id",
            "Name": "MacBook Pro 17\"",
            "OperatingSystem": "Mac OS 10 (OS/X)",
            "State": "In use"
        }
    }
}
```

#### Human Readable Output

>### ServiceNow Computers
>|ID|Asset Tag|Name|Display Name|Operating System|Company|Assigned To|State|Cost|
>|---|---|---|---|---|---|---|---|---|
>| id | P1000412 | MacBook Pro 17" | P1000412 - MacBook Pro 17" | Mac OS 10 (OS/X) | admin | admin | In use | 2499.99 USD |


### servicenow-query-groups
***
Queries the sys_user_group table in ServiceNow.


#### Base Command

`servicenow-query-groups`
#### Input

| **Argument Name** | **Description** | **Required** |
| --- | --- | --- |
| group_id | Query by group system ID. | Optional | 
| group_name | Query by group name. | Optional | 
| query | Query by specified query, for more information about querying in ServiceNow, see https://docs.servicenow.com/bundle/istanbul-servicenow-platform/page/use/common-ui-elements/reference/r_OpAvailableFiltersQueries.html | Optional | 
| limit | Maximum number of query results. Default is 10. | Optional | 
| offset | Starting record index to begin retrieving records from. | Optional | 


#### Context Output

| **Path** | **Type** | **Description** |
| --- | --- | --- |
| ServiceNow.Group.ID | string | Group system ID. | 
| ServiceNow.Group.Description | string | Group description. | 
| ServiceNow.Group.Name | string | Group name. | 
| ServiceNow.Group.Manager | string | Group manager system ID. | 
| ServiceNow.Group.Updated | date | Date/time the group was last updated. | 


#### Command Example
```!servicenow-query-groups group_name=test1```

#### Context Example
```
{}
```

#### Human Readable Output

>No groups found.

### servicenow-query-users
***
Queries the sys_user table in ServiceNow.


#### Base Command

`servicenow-query-users`
#### Input

| **Argument Name** | **Description** | **Required** |
| --- | --- | --- |
| user_id | Query by user system ID. | Optional | 
| user_name | Query by username. | Optional | 
| query | Query by specified query, for more information about querying in ServiceNow, see https://docs.servicenow.com/bundle/istanbul-servicenow-platform/page/use/common-ui-elements/reference/r_OpAvailableFiltersQueries.html | Optional | 
| limit | Maximum number of query results. Default is 10. | Optional | 
| offset | Starting record index to begin retrieving records from. | Optional | 


#### Context Output

| **Path** | **Type** | **Description** |
| --- | --- | --- |
| ServiceNow.User.ID | string | User system ID. | 
| ServiceNow.User.Name | string | User name \(first and last\). | 
| ServiceNow.User.UserName | string | User username. | 
| ServiceNow.User.Email | string | User email address. | 
| ServiceNow.User.Created | date | Date/time the user was created. | 
| ServiceNow.User.Updated | date | Date/time the user was last updated. | 


#### Command Example
```!servicenow-query-users user_name=sean.bonnet```

#### Context Example
```
{
    "ServiceNow": {
        "User": {
            "Created": "2012-02-18 03:04:50",
            "Email": "sean.bonnet@example.com",
            "ID": "id",
            "Name": "Sean Bonnet",
            "Updated": "2020-04-25 19:01:46",
            "UserName": "sean.bonnet"
        }
    }
}
```

#### Human Readable Output

>### ServiceNow Users
>|ID|Name|User Name|Email|Created|Updated|
>|---|---|---|---|---|---|
>| id | Sean Bonnet | sean.bonnet | sean.bonnet@example.com | 2012-02-18 03:04:50 | 2020-04-25 19:01:46 |


### servicenow-get-table-name
***
Gets table names by a label to use in commands.


#### Base Command

`servicenow-get-table-name`
#### Input

| **Argument Name** | **Description** | **Required** |
| --- | --- | --- |
| label | The table label, for example: Asset, Incident, IP address, and so on. | Required | 
| limit | Maximum number of query results. Default is 10. | Optional | 
| offset | Starting record index to begin retrieving records from. | Optional | 


#### Context Output

| **Path** | **Type** | **Description** |
| --- | --- | --- |
| ServiceNow.Table.ID | string | Table system ID. | 
| ServiceNow.Table.Name | string | Table name to use in commands, for example: alm\_asset. | 
| ServiceNow.Table.SystemName | string | Table system name, for example: Asset. | 


#### Command Example
```!servicenow-get-table-name label=ACE```

#### Context Example
```
{
    "ServiceNow": {
        "Table": {
            "ID": "id",
            "Name": "cmdb_ci_lb_ace",
            "SystemName": "CMDB CI Lb Ace"
        }
    }
}
```

#### Human Readable Output

>### ServiceNow Tables for label - ACE
>|ID|Name|System Name|
>|---|---|---|
>| id | cmdb_ci_lb_ace | CMDB CI Lb Ace |


### servicenow-get-ticket-notes

***
Gets notes from the specified ServiceNow ticket. Notes can be retrieved either by granting Read permissions for the sys_journal_field table, or by setting the `use_display_value` parameter to true.

#### Base Command

`servicenow-get-ticket-notes`

#### Input

| **Argument Name** | **Description** | **Required** |
| --- | --- | --- |
| id | Ticket System ID. | Required | 
| limit | Maximum number of ticket notes. Default is 10. | Optional | 
| offset | Offset of the ticket notes. Default is 0. | Optional | 
| use_display_value | Whether to use `sysparm_display_value` to retrieve comments and work notes. Overrides the value set in the instance configuration. Possible values are: true, false. | Optional | 
| ticket_type | The ticket type that notes should be retrieved for when using the `use_display_value` option. Possible values are: incident, problem, change_request, sc_request, sc_task, sc_req_item, sn_si_incident. Default is incident. | Optional | 
| add_as_entry | Whether to add ticket notes and work notes as notes in the War Room. Possible values are true, false. | Optional | 

#### Context Output

| **Path** | **Type** | **Description** |
| --- | --- | --- |
| ServiceNow.Ticket.ID | string | Ticket ID. | 
| ServiceNow.Ticket.Note.Value | unknown | Ticket note value. | 
| ServiceNow.Ticket.Note.CreatedOn | date | Date/time the ticket note was created. | 
| ServiceNow.Ticket.Note.CreatedBy | string | User who created the ticket note. | 
| ServiceNow.Ticket.Note.Type | string | Ticket note type. | 


#### Command Example
```!servicenow-get-ticket-notes id=id```

#### Context Example
```
{
    "ServiceNow": {
        "Ticket": {
            "ID": "id",
            "Note": [
                {
                    "CreatedBy": "admin",
                    "CreatedOn": "2020-01-26 00:43:54",
                    "Type": "Comment",
                    "Value": "JavaScript error (line 202) on the home page. Not sure what is\n\t\t\tgoing on, does not happen on my Windows machine!\n\t\t"
                },
                {
                    "CreatedBy": "admin",
                    "CreatedOn": "2020-04-17 23:12:43",
                    "Type": "Comment",
                    "Value": "Added an attachment"
                },
                {
                    "CreatedBy": "admin",
                    "CreatedOn": "2020-05-10 09:04:15",
                    "Type": "Work Note",
                    "Value": "[code]<a class=\"web\" target=\"_blank\" href=\"http://www.demisto.com\" >demsito_link</a>[/code]"
                },
                {
                    "CreatedBy": "admin",
                    "CreatedOn": "2020-05-10 09:04:18",
                    "Type": "Work Note",
                    "Value": "Nice work!"
                }
            ]
        }
    }
}
```

#### Human Readable Output

>### ServiceNow notes for ticket 471d4732a9fe198100affbf655e59172
>|Value|Created On|Created By|Type|
>|---|---|---|---|
>| JavaScript error (line 202) on the home page. Not sure what is<br/>			going on, does not happen on my Windows machine!<br/>		 | 2020-01-26 00:43:54 | admin | Comment |
>| Added an attachment | 2020-04-17 23:12:43 | admin | Comment |
>| [code]<a class="web" target="_blank" href="http://www.demisto.com" >demsito_link</a>[/code] | 2020-05-10 09:04:15 | admin | Work Note |
>| Nice work! | 2020-05-10 09:04:18 | admin | Work Note |


### servicenow-add-tag
***
Adds a tag to a ticket. The tag will be visible in the label_entry table and can be retrieved using the "!servicenow-query-table table_name=label_entry fields=title,table,sys_id,id_display,id_type" command.


#### Base Command

`servicenow-add-tag`
#### Input

| **Argument Name** | **Description** | **Required** |
| --- | --- | --- |
| id | Ticket System ID. | Required | 
| tag_id | Tag system ID. Can be retrieved using the "!servicenow-query-table table_name=label fields=name,active,sys_id" command. | Required | 
| title | Tag title. For example: "Incident - INC000001". | Required | 
| ticket_type | Ticket type. Can be "incident", "problem", "change_request", "sc_request", "sc_task", "sc_req_item", or "sn_si_incident". Default is "incident". | Optional |


#### Context Output

| **Path** | **Type** | **Description** |
| --- | --- | --- |
| ServiceNow.Ticket.ID | String | The unique ticket identifier. | 
| ServiceNow.Ticket.TagTitle | String | Ticket tag title. | 
| ServiceNow.Ticket.TagID | String | Ticket tag ID. | 


### servicenow-query-items
***
Queries the sc_cat_item table in ServiceNow.


#### Base Command

`servicenow-query-items`
#### Input

| **Argument Name** | **Description** | **Required** |
| --- | --- | --- |
| name | Query by name. Does not require an exact match. | Optional | 
| offset | Starting record index to begin retrieving records from. | Optional | 
| limit | Maximum number of query results. Default is 10. | Optional | 


#### Context Output

| **Path** | **Type** | **Description** |
| --- | --- | --- |
| ServiceNow.CatalogItem.ID | String | Catalog item system ID. | 
| ServiceNow.CatalogItem.Name | String | Catalog item name. | 
| ServiceNow.CatalogItem.Description | String | Catalog item description. | 
| ServiceNow.CatalogItem.Price | Number | Catalog item price. | 


#### Command Example
```!servicenow-query-items name=laptop limit=2```

#### Context Example
```
{
    "ServiceNow": {
        "CatalogItem": [
            {
                "Description": "Lenovo - Carbon x1",
                "ID": "id",
                "Name": "Standard Laptop",
                "Price": "1100"
            },
            {
                "Description": "Dell XPS 13",
                "ID": "id",
                "Name": "Development Laptop (PC)",
                "Price": "1100"
            }
        ]
    }
}
```

#### Human Readable Output

>### ServiceNow Catalog Items
>|ID|Name|Price|Description|
>|---|---|---|---|
>| id | Standard Laptop | 1100 | Lenovo - Carbon x1 |
>| id | Development Laptop (PC) | 1100 | Dell XPS 13 |


### servicenow-get-item-details
***
Retrieves item details by system ID.


#### Base Command

`servicenow-get-item-details`
#### Input

| **Argument Name** | **Description** | **Required** |
| --- | --- | --- |
| id | Catalog item system ID. | Required | 


#### Context Output

| **Path** | **Type** | **Description** |
| --- | --- | --- |
| ServiceNow.CatalogItem.ID | String | Catalog item system ID. | 
| ServiceNow.CatalogItem.Name | String | Catalog item name. | 
| ServiceNow.CatalogItem.Description | String | Catalog item description. | 
| ServiceNow.CatalogItem.Price | Number | Catalog item price. | 
| ServiceNow.CatalogItem.Variables.Mandatory | Boolean | Is the variable mandatory as part of the ordering process. | 
| ServiceNow.CatalogItem.Variables.Name | String | A name to identify the question. | 
| ServiceNow.CatalogItem.Variables.Question | String | Question to ask users ordering the catalog item. | 
| ServiceNow.CatalogItem.Variables.Type | String | The variable type. | 


#### Command Example
```!servicenow-get-item-details id=id```

#### Context Example
```
{
    "ServiceNow": {
        "CatalogItem": {
            "Description": "Dell XPS 13",
            "ID": "id",
            "Name": "Development Laptop (PC)",
            "Price": "$1,000.00",
            "Variables": [
                {
                    "Mandatory": false,
                    "Name": "hard_drive",
                    "Question": "What size solid state drive do you want?",
                    "Type": "Multiple Choice"
                },
                {
                    "Mandatory": false,
                    "Name": "requested_os",
                    "Question": "Please specify an operating system",
                    "Type": "Multiple Choice"
                }
            ]
        }
    }
}
```

#### Human Readable Output

>### ServiceNow Catalog Item
>|ID|Name|Description|
>|---|---|---|
>| id | Development Laptop (PC) | Dell XPS 13 |
>### Item Variables
>|Question|Type|Name|Mandatory|
>|---|---|---|---|
>| What size solid state drive do you want? | Multiple Choice | hard_drive | false |
>| Please specify an operating system | Multiple Choice | requested_os | false |


### servicenow-create-item-order
***
Orders the specified catalog item.


#### Base Command

`servicenow-create-item-order`
#### Input

| **Argument Name** | **Description** | **Required** |
| --- | --- | --- |
| id | Catalog item system ID. | Required | 
| quantity | Quantity of the item to order. | Required | 
| variables | If there are mandatory variables defined for the item, they must be passed to the endpoint. Can be retrieved using the servicenow-get-item-details command. For example, var1=value1;var2=value2. | Optional | 


#### Context Output

| **Path** | **Type** | **Description** |
| --- | --- | --- |
| ServiceNow.OrderRequest.ID | String | Generated request system ID. | 
| ServiceNow.OrderRequest.RequestNumber | String | Number of the generated request. | 


#### Command Example
```!servicenow-create-item-order id=id quantity=1 variables="hard_drive=16GB;requested_os=linux"```

#### Context Example
```
{
    "ServiceNow": {
        "OrderRequest": {
            "ID": "id",
            "RequestNumber": "REQ0010004"
        }
    }
}
```

#### Human Readable Output

>### ServiceNow Order Request
>|ID|Request Number|
>|---|---|
>| id | REQ0010004 |


### servicenow-document-route-to-queue
***
Documents a route to a queue. Requires an installation of the Advanced Work Assignments plugin. An active queue and service channel to the designated table.


#### Base Command

`servicenow-document-route-to-queue`
#### Input

| **Argument Name** | **Description** | **Required** |
| --- | --- | --- |
| queue_id | Queue ID. Can be retrieved using the "!servicenow-query-table table_name=awa_queue fields=name,number,order" command. | Required | 
| document_table | Document table. | Optional | 
| document_id | Document ID. | Required | 


#### Context Output

| **Path** | **Type** | **Description** |
| --- | --- | --- |
| ServiceNow.WorkItem.WorkItemID | String | Unique ID of the work item assigned to the queue. | 
| ServiceNow.WorkItem.DocumentTable | String | Name of the table associated with the document | 
| ServiceNow.WorkItem.DocumentID | String | Unique ID of the document to be routed to the queue. | 
| ServiceNow.WorkItem.QueueID | String | Unique ID of the queue on which to route a document. | 
| ServiceNow.WorkItem.DisplayName | String | Name of the document to be routed by this work item, for example: case record. | 


### get-mapping-fields
***
Returns the list of fields for an incident type. This command is for debugging purposes.


#### Base Command

`get-mapping-fields`
#### Input

There are no input arguments for this command.

#### Context Output

There is no context output for this command.



### get-remote-data
***
Get remote data from a remote incident. This method does not update the current incident, and should be used for debugging purposes.


#### Base Command

`get-remote-data`
#### Input

| **Argument Name** | **Description** | **Required** |
| --- | --- | --- |
| id | The ticket ID. | Required | 
| lastUpdate | Retrieve entries that were created after lastUpdate. | Required | 


#### Context Output

There is no context output for this command.

### servicenow-get-tasks-for-co
***
gets the tasks associated to change request


#### Base Command

`servicenow-get-tasks-for-co`
#### Input

| **Argument Name** | **Description** | **Required** |
| --- | --- | --- |
| id | ID of the change request. | Required | 


#### Context Output

| **Path** | **Type** | **Description** |
| --- | --- | --- |
| ServiceNow.Tasks.ID | String | Task ID | 
| ServiceNow.Tasks.Description | Unknown | Description of task | 
| ServiceNow.Tasks.Name | Unknown | Name of task | 
| ServiceNow.Tasks.State | Unknown | state of task | 

#### Command example
```!servicenow-get-tasks-for-co id="1234"```
#### Context Example
```json
{
    "ServiceNow": {
        "Tasks": {
            "ServiceNow.Tasks(val.ID===obj.ID)": [
                {
                    "Description": "test",
                    "ID": "1234",
                    "Name": "CTASK0010007",
                    "State": "1 - New"
                }
            ]
        }
    }
}
```

#### Human Readable Output

>### ServiceNow Catalog Items
>|ID|Name|State|Description|
>|---|---|---|---|
>| 1234 | CTASK0010007 | 1 - New | test |

### servicenow-create-co-from-template
***
Create a change request from a template.


#### Base Command

`servicenow-create-co-from-template`
#### Input

| **Argument Name** | **Description** | **Required** |
| --- | --- | --- |
| template | Template for creating a standard change request. | Required |
| force_default_url | Whether to force-use the default api version (not versioned), ignoring the API version parameter. Default is false | Optional | 


#### Context Output

| **Path** | **Type** | **Description** |
| --- | --- | --- |
| ServiceNow.Ticket.ID | Unknown | ServiceNow ticket ID. | 
| ServiceNow.Ticket.OpenedBy | Unknown | ServiceNow ticket opener ID. | 
| ServiceNow.Ticket.CreatedOn | Unknown | ServiceNow ticket creation date. | 
| ServiceNow.Ticket.Assignee | Unknown | ServiceNow ticket assignee ID. | 
| ServiceNow.Ticket.State | Unknown | ServiceNow ticket state. | 
| ServiceNow.Ticket.Summary | Unknown | ServiceNow ticket short summary. | 
| ServiceNow.Ticket.Number | Unknown | ServiceNow ticket number. | 
| ServiceNow.Ticket.Active | Unknown | ServiceNow ticket active. | 
| ServiceNow.Ticket.AdditionalComments | Unknown | ServiceNow ticket comments. | 
| ServiceNow.Ticket.Priority | Unknown | ServiceNow ticket priority. | 
| ServiceNow.Ticket.OpenedAt | Unknown | ServiceNow ticket opening time. | 
| ServiceNow.Ticket.ResolvedBy | Unknown | ServiceNow ticket resolver ID. | 
| ServiceNow.Ticket.CloseCode | Unknown | ServiceNow ticket close code. | 

#### Command example
```!servicenow-create-co-from-template template=1234```
#### Context Example
```json
{
    "ServiceNow": {
        "Ticket": {
            "ServiceNow.Ticket(val.ID===obj.ID)": {
                "Active": {
                    "display_value": "true",
                    "value": true
                },
                "AdditionalComments": {
                    "display_value": "",
                    "value": ""
                },
                "CloseCode": {
                    "display_value": "",
                    "value": ""
                },
                "CreatedOn": {
                    "display_value": "03/05/2022 08:17:00",
                    "display_value_internal": "2022-05-03 08:17:00",
                    "value": "2022-05-03 15:17:00"
                },
                "Creator": "1234",
                "ID": {
                    "display_value": "1234",
                    "value": "1234"
                },
                "Number": {
                    "display_value": "CHG001234",
                    "value": "CHG001234"
                },
                "OpenedAt": {
                    "display_value": "03/05/2022 08:17:00",
                    "display_value_internal": "2022-05-03 08:17:00",
                    "value": "2022-05-03 15:17:00"
                },
                "OpenedBy": "1234",
                "Priority": [
                    "4 - Low"
                ],
                "State": {
                    "display_value": "New",
                    "value": -5
                },
                "Summary": {
                    "display_value": "Add network switch to cabinet",
                    "value": "Add network switch to cabinet"
                }
            },
            "Ticket(val.ID===obj.ID)": {
                "Active": {
                    "display_value": "true",
                    "value": true
                },
                "AdditionalComments": {
                    "display_value": "",
                    "value": ""
                },
                "CloseCode": {
                    "display_value": "",
                    "value": ""
                },
                "CreatedOn": {
                    "display_value": "03/05/2022 08:17:00",
                    "display_value_internal": "2022-05-03 08:17:00",
                    "value": "2022-05-03 15:17:00"
                },
                "Creator": "1234",
                "ID": {
                    "display_value": "1234",
                    "value": "1234"
                },
                "Number": {
                    "display_value": "CHG001234",
                    "value": "CHG001234"
                },
                "OpenedAt": {
                    "display_value": "03/05/2022 08:17:00",
                    "display_value_internal": "2022-05-03 08:17:00",
                    "value": "2022-05-03 15:17:00"
                },
                "OpenedBy": "6b0e49021b158150042611b4bd4bcb5e",
                "Priority": [
                    "4 - Low"
                ],
                "State": {
                    "display_value": "New",
                    "value": -5
                },
                "Summary": {
                    "display_value": "Add network switch to cabinet",
                    "value": "Add network switch to cabinet"
                }
            }
        }
    }
}
```

#### Human Readable Output

>### ServiceNow ticket was created successfully.
>|System ID|Number|Impact|Urgency|Priority|State|Created On|Created By|Active|Description|Opened At|Short Description|
>|---|---|---|---|---|---|---|---|---|---|---|---|
>| 1234 | CHG001234 | 3 - Ministry | 3 - Low | 4 - Low | -5 - New | 2022-05-03 15:17:00 | admin_cnt_test_Jan2022-01 | true | This standard change template describes adding a new network switch to a datacenter cabinet | 2022-05-03 15:17:00 | Add network switch to cabinet |

### servicenow-generic-api-call
***
Generic call to ServiceNow api


#### Base Command

`servicenow-generic-api-call`
#### Input

| **Argument Name** | **Description** | **Required** |
| --- | --- | --- |
| method | action to be performed on path. Possible values are: GET, POST, PATCH, DELETE. Default is 0. | Required | 
| path | the API path starting with forward slash (/). | Required | 
| json_body | whether or not the request body is json. Possible values are: true, false. Default is false. | Optional |
| body | json to send in body. | Optional | 
| headers | json of headers to add. | Optional | 
| sc_api | Service Catalog Call. Possible values are: true, false. Default is false. | Optional | 
| cr_api | Change Request Call. Possible values are: true, false. Default is false. | Optional | 
| custom_api | Define a custom API root (like /api/custom/tasks). | Optional | 


#### Context Output

| **Path** | **Type** | **Description** |
| --- | --- | --- |
| ServiceNow.Generic.Response | string | Generic response to servicenow api | 

#### Command example
```!servicenow-generic-api-call method=GET path="/table/sn_cmdb_workspace_cmdb_ci_demo"```
#### Context Example
```json
{
    "ServiceNow": {
        "Generic": {
            "Response": {
                "result": [
                    {
                        "sys_created_by": "admin_test_Nov2020-01",
                        "sys_created_on": "2021-02-13 13:36:55",
                        "sys_id": "1234",
                        "sys_mod_count": "0",
                        "sys_tags": "",
                        "sys_updated_by": "admin_test_Nov2020-01",
                        "sys_updated_on": "2021-02-13 13:36:55"
                    }
                ]
            }
        }
    }
}
```

#### Human Readable Output

>Request for GET method is successful


### Troubleshooting  
The following are tips for handling issues with mirroring incidents between ServiceNow and Cortex XSOAR.

| **Issue** | **Recommendation**                                                                                                                                                                                                                                                                                                                                                                                                                                                                                                                                                                                                                                                                                                                                                                                                                                                                                                                                                                                                                                                                                                                                                                                                                                                                                                                                                                                                                                                                                                                                                                                                                                                  |
| --- |---------------------------------------------------------------------------------------------------------------------------------------------------------------------------------------------------------------------------------------------------------------------------------------------------------------------------------------------------------------------------------------------------------------------------------------------------------------------------------------------------------------------------------------------------------------------------------------------------------------------------------------------------------------------------------------------------------------------------------------------------------------------------------------------------------------------------------------------------------------------------------------------------------------------------------------------------------------------------------------------------------------------------------------------------------------------------------------------------------------------------------------------------------------------------------------------------------------------------------------------------------------------------------------------------------------------------------------------------------------------------------------------------------------------------------------------------------------------------------------------------------------------------------------------------------------------------------------------------------------------------------------------------------------------|
| Unauthorized connection error. | Check the credentials. <br></br>Make sure the oauth ID and secret are created using the account configured on Cortex XSOAR. [Refer the KB](https://support.servicenow.com/kb?id=kb_article_view&sysparm_article=KB0783632).<br></br>Check the roles to ensure the following roles are granted - itil (For ServiceNow v2), cmdb_inst_admin (For ServiceNow CMDB), rest_api_explorer, snc_platform_rest_api_access, web_service_admin.<br></br>Use the client ID and secret in place of username and password in the instance configuration. And use the account's username and password during the oauth step in the pop up window.<br></br>                                                                                                                                                                                                                                                                                                                                                                                                                                                                                                                                                                                                                                                                                                                                                                                                                                                                                                                                                                                                                                                                                                                                                                                                                                                                                      |   
| Mirroring is not working. | Open Context Data and search for dbot. Confirm the dbot fields are configured correctly either through the mapper for that specific incident type or using setIncident. Specifically, make sure the integration instance is configured correctly for the mirroring direction (ingoing, outgoing, both) - dbotMirrorId, dbotMirrorDirection, dbotMirrorInstance, dbotMirrorTags                                                                                                                                                                                                                                                                                                                                                                                                                                                                                                                                                                                                                                                                                                                                                                                                                                                                                                                                                                                                                                                                                                                                                                                                                                                                                      |   
| Comments and work notes from before incident creation are not fetched/mirrored. | Mirroring settings apply only for incidents that are fetched after applying the settings. <br></br> For example, if a user creates a ServiceNow incident with added comments/work notes and then defines a ServiceNow integration instance with mirroring in Cortex XSOAR, those comments/work notes are not fetched with the incident in Cortex XSOAR. <br></br> To fetch pre-existing comments/work notes, you can use the ***servicenow-get-ticket-notes*** command.  <br></br> To retrieve comments and work notes using this command follow one of these steps: <br></br> - Grant elevated privileges to the **sys_journal_field**. This is done by assigning the **Itil** role (see this ServiceNow community link on [giving elevated read access](https://community.servicenow.com/community?id=community_question&sys_id=b4051bf4db4c1cd823f4a345ca9619dc) and potential risks). <br></br> - Select the `Use Display Value` checkbox in the instance configuration. This will retrieve comments and work notes using their display value from ServiceNow. When choosing this option, you must select the date format of your instance from the `Instance Date Format` dropdown menu (see the [ServiceNow documentation](https://docs.servicenow.com/bundle/tokyo-platform-administration/page/administer/time/task/t_PersonalizeTheSystemDateFormat.html) for an explanation how to find the date format of your instance). Note that in this case, the values that will appear under the `sys_created_by` field of the retrieved notes are the display values from ServiceNow and not the system values, e.g., "System Administrator" instead of "admin". |  
| Ticket is not closing. | Verify the integration instance is configured correctly for the *Mirrored XSOAR Ticket closure method* or *Mirrored ServiceNow Ticket closure method* fields.                                                                                                                                                                                                                                                                                                                                                                                                                                                                                                                                                                                                                                                                                                                                                                                                                                                                                                                                                                                                                                                                                                                                                                                                                                                                                                                                                                                                                                                                                                                       |
| Required fields are not getting sent. | This may be a mapping issue, specifically if close reason and close notes are required.                                                                                                                                                                                                                                                                                                                                                                                                                                                                                                                                                                                                                                                                                                                                                                                                                                                                                                                                                                                                                                                                                                                                                                                                                                                                                                                                                                                                                                                                                                                                                                             |
| Auto-Extract extracts sys_id as a file. | This is by design. To resolve this:  <br></br> - Turn off Auto-Extract for all fields and only used on specific fields.  <br></br> - Turn off Auto-Extract at the incident level and use the task level for extraction.                                                                                                                                                                                                                                                                                                                                                                                                                                                                                                                                                                                                                                                                                                                                                                                                                                                                                                                                                                                                                                                                                                                                                                                                                                                                                                                                                                                                                                             |
| Date displayed in the Cortex XSOAR layout is not aligned with ServiceNow. | 1. Navigate to the `incoming-mapper` you are using. <br></br> 2. For every field that uses the ``DateStringToISOFormat`` script, change the ``dayfirst`` argument  to ``true``.                                                                                                                                                                                                                                                                                                                                                                                                                                                                                                                                                                                                                                                                                                                                                                                                                                                                                                                                                                                                                                                                                                                                                                                                                                                                                                                                                                                                                                                                                     <|MERGE_RESOLUTION|>--- conflicted
+++ resolved
@@ -9,13 +9,7 @@
 
 This integration was integrated and tested with the Orlando version of ServiceNow.
 
-<<<<<<< HEAD
-<~XSIAM>
-This is the default integration for this content pack when configured by the Data Onboarder.
-</~XSIAM>
-=======
 This is the default integration for this content pack when configured by the Data Onboarder in Cortex XSIAM.
->>>>>>> 35d850ab
 
 ## Use cases
 1. Get, update, create, and delete ServiceNow tickets, as well as add links and comments, or upload files to the tickets.
