--- conflicted
+++ resolved
@@ -283,11 +283,7 @@
     - contextPath: CiscoStealthwatch.SecurityEventResults.hitCount
       description: The hit count of the security event.
       type: str
-<<<<<<< HEAD
-  dockerimage: demisto/python3:3.10.13.72123
-=======
   dockerimage: demisto/python3:3.10.13.83255
->>>>>>> 6f77591c
   runonce: false
   script: '-'
   subtype: python3
