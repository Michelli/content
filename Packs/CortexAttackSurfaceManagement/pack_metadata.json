{
    "name": "Cortex Attack Surface Management",
    "description": "Content for working with Attack Surface Management (ASM).",
    "support": "xsoar",
<<<<<<< HEAD
    "currentVersion": "1.7.41",
=======
    "currentVersion": "1.7.44",
>>>>>>> 443c7ad5
    "author": "Cortex XSOAR",
    "url": "https://www.paloaltonetworks.com/cortex",
    "email": "",
    "categories": [
        "Data Enrichment & Threat Intelligence"
    ],
    "tags": [
        "Palo Alto Networks Products"
    ],
    "useCases": [],
    "keywords": [
        "Attack Surface Management",
        "Cortex",
        "ASM",
        "Xpanse",
        "Palo Alto Networks"
    ],
    "dependencies": {
        "FiltersAndTransformers": {
            "mandatory": true,
            "display_name": "Filters And Transformers"
        },
        "Active_Directory_Query": {
            "mandatory": false,
            "display_name": "Active Directory Query"
        },
        "CSCDomainManager": {
            "mandatory": false,
            "display_name": "CSCDomainManager"
        },
        "qualys": {
            "mandatory": false,
            "display_name": "Qualys"
        },
        "Rapid7_Nexpose": {
            "mandatory": false,
            "display_name": "Rapid7 InsightVM"
        },
        "GCP-Enrichment-Remediation": {
            "mandatory": false,
            "display_name": "GCP Enrichment and Remediation"
        },
        "AWS-Enrichment-Remediation": {
            "mandatory": false,
            "display_name": "AWS Enrichment and Remediation"
        },
        "CommonScripts": {
            "mandatory": true,
            "display_name": "Common Scripts"
        },
        "PrismaCloud": {
            "mandatory": false,
            "display_name": "Prisma Cloud by Palo Alto Networks"
        },
        "SplunkPy": {
            "mandatory": false,
            "display_name": "Splunk"
        },
        "ServiceNow": {
            "mandatory": false,
            "display_name": "ServiceNow"
        },
        "PAN-OS": {
            "mandatory": false,
            "display_name": "PAN-OS by Palo Alto Networks"
        },
        "SplunkPyPreRelease": {
            "mandatory": false,
            "display_name": "Splunk Prerelease (Deprecated)"
        },
        "Azure-Enrichment-Remediation": {
            "mandatory": false,
            "display_name": "Azure Enrichment and Remediation"
        },
        "Jira": {
            "mandatory": false,
            "display_name": "Atlassian Jira"
        },
        "Tenable_io": {
            "mandatory": false,
            "display_name": "Tenable.io"
        },
        "GCP-IAM": {
            "mandatory": false,
            "display_name": "GCP-IAM"
        },
        "MicrosoftGraphUser": {
            "mandatory": false,
            "display_name": "Microsoft Graph User"
        },
        "Venafi": {
            "mandatory": false,
            "display_name": "Venafi"
        }
    },
    "marketplaces": [
        "marketplacev2",
        "xpanse"
    ],
    "itemPrefix": [
        "ASM"
    ],
    "displayedImages": [
        "Active_Directory_Query",
        "CSCDomainManager",
        "qualys",
        "Rapid7_Nexpose",
        "GCP-Enrichment-Remediation",
        "AWS-Enrichment-Remediation",
        "MicrosoftGraphUser",
        "PrismaCloud",
        "SplunkPy",
        "ServiceNow",
        "PAN-OS",
        "Azure-Enrichment-Remediation",
        "Jira",
        "Tenable_io",
        "Venafi"
    ]
}<|MERGE_RESOLUTION|>--- conflicted
+++ resolved
@@ -2,11 +2,7 @@
     "name": "Cortex Attack Surface Management",
     "description": "Content for working with Attack Surface Management (ASM).",
     "support": "xsoar",
-<<<<<<< HEAD
-    "currentVersion": "1.7.41",
-=======
     "currentVersion": "1.7.44",
->>>>>>> 443c7ad5
     "author": "Cortex XSOAR",
     "url": "https://www.paloaltonetworks.com/cortex",
     "email": "",
@@ -32,10 +28,6 @@
         "Active_Directory_Query": {
             "mandatory": false,
             "display_name": "Active Directory Query"
-        },
-        "CSCDomainManager": {
-            "mandatory": false,
-            "display_name": "CSCDomainManager"
         },
         "qualys": {
             "mandatory": false,
@@ -111,7 +103,6 @@
     ],
     "displayedImages": [
         "Active_Directory_Query",
-        "CSCDomainManager",
         "qualys",
         "Rapid7_Nexpose",
         "GCP-Enrichment-Remediation",
