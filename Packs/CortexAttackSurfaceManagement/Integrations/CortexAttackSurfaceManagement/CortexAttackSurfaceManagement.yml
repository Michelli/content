--- conflicted
+++ resolved
@@ -16,12 +16,12 @@
   type: 9
 - display: Trust any certificate (not secure)
   name: insecure
+  required: false
   type: 8
-  required: false
 - display: Use system proxy settings
   name: proxy
+  required: false
   type: 8
-  required: false
 description: Integration to pull assets and other ASM related information.
 display: Cortex Attack Surface Management
 name: Cortex Attack Surface Management
@@ -418,9 +418,6 @@
     - contextPath: ASM.RemediationScan.result
       description: Result of the Remediation Confirmation Scan.
       type: string
-<<<<<<< HEAD
-  dockerimage: demisto/python3:3.10.13.75921
-=======
   - arguments:
     - description: 'A comma-separated list of attack surface rule IDs. For example: RdpServer,InsecureOpenSSH.'
       name: attack_surface_rule_id
@@ -447,10 +444,9 @@
       description: Remediation guidance of attack surface rule.
   dockerimage: demisto/python3:3.10.13.78960
   runonce: false
->>>>>>> 6f77591c
   script: ''
   subtype: python3
   type: python
 fromversion: 6.5.0
 tests:
-- No tests (auto formatted)+- CortexAttackSurfaceManagement_Test