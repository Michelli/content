--- conflicted
+++ resolved
@@ -98,10 +98,6 @@
     },
     { "key": "env", "value": "sbx", "source": "AWS" }
   ],
-<<<<<<< HEAD
- "report_type": "summary"
-=======
   "remediation_guidance_text": "This is a dummy remediation",
   "report_type": "summary"
->>>>>>> 6f77591c
 }