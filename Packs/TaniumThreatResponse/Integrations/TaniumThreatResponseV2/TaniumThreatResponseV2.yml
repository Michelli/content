--- conflicted
+++ resolved
@@ -1915,11 +1915,7 @@
     - contextPath: Tanium.ResponseActions.eid
       description: ''
       type: String
-<<<<<<< HEAD
-  dockerimage: demisto/lxml:1.0.0.76061
-=======
   dockerimage: demisto/lxml:1.0.0.80144
->>>>>>> 6f77591c
   isfetch: true
   script: ''
   subtype: python3
