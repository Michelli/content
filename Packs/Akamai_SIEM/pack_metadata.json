{
    "name": "Akamai WAF SIEM",
    "description": "Use the Akamai WAF SIEM integration to retrieve security events from Akamai Web Application Firewall (WAF) service.",
    "support": "xsoar",
<<<<<<< HEAD
    "currentVersion": "1.1.6",
=======
    "currentVersion": "1.1.8",
>>>>>>> 92018646
    "author": "Cortex XSOAR",
    "url": "https://www.paloaltonetworks.com/cortex",
    "email": "",
    "created": "2020-04-14T00:00:00Z",
    "categories": [
        "Analytics & SIEM"
    ],
    "tags": [],
    "useCases": [],
    "keywords": [],
    "marketplaces": [
        "xsoar",
        "marketplacev2"
    ]
}<|MERGE_RESOLUTION|>--- conflicted
+++ resolved
@@ -2,11 +2,7 @@
     "name": "Akamai WAF SIEM",
     "description": "Use the Akamai WAF SIEM integration to retrieve security events from Akamai Web Application Firewall (WAF) service.",
     "support": "xsoar",
-<<<<<<< HEAD
-    "currentVersion": "1.1.6",
-=======
     "currentVersion": "1.1.8",
->>>>>>> 92018646
     "author": "Cortex XSOAR",
     "url": "https://www.paloaltonetworks.com/cortex",
     "email": "",
