# Get security event from [Akamai Web Application Firewall (WAF)](https://www.akamai.com/us/en/resources/waf.jsp) service.

This integration was integrated and tested with [API version 1.0 of Akamai WAF SIEM](https://developer.akamai.com/api/cloud_security/siem/v1.html).

## Use Cases

- Get security events from Akamai WAF.
- Analyze security events generated on the Akamai platform and correlate them with security events generated from other sources in Cortex XSOAR.

## Detailed Description

A WAF (web application firewall) is a filter that protects against HTTP application attacks. It inspects HTTP traffic before it reaches your application and protects your server by filtering out threats that could damage your site functionality or compromise data.

## API keys generating steps

1. Go to `WEB & DATA CENTER SECURITY` > `Security Configuration` > choose your configuration > `Advanced settings` > Enable SIEM integration.
2. [Open Control panel](https://control.akamai.com/) and login with admin account.
3. Open `identity and access management` menu.
4. Create a user with assigned roles `Manage SIEM` or make sure the admin has rights to manage SIEM.
5. Log in to the new account you created in the last step.
6. Open `identity and access management` menu.
7. Create `new api client for me`.
8. Assign an API key to the relevant user group, and on the next page assign `Read/Write` access for `SIEM`.
9. Save configuration and go to the API detail you created.
10. Press `new credentials` and download or copy it.
11. Now use the credentials to configure Akamai WAF in Cortex XSOAR.

## Configure Akamai WAF SIEM on Cortex XSOAR

1. Navigate to **Settings** > **Integrations** > **Servers & Services**.
2. Search for Akamai WAF SIEM.
3. Click **Add instance** to create and configure a new integration instance.

    | **Parameter** | **Required** | |
    | --- | --- | --- |
    | Server URL (e.g., <https://example.net>) | True | |
    | Client token | False | |
    | Access token | False | |
    | Client secret | False | |
    | Config ids to fetch | True | |
    | Incident type | False | |
    | First fetch timestamp | False | |
    | Fetch limit | False | Limit on the number of incidents retrieved in a single fetch. |
    | Akamai Page size | False | The number of events to fetch per request to akamai (multiple requests are made for each fetch). If you're getting aggregated delays, increase the number. The maximum is 600,000. |
    | Trust any certificate (not secure) | False | |
    | Use system proxy settings | False | |

4. Click **Test** to validate the new instance.

## Commands

You can execute these commands from the CLI, as part of a script, or in a playbook.

## Fetch Incidents

```json
[
    {
        "name": "Akamai SIEM: 50170",
        "occurred": "2019-12-10T18:28:27Z",
        "rawJSON": {
            "type": "akamai_siem",
            "format": "json",
            "version": "1.0",
            "attackData": {
                "configId": "50170",
                ...
            }
        }
    },
    {
        "name": "Akamai SIEM: 50170",
        "occurred": "2019-12-10T18:28:26Z",
        "rawJSON": {
            "type": "akamai_siem",
            "format": "json",
            "version": "1.0",
            "attackData": {
                "configId": "50170",
                ...
            }
        }
    }
]
```

## akamai-siem-reset-offset

***
Reset the last offset in case the offset is invalid.

#### Base Command

`akamai-siem-reset-offset`

#### Input

There are no input arguments for this command.

#### Context Output

There is no context output for this command.

### akamai-siem-get-events
***
Get security events from Akamai WAF.


#### Base Command

`akamai-siem-get-events`
#### Input

| **Argument Name** | **Description** | **Required** |
| --- | --- | --- |
| config_ids | Unique identifier for each security configuration. To report on more than one configuration, separate the integer identifiers with semicolons (;), for example: 12892;29182;82912. | Required | 
| offset | This token denotes the last message. If specified, this operation fetches only security events that have occurred from the offset. This is a required parameter for offset mode and you can’t use it in time-based requests | Optional | 
| limit | Defines the maximum number of security events returned per fetch. | Optional | 
| from_epoch | The start of a specified time range, expressed in Unix epoch seconds. | Optional | 
| to_epoch | The end of a specified time range, expressed in Unix epoch seconds. | Optional | 
<<<<<<< HEAD
| time_stamp | Timestamp of events (<number> <time unit>. For example, 12 hours, 7 days). | Optional | 
=======
| time_stamp | Timestamp of events (`<number> <time unit>`. For example, 12 hours, 7 days). | Optional | 
>>>>>>> 92018646

#### Context Output

| **Path** | **Type** | **Description** |
| --- | --- | --- |
| Akamai.SIEM.AttackData.clientIP | String | IP address involved in the attack. | 
| Akamai.SIEM.AttackData.ConfigID | String | Unique identifier of the security configuration involved. | 
| Akamai.SIEM.AttackData.PolicyID | String | Unique identifier of the policy configuration involved. | 
| Akamai.SIEM.AttackData.Geo.Asn | String | Geographic ASN location of the IP address involved in the attack. | 
| Akamai.SIEM.AttackData.Geo.City | String | City of the IP address involved in the attack. | 
| Akamai.SIEM.AttackData.Geo.Continent | String | Continent of the IP address involved in the attack. | 
| Akamai.SIEM.AttackData.Geo.Country | String | Country of the IP address involved in the attack. | 
| Akamai.SIEM.AttackData.Geo.RegionCode | String | Region code of the IP address involved in the attack. | 
| Akamai.SIEM.AttackData.HttpMessage.Bytes | Number | HTTP messege size in bytes. | 
| Akamai.SIEM.AttackData.HttpMessage.Host | String | HTTP messege host. | 
| Akamai.SIEM.AttackData.HttpMessage.Method | String | HTTP messege method. | 
| Akamai.SIEM.AttackData.HttpMessage.Path | String | HTTP messege path. | 
| Akamai.SIEM.AttackData.HttpMessage.Port | String | HTTP messege port. | 
| Akamai.SIEM.AttackData.HttpMessage.Protocol | String | HTTP messege protocol. | 
| Akamai.SIEM.AttackData.HttpMessage.Query | String | HTTP messege query. | 
| Akamai.SIEM.AttackData.HttpMessage.RequestHeaders | String | HTTP messege request headers. | 
| Akamai.SIEM.AttackData.HttpMessage.RequestID | String | HTTP messege request ID. | 
| Akamai.SIEM.AttackData.HttpMessage.ResponseHeaders | String | HTTP message response headers. | 
| Akamai.SIEM.AttackData.HttpMessage.Start | Date | HTTP messege epoch start time. | 
| Akamai.SIEM.AttackData.HttpMessage.Status | Number | HTTP messege status code. | 
| IP.Address | String | IP address. | 
| IP.ASN | String | The autonomous system name for the IP address, for example: "AS8948". | 
| IP.Geo.Country | String | The country in which the IP address is located. | 

##### Context Example

```json
{
  "Akamai": {
    "SIEM": [
        {
            "AttackData": {
                "ClientIP": "8.8.8.8",
                "ConfigID": "50170",
                "PolicyID": "1234_89452",
                "RuleActions": [
                    "alert",
                    "deny"
                ],
                "RuleMessages": [
                    "Custom_RegEX_Rule",
                    "No Accept Header AND No User Agent Header"
                ],
                "RuleTags": [
                    "example",
                    "No-AH-UA"
                ],
                "Rules": [
                    "642118",
                    "642119"
                ]
            },
            "Geo": {
                "Asn": "16509",
                "City": "FRANKFURT",
                "Continent": "EU",
                "Country": "DE",
                "RegionCode": "HE"
            },
            "HttpMessage": {
                "Bytes": "296",
                "Host": "wordpress.panw.ninja",
                "Method": "POST",
                "Path": "/wp-cron.php",
                "Port": "80",
                "Protocol": "HTTP/1.1",
                "RequestHeaders": "Host",
                "RequestId": "87bb604",
                "ResponseHeaders": "Server",
                "Start": "1576746102",
                "Status": "403"
            }
        },
        {
            "AttackData": {
                "ClientIP": "8.8.8.8",
                "ConfigID": "50170",
                "PolicyID": "1234_89452",
                "RuleActions": [
                    "alert",
                    "deny"
                ],
                "RuleMessages": [
                    "Custom_RegEX_Rule",
                    "No Accept Header AND No User Agent Header"
                ],
                "RuleTags": [
                    "example",
                    "No-AH-UA"
                ],
                "Rules": [
                    "642118",
                    "642119"
                ]
            },
            "Geo": {
                "Asn": "16509",
                "City": "FRANKFURT",
                "Continent": "EU",
                "Country": "DE",
                "RegionCode": "HE"
            },
            "HttpMessage": {
                "Bytes": "296",
                "Host": "wordpress.panw.ninja",
                "Method": "POST",
                "Path": "/wp-cron.php",
                "Port": "80",
                "Protocol": "HTTP/1.1",
                "RequestHeaders": "Header",
                "RequestId": "32e63ee2",
                "ResponseHeaders": "Server",
                "Start": "1576746179",
                "Status": "403"
            }
        }
    ]
  },
  "IP": [
    {
      "ASN": "5650",
      "Address": "8.8.8.8",
      "Geo": {
        "Country": "US"
      }
    },
    {
      "ASN": "5650",
      "Address": "8.8.8.8",
      "Geo": {
        "Country": "US"
      }
    }
  ]
}
```

### Troubleshooting

## receiving 416 error code / aggregated delay when fetching events:
This may be due to not querying for enough events per interval / request.
The proposed solution in that case is to use the two parameters **Fetch limit** and **Akamai Page size**.
**Fetch limit** is the number of total events we want to retrieve each fetch interval.
**Akamai Page size** is the number of events we want to retrieve each request. Note that the suggested maximum for **Akamai Page size** is 200k.
Meaning that an interval may execute multiple requests and therefore you should configure **Akamai Page size** < **Fetch limit**
<<<<<<< HEAD
You should work to find the balance between them in a way that both the command, and the request won't get any timeout.
=======
You should work to find the balance between them in a way that both the command, and the request won't get any timeout.

### Known limitations

## The config ID can only be configured on one instance:
Due to limitations from Akamai, the config ID can only be configured on one instance on the same machine or on different machines (i.e. the same config ID can't be configured both on dev and prod tenants or twice on the same tenant).
Configuring on multiple machines may lead to duplications or missing events.
>>>>>>> 92018646
<|MERGE_RESOLUTION|>--- conflicted
+++ resolved
@@ -118,11 +118,7 @@
 | limit | Defines the maximum number of security events returned per fetch. | Optional | 
 | from_epoch | The start of a specified time range, expressed in Unix epoch seconds. | Optional | 
 | to_epoch | The end of a specified time range, expressed in Unix epoch seconds. | Optional | 
-<<<<<<< HEAD
-| time_stamp | Timestamp of events (<number> <time unit>. For example, 12 hours, 7 days). | Optional | 
-=======
 | time_stamp | Timestamp of events (`<number> <time unit>`. For example, 12 hours, 7 days). | Optional | 
->>>>>>> 92018646
 
 #### Context Output
 
@@ -273,14 +269,9 @@
 **Fetch limit** is the number of total events we want to retrieve each fetch interval.
 **Akamai Page size** is the number of events we want to retrieve each request. Note that the suggested maximum for **Akamai Page size** is 200k.
 Meaning that an interval may execute multiple requests and therefore you should configure **Akamai Page size** < **Fetch limit**
-<<<<<<< HEAD
-You should work to find the balance between them in a way that both the command, and the request won't get any timeout.
-=======
-You should work to find the balance between them in a way that both the command, and the request won't get any timeout.
 
 ### Known limitations
 
 ## The config ID can only be configured on one instance:
 Due to limitations from Akamai, the config ID can only be configured on one instance on the same machine or on different machines (i.e. the same config ID can't be configured both on dev and prod tenants or twice on the same tenant).
-Configuring on multiple machines may lead to duplications or missing events.
->>>>>>> 92018646
+Configuring on multiple machines may lead to duplications or missing events.