--- conflicted
+++ resolved
@@ -220,11 +220,7 @@
     - contextPath: IP.Geo.Country
       description: The country in which the IP address is located.
       type: String
-<<<<<<< HEAD
-  dockerimage: demisto/auth-utils:1.0.0.115527
-=======
   dockerimage: demisto/auth-utils:1.0.0.116930
->>>>>>> 92018646
   isfetch: true
   isfetch:marketplacev2: false
   isfetchevents: true
