import demistomock as demisto  # noqa: F401
from CommonServerPython import *  # noqa: F401
""" IMPORTS """
# Std imports
from datetime import datetime, timezone
from base64 import b64decode

# 3-rd party imports
from typing import Any
from collections.abc import Iterator, Sequence
import urllib.parse
import urllib3
from akamai.edgegrid import EdgeGridAuth
import hashlib
# Local imports
from CommonServerUserPython import *

"""GLOBALS/PARAMS

Attributes:
    INTEGRATION_NAME:
        Name of the integration as shown in the integration UI, for example: Microsoft Graph User.

    INTEGRATION_COMMAND_NAME:
        Command names should be written in all lower-case letters,
        and each word separated with a hyphen, for example: msgraph-user.

    INTEGRATION_CONTEXT_NAME:
        Context output names should be written in camel case, for example: MSGraphUser.
"""
INTEGRATION_NAME = 'Akamai SIEM'
INTEGRATION_COMMAND_NAME = 'akamai-siem'
INTEGRATION_CONTEXT_NAME = 'Akamai'


VENDOR = "Akamai"
PRODUCT = "WAF"
FETCH_EVENTS_PAGE_SIZE = 50000

# Disable insecure warnings
urllib3.disable_warnings()


class Client(BaseClient):
    def get_events(self, config_ids: str, offset: str | None = '', limit: str | int | None = None,
                   from_epoch: str | None = '', to_epoch: str | None = '') \
            -> tuple[list[Any], Any]:
        """
            Get security events from Akamai WAF service by - https://developer.akamai.com/api/cloud_security/siem/v1.html,
            Pay attention response as text of multiple json objects
            Allowed query parameters combinations:
                1. offset - Since a prior request.
                2. offset, limit - Since a prior request, limited.
                3. from - Since a point in time.
                4. from, limit - Since a point in time, limited.
                5. from, to - Over a range of time.
                6. from, to, limit - Over a range of time, limited.
        Args:
            config_ids: Unique identifier for each security configuration. To report on more than one configuration, separate
                      integer identifiers with semicolons, e.g. 12892;29182;82912.
            offset: This token denotes the last message. If specified, this operation fetches only security events that have
                    occurred from offset. This is a required parameter for offset mode and you can’t use it in time-based
                    requests.
            limit: Defines the approximate maximum number of security events each fetch returns, in both offset and
                   time-based modes. The default limit is 10000. Expect requests to return a slightly higher number of
                   security events than you set in the limit parameter, because data is stored in different buckets.
            from_epoch: The start of a specified time range, expressed in Unix epoch seconds.
                        This is a required parameter to get time-based results for a set period, and you can’t use it in
                        offset mode.
            to_epoch: The end of a specified time range, expressed in Unix epoch seconds. You can’t use this parameter in
                      offset mode and it’s an optional parameter in time-based mode. If omitted, the value defaults to the
                      current time.

        Returns:
            Multiple json objects as list of dictionaries, offset for next pagnination
        """
        params = {
            'offset': offset,
            'limit': limit,
            'to': to_epoch,
            'from': from_epoch,
        }
        raw_response: str = self._http_request(method='GET',
                                               url_suffix=f'/{config_ids}',
                                               params=assign_params(**params),
                                               resp_type='text')
        events: list = []
        if '{ "total": 0' not in raw_response:
            events = [json.loads(event) for event in raw_response.split('\n')[:-2]]
            new_offset = str(max([int(event.get('httpMessage', {}).get('start')) for event in events]))
        else:
            new_offset = str(from_epoch)
        return events, new_offset

    def get_events_with_offset(
        self,
        config_ids: str,
        offset: str | None = '',
        limit: int = 20,
        from_epoch: str = ''
    ) -> tuple[list[dict], str | None]:
        params: dict[str, int | str] = {
            'limit': limit
        }
        if offset:
            demisto.info(f"received {offset=} will run an offset based request.")
            params["offset"] = offset
        else:
            from_param = int(from_epoch)
            params["from"] = from_param
            demisto.info(f"did not receive an offset. will run a time based request with {from_param=}")
        raw_response: str = self._http_request(
            method='GET',
            url_suffix=f'/{config_ids}',
            params=params,
            resp_type='text',
        )
        events: list[dict] = [json.loads(e) for e in raw_response.split('\n') if e]
        offset = events.pop().get("offset")
        return events, offset


'''HELPER FUNCIONS'''


def date_format_converter(from_format: str, date_before: str, readable_format: str = '%Y-%m-%dT%H:%M:%SZ%Z') -> str:
    """
        Convert datatime object from epoch time to follow format %Y-%m-%dT%H:%M:%SZ
    Args:
        from_format: format to convert from.
        date_before: date before conversion epoch time or %Y-%m-%dT%H:%M:%SZ format
        readable_format: readable format by default %Y-%m-%dT%H:%M:%SZ
    Examples:
        >>> date_format_converter(from_format='epoch', date_before='1576570098')
        '2019-12-17T08:08:18Z'
        >>> date_format_converter(from_format='epoch', date_before='1576570098', readable_format='%Y-%m-%d %H:%M:%S')
        '2019-12-17 08:08:18'
        >>> date_format_converter(from_format='readable', date_before='2019-12-17T08:08:18Z')
        '1576570098'

    Returns:
        Converted date as Datetime object or string object
    """
    converted_date: str | int = ''
    if from_format == 'epoch':
        converted_date = datetime.utcfromtimestamp(int(date_before)).strftime(readable_format)
    elif from_format == 'readable':
        date_before += 'UTC'
        converted_date = int(datetime.strptime(date_before,
                                               readable_format).replace(tzinfo=timezone.utc).timestamp())  # noqa: UP017

    return str(converted_date)


def decode_message(msg: str) -> Sequence[str | None]:
    """
        Follow these steps for data members that appear within the event’s attackData section:
            1. If the member name is prefixed rule, URL-decode the value.
            2. The result is a series of base64-encoded chunks delimited with semicolons.
            3. Split the value at semicolon (;) characters.
            4. base64-decode each chunk of split data.
             The example above would yield a sequence of alert, alert, and deny.
    Args:
        msg: Messeage to decode

    Returns:
        Decoded message as array

    Examples:
        >>> decode_message(msg='ZGVueQ%3d%3d')
        ['deny']
        >>> decode_message(msg='Q3VzdG9tX1JlZ0VYX1J1bGU%3d%3bTm8gQWNjZXB0IEhlYWRlciBBTkQgTm8gVXNlciBBZ2VudCBIZWFkZXI%3d')
        ['Custom_RegEX_Rule', 'No Accept Header AND No User Agent Header']
    """
    readable_msg = []
    translated_msg = urllib.parse.unquote(msg).split(';')
    for word in translated_msg:
        word = b64decode(word).decode('utf-8', errors='replace')
        if word:
            readable_msg.append(word)
    return readable_msg


def events_to_ec(raw_response: list) -> tuple[list, list, list]:
    """
        Convert raw response response to ec
    Args:
        raw_response: events as list from raw response

    Returns:
        events as defined entry context and events for human readable
    """
    events_ec: list[dict] = []
    ip_ec: list[dict] = []
    events_human_readable: list[dict] = []

    for event in raw_response:
        events_ec.append(
            {
                "AttackData": assign_params(
                    ConfigID=event.get('attackData', {}).get('configId'),
                    PolicyID=event.get('attackData', {}).get('policyId'),
                    ClientIP=event.get('attackData', {}).get('clientIP'),
                    Rules=decode_message(event.get('attackData', {}).get('rules')),
                    RuleMessages=decode_message(event.get('attackData', {}).get('ruleMessages')),
                    RuleTags=decode_message(event.get('attackData', {}).get('ruleTags')),
                    RuleData=decode_message(event.get('attackData', {}).get('ruleData')),
                    RuleSelectors=decode_message(event.get('attackData', {}).get('ruleSelectors')),
                    RuleActions=decode_message(event.get('attackData', {}).get('ruleActions'))
                ),
                "HttpMessage": assign_params(
                    RequestId=event.get('httpMessage', {}).get('requestId'),
                    Start=event.get('httpMessage', {}).get('start'),
                    Protocol=event.get('httpMessage', {}).get('protocol'),
                    Method=event.get('httpMessage', {}).get('method'),
                    Host=event.get('httpMessage', {}).get('host'),
                    Port=event.get('httpMessage', {}).get('port'),
                    Path=event.get('httpMessage', {}).get('path'),
                    RequestHeaders=event.get('httpMessage', {}).get('requestHeaders'),
                    Status=event.get('httpMessage', {}).get('status'),
                    Bytes=event.get('httpMessage', {}).get('bytes'),
                    ResponseHeaders=event.get('httpMessage', {}).get('responseHeaders')
                ),
                "Geo": assign_params(
                    Continent=event.get('geo', {}).get('continent'),
                    Country=event.get('geo', {}).get('country'),
                    City=event.get('geo', {}).get('city'),
                    RegionCode=event.get('geo', {}).get('regionCode'),
                    Asn=event.get('geo', {}).get('asn')
                )
            }
        )

        ip_ec.append(assign_params(
            Address=event.get('attackData', {}).get('clientIP'),
            ASN=event.get('geo', {}).get('asn'),
            Geo={
                "Country": event.get('geo', {}).get('country')
            }
        ))

        events_human_readable.append(assign_params(**{
            'Attacking IP': event.get('attackData', {}).get('clientIP'),
            "Config ID": event.get('attackData', {}).get('configId'),
            "Policy ID": event.get('attackData', {}).get('policyId'),
            "Rules": decode_message(event.get('attackData', {}).get('rules')),
            "Rule messages": decode_message(event.get('attackData', {}).get('ruleMessages')),
            "Rule actions": decode_message(event.get('attackData', {}).get('ruleActions')),
            'Date occured': date_format_converter(from_format='epoch',
                                                  date_before=event.get('httpMessage', {}).get('start')),
            "Location": {
                'Country': event.get('geo', {}).get('country'),
                'City': event.get('geo', {}).get('city')
            }
        }))

    return events_ec, ip_ec, events_human_readable


''' COMMANDS '''


@logger
def test_module_command(client: Client) -> tuple[None, None, str]:
    """Performs a basic GET request to check if the API is reachable and authentication is successful.

    Args:
        client: Client object with request
        *_: Usually demisto.args()

    Returns:
        'ok' if test successful.

    Raises:
        DemistoException: If test failed.
    """
    # Test on the following date Monday, 6 March 2017 16:07:22
    events, offset = client.get_events(config_ids=demisto.params().get('configIds'),
                                       from_epoch='1488816442',
                                       limit='1')
    if isinstance(events, list):
        return None, None, 'ok'
    raise DemistoException(f'Test module failed, {events}')


@logger
def fetch_incidents_command(
        client: Client,
        fetch_time: str,
        fetch_limit: str | int,
        config_ids: str,
        last_run: str | None = None) -> tuple[list[dict[str, Any]], dict]:
    """Uses to fetch incidents into Demisto
    Documentation: https://github.com/demisto/content/tree/master/docs/fetching_incidents

    Args:
        client: Client object with request
        fetch_time: From when to fetch if first time, e.g. `3 days`
        fetch_limit: limit of incidents in a fetch
        config_ids: security configuration ids to fetch, e.g. `51000;56080`
        last_run: Last fetch object occurs.

    Returns:
        incidents, new last_run
    """
    raw_response: list | None = []
    if not last_run:
        last_run, _ = parse_date_range(date_range=fetch_time, date_format='%s')
    raw_response, offset = client.get_events(config_ids=config_ids, from_epoch=last_run, limit=fetch_limit)

    incidents = []
    if raw_response:
        for event in raw_response:
            attack_data = event.get('attackData', {})
            http_message = event.get('httpMessage', {})
            incidents.append({
                'name': f"{INTEGRATION_NAME}: {attack_data.get('configId')} - {http_message.get('requestId')}",
                'occurred': date_format_converter(from_format='epoch', date_before=http_message.get('start')),
                'rawJSON': json.dumps(event)
            })

    return incidents, {'lastRun': offset}


def get_events_command(client: Client, config_ids: str, offset: str | None = None, limit: str | None = None,
                       from_epoch: str | None = None, to_epoch: str | None = None, time_stamp: str | None = None) \
        -> tuple[object, dict, list | dict]:
    """
        Get security events from Akamai WAF service
        Allowed query parameters combinations:
            1. offset - Since a prior request.
            2. offset, limit - Since a prior request, limited.
            3. from - Since a point in time.
            4. from, limit - Since a point in time, limited.
            5. from, to - Over a range of time.
            6. from, to, limit - Over a range of time, limited.
    Args:
        client: Client object
        config_ids: Unique identifier for each security configuration. To report on more than one configuration, separate
                  integer identifiers with semicolons, e.g. 12892;29182;82912.
        offset: This token denotes the last message. If specified, this operation fetches only security events that have
                occurred from offset. This is a required parameter for offset mode and you can’t use it in time-based requests.
        limit: Defines the approximate maximum number of security events each fetch returns, in both offset and
               time-based modes. The default limit is 10000. Expect requests to return a slightly higher number of
               security events than you set in the limit parameter, because data is stored in different buckets.
        from_epoch: The start of a specified time range, expressed in Unix epoch seconds.
                    This is a required parameter to get time-based results for a set time_stamp, and you can’t use it in
                    offset mode.
        to_epoch: The end of a specified time range, expressed in Unix epoch seconds. You can’t use this parameter in
                  offset mode and it’s an optional parameter in time-based mode. If omitted, the value defaults to the
                  current time.
        time_stamp: timestamp (<number> <time unit>, e.g., 12 hours, 7 days of events

    Returns:
        Human readable, entry context, raw response
    """
    if time_stamp:
        from_epoch, to_epoch = parse_date_range(date_range=time_stamp,
                                                date_format="%s")
    raw_response, offset = client.get_events(config_ids=config_ids,
                                             offset=offset,
                                             limit=limit,
                                             from_epoch=from_epoch,
                                             to_epoch=to_epoch)
    if raw_response:
        events_ec, ip_ec, events_human_readable = events_to_ec(raw_response)
        entry_context = {
            "Akamai.SIEM(val.HttpMessage.RequestId && val.HttpMessage.RequestId == obj.HttpMessage.RequestId)": events_ec,
            outputPaths.get('ip'): ip_ec
        }
        title = f'{INTEGRATION_NAME} - Attacks data'

        human_readable = tableToMarkdown(name=title,
                                         t=events_human_readable,
                                         removeNull=True)

        return human_readable, entry_context, raw_response
    else:
        return f'{INTEGRATION_NAME} - Could not find any results for given query', {}, {}


def reset_offset_command(client: Client):  # pragma: no cover
    ctx = get_integration_context()
    if "offset" in ctx:
        del ctx["offset"]
    set_integration_context(ctx)
    return 'Offset was reset successfully.', {}, {}


def dedup_events(hashed_events_mapping: dict[str, dict], hashed_events_from_previous_run: set[str]) -> tuple[List[dict],
                                                                                                             set[str]]:
    """Implement the dedup logic and mapping between the hashes and the related events.

    Args:
        hashed_events_mapping (dict[str, dict]): A mapping between the event's httpMessage hash and the event itself.
        hashed_events_from_previous_run (set[str]): The set of httpMessage hashes from previous run.

    Returns:
        tuple[List[dict], set[str]]: The list of deduped event and the set of hashes from the current run to save to context.
    """
    hashed_events_from_current_run = set(hashed_events_mapping.keys())
    filtered_hashed_events = hashed_events_from_current_run - hashed_events_from_previous_run
    deduped_events: List[dict] = [event for hashed_event,
                                  event in hashed_events_mapping.items() if hashed_event in filtered_hashed_events]
    return deduped_events, hashed_events_from_current_run


@logger
def fetch_events_command(
    client: Client,
    fetch_time: str,
    fetch_limit: int,
    config_ids: str,
    ctx: dict,
    page_size: int,
) -> Iterator[Any]:
    """Iteratively gathers events from Akamai SIEM. Stores the offset in integration context.

    Args:
        client: Client object with request
        fetch_time: From when to fetch if first time, e.g. `3 days`
        fetch_limit: limit of events in a fetch
        config_ids: security configuration ids to fetch, e.g. `51000;56080`
        ctx: The integration context
        page_size: The number of events to limit for every request.

    Yields:
        (list[dict], str, int, str): events, new offset, total number of events fetched, and new last_run time to set.
    """
    total_events_count = 0
    from_epoch, _ = parse_date_range(date_range=fetch_time, date_format='%s')
    offset = ctx.get("offset")
<<<<<<< HEAD
    hashed_events_from_previous_run = ctx.get("hashed_events_from_previous_run", set())
=======
    hashed_events_from_previous_run = set(ctx.get("hashed_events_from_previous_run", set()))
>>>>>>> 92018646
    while total_events_count < int(fetch_limit):
        demisto.info(f"Preparing to get events with {offset=}, {page_size=}, and {fetch_limit=}")
        events, offset = client.get_events_with_offset(config_ids, offset, page_size, from_epoch)
        if not events:
            demisto.info("Didn't receive any events, breaking.")
            break
        hashed_events_mapping = {}
        for event in events:
            try:
                event["_time"] = event["httpMessage"]["start"]
                if "attackData" in event:
                    for attack_data_key in ['rules', 'ruleMessages', 'ruleTags', 'ruleData', 'ruleSelectors',
                                            'ruleActions', 'ruleVersions']:
                        event['attackData'][attack_data_key] = decode_message(event.get('attackData', {}).get(attack_data_key,
                                                                                                              ""))
                if "httpMessage" in event:
                    hashed_events_mapping[(hashlib.sha256(json.dumps(event['httpMessage'],
                                                                     sort_keys=True).encode('utf-8'))).hexdigest()] = event
                    event['httpMessage']['requestHeaders'] = decode_url(event.get('httpMessage', {}).get('requestHeaders', ""))
                    event['httpMessage']['responseHeaders'] = decode_url(event.get('httpMessage', {}).get('responseHeaders', ""))
            except Exception as e:
                config_id = event.get('attackData', {}).get('configId', "")
                policy_id = event.get('attackData', {}).get('policyId', "")
                demisto.debug(f"Couldn't decode event with {config_id=} and {policy_id=}, reason: {e}")
<<<<<<< HEAD
        demisto.info("Preparing to deduplicate events, currently got {len(events)} events.")
=======
        demisto.info(f"Preparing to deduplicate events, currently got {len(events)} events.")
>>>>>>> 92018646
        deduped_events, hashed_events_from_current_run = dedup_events(hashed_events_mapping, hashed_events_from_previous_run)
        total_events_count += len(deduped_events)
        demisto.info(f"After deduplicate events, Got {len(deduped_events)} events, and {offset=}")
        hashed_events_from_previous_run = hashed_events_from_current_run
        yield deduped_events, offset, total_events_count, hashed_events_from_previous_run
    yield [], offset, total_events_count, hashed_events_from_previous_run


def decode_url(headers: str) -> dict:
    """Decoding the httpMessage headers parts of the response.

    Args:
        headers (str): The headers to decode

    Returns:
        dict: The decoded and parsed headers as a dictionary.
    """
    decoded_lines = urllib.parse.unquote(headers).replace("\r", "").split("\n")
    decoded_dict = {}
    for line in decoded_lines:
        parts = line.split(': ', 1)
        if len(parts) == 2:
            key, value = parts
            decoded_dict[key.replace("-", "_")] = value.replace('"', '')
    return decoded_dict


''' COMMANDS MANAGER / SWITCH PANEL '''


def main():  # pragma: no cover
    params = demisto.params()
    client = Client(
        base_url=urljoin(params.get('host'), '/siem/v1/configs'),
        verify=not params.get('insecure', False),
        proxy=params.get('proxy'),
        auth=EdgeGridAuth(
            client_token=params.get('clienttoken_creds', {}).get('password') or params.get('clientToken'),
            access_token=params.get('accesstoken_creds', {}).get('password') or params.get('accessToken'),
            client_secret=params.get('clientsecret_creds', {}).get('password') or params.get('clientSecret'),
        )
    )
    commands = {
        "test-module": test_module_command,
        f"{INTEGRATION_COMMAND_NAME}-get-events": get_events_command,
        f"{INTEGRATION_COMMAND_NAME}-reset-offset": reset_offset_command
    }
    command = demisto.command()
    demisto.debug(f'Command being called is {command}')

    try:
        if params.get("isFetch") and not (0 < (arg_to_number(params.get('fetchLimit')) or 20) <= 2000):
            raise DemistoException('Fetch limit must be an integer between 1 and 2000')

        if command == 'fetch-incidents':
            incidents, new_last_run = fetch_incidents_command(client,
                                                              fetch_time=params.get('fetchTime'),
                                                              fetch_limit=params.get('fetchLimit'),
                                                              config_ids=params.get('configIds'),
                                                              last_run=demisto.getLastRun().get('lastRun'))
            demisto.incidents(incidents)
            demisto.setLastRun(new_last_run)
        elif command == "fetch-events":
            page_size = int(params.get("page_size", FETCH_EVENTS_PAGE_SIZE))
            limit = int(params.get("fetchLimit", 300000))
<<<<<<< HEAD
            for events, offset, total_events_count, hashed_events_from_previous_run in fetch_events_command(  # noqa: B007
=======
            for events, offset, total_events_count, hashed_events_from_current_run in fetch_events_command(  # noqa: B007
>>>>>>> 92018646
                client,
                "5 minutes",
                fetch_limit=limit,
                config_ids=params.get("configIds", ""),
                ctx=get_integration_context() or {},
                page_size=page_size
            ):
                if events:
                    demisto.info(f"Sending events to xsiam with latest event time is: {events[-1]['_time']}")
                    send_events_to_xsiam(events, VENDOR, PRODUCT, should_update_health_module=False)
<<<<<<< HEAD
                set_integration_context({"offset": offset, "hashed_events_from_previous_run": hashed_events_from_previous_run})
            demisto.updateModuleHealth({'eventsPulled': (total_events_count or 0)})
            next_run = {}
            if total_events_count >= limit:
                next_run["nextTrigger"] = "0"
=======
                set_integration_context({"offset": offset,
                                         "hashed_events_from_previous_run": list(hashed_events_from_current_run)})
            demisto.updateModuleHealth({'eventsPulled': (total_events_count or 0)})
            next_run = {}
            if total_events_count >= limit:
                demisto.info(f"got at least {limit} events this interval - will automatically trigger next run.")
                next_run["nextTrigger"] = "0"
            else:
                demisto.info(f"Got less than {limit} events this interval - will not trigger next run automatically.")
>>>>>>> 92018646
            demisto.setLastRun(next_run)

        else:
            human_readable, entry_context, raw_response = commands[command](client, **demisto.args())
            return_outputs(human_readable, entry_context, raw_response)

    except Exception as e:
        err_msg = f'Error in {INTEGRATION_NAME} Integration [{e}]'
        return_error(err_msg, error=e)


if __name__ in ["__builtin__", "builtins", '__main__']:  # pragma: no cover
    main()<|MERGE_RESOLUTION|>--- conflicted
+++ resolved
@@ -430,11 +430,7 @@
     total_events_count = 0
     from_epoch, _ = parse_date_range(date_range=fetch_time, date_format='%s')
     offset = ctx.get("offset")
-<<<<<<< HEAD
-    hashed_events_from_previous_run = ctx.get("hashed_events_from_previous_run", set())
-=======
     hashed_events_from_previous_run = set(ctx.get("hashed_events_from_previous_run", set()))
->>>>>>> 92018646
     while total_events_count < int(fetch_limit):
         demisto.info(f"Preparing to get events with {offset=}, {page_size=}, and {fetch_limit=}")
         events, offset = client.get_events_with_offset(config_ids, offset, page_size, from_epoch)
@@ -459,11 +455,7 @@
                 config_id = event.get('attackData', {}).get('configId', "")
                 policy_id = event.get('attackData', {}).get('policyId', "")
                 demisto.debug(f"Couldn't decode event with {config_id=} and {policy_id=}, reason: {e}")
-<<<<<<< HEAD
-        demisto.info("Preparing to deduplicate events, currently got {len(events)} events.")
-=======
         demisto.info(f"Preparing to deduplicate events, currently got {len(events)} events.")
->>>>>>> 92018646
         deduped_events, hashed_events_from_current_run = dedup_events(hashed_events_mapping, hashed_events_from_previous_run)
         total_events_count += len(deduped_events)
         demisto.info(f"After deduplicate events, Got {len(deduped_events)} events, and {offset=}")
@@ -529,11 +521,8 @@
         elif command == "fetch-events":
             page_size = int(params.get("page_size", FETCH_EVENTS_PAGE_SIZE))
             limit = int(params.get("fetchLimit", 300000))
-<<<<<<< HEAD
-            for events, offset, total_events_count, hashed_events_from_previous_run in fetch_events_command(  # noqa: B007
-=======
+
             for events, offset, total_events_count, hashed_events_from_current_run in fetch_events_command(  # noqa: B007
->>>>>>> 92018646
                 client,
                 "5 minutes",
                 fetch_limit=limit,
@@ -544,13 +533,6 @@
                 if events:
                     demisto.info(f"Sending events to xsiam with latest event time is: {events[-1]['_time']}")
                     send_events_to_xsiam(events, VENDOR, PRODUCT, should_update_health_module=False)
-<<<<<<< HEAD
-                set_integration_context({"offset": offset, "hashed_events_from_previous_run": hashed_events_from_previous_run})
-            demisto.updateModuleHealth({'eventsPulled': (total_events_count or 0)})
-            next_run = {}
-            if total_events_count >= limit:
-                next_run["nextTrigger"] = "0"
-=======
                 set_integration_context({"offset": offset,
                                          "hashed_events_from_previous_run": list(hashed_events_from_current_run)})
             demisto.updateModuleHealth({'eventsPulled': (total_events_count or 0)})
@@ -560,7 +542,6 @@
                 next_run["nextTrigger"] = "0"
             else:
                 demisto.info(f"Got less than {limit} events this interval - will not trigger next run automatically.")
->>>>>>> 92018646
             demisto.setLastRun(next_run)
 
         else:
