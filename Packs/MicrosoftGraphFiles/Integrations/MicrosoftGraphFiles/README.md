Use the O365 File Management (Onedrive/Sharepoint/Teams) integration to enable your app to get authorized access to files in OneDrive, SharePoint, and MS Teams across your entire organization. This integration requires admin consent.

## Authentication

For more details about the authentication used in this integration, see <a href="https://xsoar.pan.dev/docs/reference/articles/microsoft-integrations---authentication">Microsoft Integrations - Authentication</a>.

### Required Permissions
The required permission depends on whether you want to access all sites (Sites.ReadWrite.All) or specific sites (Site.Selected):
- `Sites.ReadWrite.All - Application`: Provides read and write access to all sites.

OR
- `Site.Selected - Application`: Provides read and write access to specific sites.

Note: Using `Site.Selected` requires additional configuration steps outlined below.

### Steps to use the Site.Selected permission:

Two applications and two instances are required, one for the administrator and one for the user.

Configuration:

1. In the Microsoft website:
   1. Create "Admin" application with the `Sites.FullControl.All - Application` permission.
   2. Create "User" application with the `Site.Selected - Application` permission.
2. In Cortex XSOAR, navigate to **Settings** > **Integrations**.
3. Search for O365 File Management (Onedrive/Sharepoint/Teams).
4. Create an admin instance:
    1. Click **Add instance** to create and configure a new integration instance.
    2. Enter the admin application credentials.
    3. Click **Test** to validate the connection.
    4. Use the following commands to give the user application access to specific sites:
        - `msgraph-list-site-permissions` - Get permissions for a site
        - `msgraph-create-site-permissions` - Add permissions for a site
        - `msgraph-update-site-permissions` - Update permissions for a site
        - `msgraph-delete-site-permissions` - Delete permissions for a site
    5. Delete the admin instance after configuring user access.
5. Create a user instance:
    1. Click **Add instance** to create and configure a new integration instance.
    2. Enter the user application credentials.
    3. Click **Test** to validate the connection.

Note: The `msgraph-list-sharepoint-sites` command cannot be run, as it requires the `Sites.Read.All - Application` permission.

- [YouTube tutorial](https://www.youtube.com/watch?v=pPfxHvugnTA) from Microsoft.
- [Microsoft documentation](https://learn.microsoft.com/en-us/graph/api/resources/permission?view=graph-rest-1.0).


## Configure O365 File Management (Onedrive/Sharepoint/Teams) on Cortex XSOAR

1. Navigate to **Settings** > **Integrations**.
2. Search for O365 File Management (Onedrive/Sharepoint/Teams).
3. Click **Add instance** to create and configure a new integration instance.

| **Parameter** | **Description** | **Required** |
| --- | --- | --- |
| host | Server URL | True |
<<<<<<< HEAD
| auth_id | ID \(received from the admin consent - see Detailed Instructions\) | False |
| tenant_id | Token \(received from the admin consent - see Detailed Instructions\) | False |
| enc_key | Key \(received from the admin consent - see Detailed Instructions\) | False |
=======
| auth_id | Application ID / Client ID | False |
| tenant_id | Token / Tenant ID | False |
| enc_key | Key / Client Secret | False |
>>>>>>> 6f77591c
| Certificate Thumbprint | Used for certificate authentication. As appears in the "Certificates & secrets" page of the app. | False |
| Private Key | Used for certificate authentication. The private key of the registered certificate. | False |
| Use Azure Managed Identities | Relevant only if the integration is running on Azure VM. If selected, authenticates based on the value provided for the Azure Managed Identities Client ID field. If no value is provided for the Azure Managed Identities Client ID field, authenticates based on the System Assigned Managed Identity. For additional information, see the Help tab. | False |
| Azure Managed Identities Client ID | The Managed Identities client id for authentication - relevant only if the integration is running on Azure VM. | False |
<<<<<<< HEAD
| insecure | Trust any certificate \(not secure\) | False |
| proxy | Use system proxy settings | False |
| self_deployed | Use a self-deployed Azure Application | False |

1. Click **Test** to validate the URLs, token, and connection.
=======
| insecure | Trust any certificate (not secure) | False |
| proxy | Use system proxy settings | False |
| self_deployed | Use a self-deployed Azure Application | False |

4. Click **Test** to validate the URLs, token, and connection.

>>>>>>> 6f77591c
## Commands

You can execute these commands from the Cortex XSOAR CLI, as part of an automation, or in a playbook.
After you successfully execute a command, a DBot message appears in the War Room with the command details.

### msgraph-delete-file

***
Deletes an item from OneDrive.


#### Base Command

`msgraph-delete-file`

#### Input

| **Argument Name** | **Description** | **Required** |
| --- | --- | --- |
| object_type | The MS Graph resource. Possible values are: drives, groups, sites, users. | Required | 
| object_type_id | MS Graph resource ID.<br/>For resource type 'drive': To get a list of all drives in your site, use the msgraph-list-drives-in-site command.<br/>For resource type 'group': To get a list of all groups that exists, configure the 'Azure Active Directory Groups' integration and use the msgraph-groups-list-groups command.<br/>For resource type 'sites': To get a list of all sites, use the msgraph-list-sharepoint-sites command.<br/>For resource type 'users': To get a list of all users that exists, configure the 'Azure Active Directory Users' integration and use the msgraph-user-list command. | Required | 
| item_id | The ID of the item to delete.<br/>To get the ID of the file you want to delete, use the msgraph-list-drive-content command. | Required | 

#### Context Output

There is no context output for this command.

#### Command Example

```!msgraph-delete-file object_type=drives object_type_id=test item_id=test```

#### Human Readable Output

| 123 |
| --- |
| Item was deleted successfully |


### msgraph-upload-new-file

***
Uploads a file from Cortex XSOAR to the specified MS Graph resource.


#### Base Command

`msgraph-upload-new-file`

#### Input

| **Argument Name** | **Description** | **Required** |
| --- | --- | --- |
| object_type | The MS Graph resource. Possible values are: drives, groups, users, sites. | Required | 
| object_type_id | MS Graph resource ID.<br/>For resource type 'drive': To get a list of all drives in your site, use the msgraph-list-drives-in-site command.<br/>For resource type 'group': To get a list of all groups that exists, configure the 'Azure Active Directory Groups' integration and use the msgraph-groups-list-groups command.<br/>For resource type 'sites': To get a list of all sites, use the msgraph-list-sharepoint-sites command.<br/>For resource type 'users': To get a list of all users that exists, configure the 'Azure Active Directory Users' integration and use the msgraph-user-list command. | Required | 
| parent_id | The ID of the folder in which to upload the file.<br/>To get the ID of a folder, use the msgraph-list-drive-content command. | Required | 
| file_name | The name of the file to upload. | Required | 
| entry_id | The Cortex XSOAR entry ID of the file. | Required | 

#### Context Output

| **Path** | **Type** | **Description** |
| --- | --- | --- |
| MsGraphFiles.UploadedFiles.ParentReference.DriveId | String | Unique identifier of the drive that contains the item. | 
| MsGraphFiles.UploadedFiles.ParentReference.DriveType | String | Identifies the drive type. | 
| MsGraphFiles.UploadedFiles.ParentReference.ID | String | Unique identifier of the item in the drive. | 
| MsGraphFiles.UploadedFiles.ParentReference.Path | String | The path of the item. | 
| MsGraphFiles.UploadedFiles.LastModifiedDateTime | String | The timestamp of when the item was last modified. | 
| MsGraphFiles.UploadedFiles.File.MimeType | String | The file type. | 
| MsGraphFiles.UploadedFiles.File.Hashes | String | The file hash type. | 
| MsGraphFiles.UploadedFiles.CreatedDateTime | String | The timestamp of when the item was created. | 
| MsGraphFiles.UploadedFiles.WebUrl | String | The URL of the resource in the browser. | 
| MsGraphFiles.UploadedFiles.OdataContext | String | The OData query. | 
| MsGraphFiles.UploadedFiles.FileSystemInfo.CreatedDateTime | String | The timestamp of when the item was created on a client. | 
| MsGraphFiles.UploadedFiles.FileSystemInfo.LastModifiedDateTime | String | The timestamp of when the item was last modified on a client. | 
| MsGraphFiles.UploadedFiles.LastModifiedBy.DisplayName | String | The item display name. | 
| MsGraphFiles.UploadedFiles.LastModifiedBy.Type | String | The application, user, or device that last modified the item. | 
| MsGraphFiles.UploadedFiles.CreatedBy.DisplayName | String | The identity of the user, device, or application that created the item. | 
| MsGraphFiles.UploadedFiles.CreatedBy.ID | String | The ID of the creator. | 
| MsGraphFiles.UploadedFiles.CreatedBy.Type | String | The application, user, or device that created the item. | 
| MsGraphFiles.UploadedFiles.DownloadUrl | String | The URL to download this file's content. | 
| MsGraphFiles.UploadedFiles.Size | Number | The file size. | 
| MsGraphFiles.UploadedFiles.ID | String | The file ID. | 
| MsGraphFiles.UploadedFiles.Name | String | The file name. | 
| MsGraph.UploadedFiles.File | String | The MS Graph file object. | 


#### Command Example

```!msgraph-upload-new-file object_type=drives object_type_id=123 parent_id=123 file_name="test.txt" entry_id=123```

##### Context Example

```
{
    "MsGraphFiles.UploadedFiles": {
        "ParentReference": {
            "DriveId": "test",
            "DriveType": "documentLibrary",
            "ID": "test",
            "Path": "test"
        },
        "LastModifiedBy": {
            "Type": "Application",
            "DisplayName": "Microsoft Graph",
            "ID": "test"
        },
        "LastModifiedDateTime": "2020-01-22T20:03:00Z",
        "CreatedBy": {
            "Type": "Application",
            "DisplayName": "Microsoft Graph",
            "ID": "test"
        },
        "CreatedDateTime": "2020-01-22T20:03:00Z",
        "WebUrl": "test",
        "FileSystemInfo": {
            "CreatedDateTime": "2020-01-22T20:03:00Z",
            "LastModifiedDateTime": "2020-01-22T20:03:00Z"
        },
        "DownloadUrl": "test",
        "File": {
            "MimeType": "text/plain",
            "Hashes": {
                "QuickXorHash": "test"
            }
        },
        "OdataContext": "test",
        "Size": 15,
        "ID": "test",
        "Name": "test.txt"
    }
}
```

#### Human Readable Output

| CreatedBy       | CreatedDateTime      | ID   | LastModifiedBy  | Name     | Size | WebUrl |
| --- | --- | --- | --- | --- | --- | --- |
| Microsoft Graph | 2020-01-22T20:03:00Z | Test | Microsoft Graph | test.txt | 15   | Test   |


### msgraph-replace-existing-file

***
Replaces the content of the file in the specified MS Graph resource.

#### Base Command

`msgraph-replace-existing-file`

#### Input

| **Argument Name** | **Description** | **Required** |
| --- | --- | --- |
| object_type | The MS Graph resource. Possible values are: drives, groups, sites, users. | Required | 
| object_type_id | MS Graph resource ID.<br/>For resource type 'drive': To get a list of all drives in your site, use the msgraph-list-drives-in-site command.<br/>For resource type 'group': To get a list of all groups that exists, configure the 'Azure Active Directory Groups' integration and use the msgraph-groups-list-groups command.<br/>For resource type 'sites': To get a list of all sites, use the msgraph-list-sharepoint-sites command.<br/>For resource type 'users': To get a list of all users that exists, configure the 'Azure Active Directory Users' integration and use the msgraph-user-list command. | Required | 
| item_id | The MS Graph item ID of the file you want to replace.<br/>To get the ID of the file you want to replace, use the msgraph-list-drive-content command. | Required | 
| entry_id | The Cortex XSOAR entry ID of the new file that will replace the current file. | Required | 

#### Context Output

| **Path** | **Type** | **Description** |
| --- | --- | --- |
| MsGraphFiles.ReplacedFiles.ParentReference.DriveId | String | Unique identifier of the drive that contains the item. | 
| MsGraphFiles.ReplacedFiles.ParentReference.DriveType | String | The drive type. | 
| MsGraphFiles.ReplacedFiles.ParentReference.ID | String | Unique identifier of the item in the drive. | 
| MsGraphFiles.ReplacedFiles.ParentReference.Path | String | The path of the item. | 
| MsGraphFiles.ReplacedFiles.LastModifiedDateTime | Date | Timestamp of when the item was last modified. | 
| MsGraphFiles.ReplacedFiles.File.MimeType | String | The file type. | 
| MsGraphFiles.ReplacedFiles.File.Hashes | String | The file hash type. | 
| MsGraphFiles.ReplacedFiles.CreatedDateTime | String | Timestamp of when the item was created. | 
| MsGraphFiles.ReplacedFiles.WebUrl | String | URL to the resource in the browser. | 
| MsGraphFiles.ReplacedFiles.OdataContext | String | The OData query. | 
| MsGraphFiles.ReplacedFiles.FileSystemInfo.CreatedDateTime | Date | Timestamp of when the item was created on a client. | 
| MsGraphFiles.ReplacedFiles.FileSystemInfo.LastModifiedDateTime | Date | Timestamp of when the item was last modified on a client. | 
| MsGraphFiles.ReplacedFiles.LastModifiedBy.DisplayName | String | The item display name. | 
| MsGraphFiles.ReplacedFiles.LastModifiedBy.ID | String | Identity of the application that last modified the item. | 
| MsGraphFiles.ReplacedFiles.CreatedBy.DisplayName | String | Identity of the user, device, or application that created the item. | 
| MsGraphFiles.ReplacedFiles.CreatedBy.ID | String | The ID of the creator. | 
| MsGraphFiles.ReplacedFiles.CreatedBy.Type | String | Application, user, or device. | 
| MsGraphFiles.ReplacedFiles.DownloadUrl | String | URL to download the file's content. | 
| MsGraphFiles.ReplacedFiles.Size | Number | File's size. | 
| MsGraphFiles.ReplacedFiles.Id | String | The file ID. | 
| MsGraphFiles.ReplacedFiles.Name | String | The file name. | 
| MsGraphFiles.ReplacedFiles.File | String | The MS Graph file object. |


#### Command Example

```!msgraph-replace-existing-file object_type=drives entry_id=test item_id=test object_type_id=test ```


##### Context Example

```
{
    "MsGraphFiles.ReplacedFiles": {
        "ParentReference": {
            "DriveId": "test",
            "DriveType": "documentLibrary",
            "ID": "test",
            "Path": "test"
        },
        "LastModifiedBy": {
            "Type": "Application",
            "DisplayName": "Microsoft Graph",
            "ID": "test"
        },
        "LastModifiedDateTime": "2020-01-22T20:03:06Z",
        "CreatedBy": {
            "Type": "Application",
            "DisplayName": "SharePoint DEV",
            "ID": "test"
        },
        "CreatedDateTime": "2020-01-05T15:30:21Z",
        "WebUrl": "test",
        "FileSystemInfo": {
            "CreatedDateTime": "2020-01-05T15:30:21Z",
            "LastModifiedDateTime": "2020-01-22T20:03:06Z"
        },
        "DownloadUrl": "test",
        "File": {
            "MimeType": "text/plain",
            "Hashes": {
                "QuickXorHash": "test"
            }
        },
        "OdataContext": "test",
        "Size": 15,
        "ID": "test",
        "Name": "test.txt"
    }
}
```

#### Human Readable Output

### MsGraphFiles - File information:

| Created By     | Created Date Time    | ID   | Last Modified By | Name     | Size | Web Url |
| -------------- | -------------------- | ---- | ---------------- | -------- | ---- | ------- |
| SharePoint DEV | 2020-01-05T15:30:21Z | 123  | Microsoft Graph  | yaya.txt | 15   | 123     |


### msgraph-create-new-folder

***
Creates a new folder in a drive with the specified parent item or path.


#### Base Command

`msgraph-create-new-folder`

#### Input

| **Argument Name** | **Description** | **Required** |
| --- | --- | --- |
| object_type | The MS Graph resource. Possible values are: drives, groups, sites, users. | Required | 
| object_type_id | MS Graph resource ID.<br/>For resource type 'drive': To get a list of all drives in your site, use the msgraph-list-drives-in-site command.<br/>For resource type 'group': To get a list of all groups that exists, configure the 'Azure Active Directory Groups' integration and use the msgraph-groups-list-groups command.<br/>For resource type 'sites': To get a list of all sites, use the msgraph-list-sharepoint-sites command.<br/>For resource type 'users': To get a list of all users that exists, configure the 'Azure Active Directory Users' integration and use the msgraph-user-list command. | Required | 
| parent_id | The ID of the parent in which to upload the new folder.<br/>Parent can be either 'root' or another folder.<br/>To get the required folder ID, use the msgraph-list-drive-content command. | Required | 
| folder_name | The name of the new folder. | Required | 

#### Context Output

| **Path** | **Type** | **Description** |
| --- | --- | --- |
| MsGraph.Folder | Unknown | The MS Graph folder object. | 
| Msgraphfiles.CreatedFolder.ParentReference.DriveId | String | Unique identifier of the drive that contains the item. | 
| Msgraphfiles.CreatedFolder.ParentReference.DriveType | String | The drive type. | 
| Msgraphfiles.CreatedFolder.ParentReference.ID | String | Unique identifier of the item in the drive. | 
| Msgraphfiles.CreatedFolder.ParentReference.Path | String | The path to the item. | 
| Msgraphfiles.CreatedFolder.LastModifiedDateTime | Date | Timestamp of when the item was last modified. | 
| Msgraphfiles.CreatedFolder.Name | String | The folder name. | 
| Msgraphfiles.CreatedFolder.CreatedDateTime | Date | Timestamp of when the item was created. | 
| Msgraphfiles.CreatedFolder.WebUrl | String | URL to the resource in the browser. | 
| Msgraphfiles.CreatedFolder.OdataContext | String | The OData query. | 
| Msgraphfiles.CreatedFolder.FileSystemInfo.CreatedDateTime | Date | Timestamp of when the item was created on a client. | 
| Msgraphfiles.CreatedFolder.FileSystemInfo.LastModifiedDateTime | Date | Timestamp of when the item was last modified on a client. | 
| Msgraphfiles.CreatedFolder.LastModifiedBy.DisplayName | String | The item display name. | 
| Msgraphfiles.CreatedFolder.LastModifiedBy.ID | String | Identity of the application that last modified the item. | 
| Msgraphfiles.CreatedFolder.CreatedBy.DisplayName | String | Identity of the user, device,or application that created the item. | 
| Msgraphfiles.CreatedFolder.CreatedBy.ID | String | The ID of the creator. | 
| Msgraphfiles.CreatedFolder.ChildCount | Number | The number of sub-items in the folder. | 
| Msgraphfiles.CreatedFolder.ID | String | The folder ID. | 
| Msgraphfiles.CreatedFolder.Size | Number | The folder size. |


#### Command Example

```!msgraph-create-new-folder object_type=drives object_type_id=123 parent_id=123 folder_name=test11```


##### Context Example

```
{
    "MsGraphFiles.CreatedFolders": {
        "ParentReference": {
            "DriveId": "test",
            "DriveType": "documentLibrary",
            "ID": "test",
            "Path": "test"
        },
        "OdataContext": "test",
        "LastModifiedDateTime": "2020-01-22T20:03:09Z",
        "Name": "test11 19",
        "CreatedDateTime": "2020-01-22T20:03:09Z",
        "WebUrl": "test",
        "FileSystemInfo": {
            "CreatedDateTime": "2020-01-22T20:03:09Z",
            "LastModifiedDateTime": "2020-01-22T20:03:09Z"
        },
        "LastModifiedBy": {
            "Type": "Application",
            "DisplayName": "Microsoft Graph",
            "ID": "test"
        },
        "CreatedBy": {
            "Type": "Application",
            "DisplayName": "Microsoft Graph",
            "ID": "test"
        },
        "Folder": {
            "ChildCount": 0
        },
        "ID": "test",
        "Size": 0
    }
}
```

#### Human Readable Output

### MsGraphFiles - Folder information:

| Child Count   | Created By      | Created Date Time    | ID   | Last Modified By | Name      | Size | Web Url |
| --- | --- | --- | --- | --- | --- | --- | --- |
| ChildCount: 0 | Microsoft Graph | 2020-01-22T20:03:09Z | 123  | Microsoft Graph  | test11 19 | 0    | 123     |


### msgraph-list-drives-in-site

***
Returns the list of document libraries (drives) available for a target site.


#### Base Command

`msgraph-list-drives-in-site`

#### Input

| **Argument Name** | **Description** | **Required** |
| --- | --- | --- |
| site_id | The ID of the site for which to return available drive resources.<br/>To find a list of all sites, use the msgraph-list-sharepoint-sites command. | Optional | 
| limit | The maximum number of results to return. | Optional | 
| next_page_url | The URL for the next results page.<br/>If a next page of results exists, you will find it in the Cortex XSOAR context under MsGraphFiles.ListDrives.OdataNextLink. | Optional | 

#### Context Output

| **Path** | **Type** | **Description** |
| --- | --- | --- |
| MsGraphFiles.ListDrives.Value.LastModifiedDateTime | Date | Timestamp of when the item was last modified. | 
| MsGraphFiles.ListDrives.Value.Description | String | A human-readable description of the drive. | 
| MsGraphFiles.ListDrives.Value.CreatedDateTime | Date | Timestamp of when the drive was created. | 
| MsGraphFiles.ListDrives.Value.WebUrl | String | URL to the resource in the browser. | 
| MsGraphFiles.ListDrives.Value.CreatedBy | String | Identity of the user, application, or device that created the drive. | 
| MsGraphFiles.ListDrives.Value.Owner.DisplayName | String | The display name of the user, device, or application that owns the drive. | 
| MsGraphFiles.ListDrives.Value.Owner.ID | String | The ID of the user, device, or application that owns the drive. | 
| MsGraphFiles.ListDrives.Value.Owner.Type | String | The owner type. Can be "user", "device", or "application". | 
| MsGraphFiles.ListDrives.Value.DriveType | String | The drive type. | 
| MsGraphFiles.ListDrives.Value.ID | String | The drive ID. | 
| MsGraphFiles.ListDrives.Value.Name | String | The name of the drive. | 
| MsGraphFiles.ListDrives.OdataContext | String | The OData query. |
| MsGraphFiles.ListDrives.NextToken | String | The token for the next page. |

#### Command Example

```!msgraph-list-drives-in-site limit=1 site_id=test limit=1```


##### Context Example

```
{
    "MsGraphFiles.ListDrives": {
        "OdataContext": "test",
        "Value": [
            {
                "LastModifiedDateTime": "2019-09-21T08:17:20Z",
                "Description": "",
                "CreatedDateTime": "2019-09-21T08:17:20Z",
                "WebUrl": "test",
                "CreatedBy": {
                    "Type": "User",
                    "DisplayName": "System Account"
                },
                "Owner": {
                    "Group": {
                        "DisplayName": "site_test2 Owners",
                        "Email": "test",
                        "ID": "a6975ca6-9adf-40e9-bf1e-3f574e7510ae"
                    }
                },
                "DriveType": "documentLibrary",
                "ID": "test",
                "Name": "Documents"
            }
        ]
    }
}
```

#### Human Readable Output

### MsGraphFiles - Drives information:

| Created By     | Created Date Time    | Description | Drive Type      | ID   | Last Modified Date Time | Name      | Web Url |
| -------------- | -------------------- | ----------- | --------------- | ---- | ----------------------- | --------- | ------- |
| System Account | 2019-09-21T08:17:20Z |             | documentLibrary | Test | 2019-09-21T08:17:20Z    | Documents | Test    |


### msgraph-list-drive-content

***
Returns a list of files and folders in the specified drive.


#### Base Command

`msgraph-list-drive-content`

#### Input

| **Argument Name** | **Description** | **Required** |
| --- | --- | --- |
| object_type | The MS Graph resource. Possible values are: drives, groups, sites, users. | Required | 
| object_type_id | MS Graph resource ID.<br/>For resource type 'drive': To get a list of all drives in your site, use the msgraph-list-drives-in-site command.<br/>For resource type 'group': To get a list of all groups that exists, configure the 'Azure Active Directory Groups' integration and use the msgraph-groups-list-groups command.<br/>For resource type 'sites': To get a list of all sites, use the msgraph-list-sharepoint-sites command.<br/>For resource type 'users': To get a list of all users that exists, configure the 'Azure Active Directory Users' integration and use the msgraph-user-list command. | Required | 
| item_id | The MS Graph item ID.<br/>It can be either 'root' or another folder.<br/>Passing a folder ID retrieves files from a specified folder.<br/>The default is 'root': It retrieves the content in the root of the drive.<br/><br/>To get the required folder ID, use the msgraph-list-drive-content command and leave the argument empty in order to get a list of folders that are located in the root.<br/><br/>If your folder is nested inside another folder, pass the parent ID found when running the msgraph-list-drive-content command without an 'item_id' in this argument to get the required folder ID. | Optional | 
| limit | The maximum number of results to return. | Optional | 
| next_page_url | The URL for the next results page.<br/>If a next page of results exists, you will find it in the Cortex XSOAR context under MsGraphFiles.ListChildren.OdataNextLink. | Optional | 

#### Context Output

| **Path** | **Type** | **Description** |
| --- | --- | --- |
| MsGraphFiles.ListChildren.Children.Value.OdataNextLink | String | The URL for the next results page. | 
| MsGraphFiles.ListChildren.Children.Value.ParentReference.DriveId | String | Unique identifier of the drive that contains the item. | 
| MsGraphFiles.ListChildren.Children.Value.ParentReference.DriveType | String | The drive type. | 
| MsGraphFiles.ListChildren.Children.Value.ParentReference.ID | String | Unique identifier of the item in the drive. | 
| MsGraphFiles.ListChildren.Children.Value.ParentReference.Path | String | The path to the item. | 
| MsGraphFiles.ListChildren.Children.Value.LastModifiedDateTime | Date | Timestamp of when the item was last modified. | 
| MsGraphFiles.ListChildren.Children.Value.Name | String | The file name. | 
| MsGraphFiles.ListChildren.Children.Value.CreatedDateTime | Date | Timestamp of when the item was created. | 
| MsGraphFiles.ListChildren.Children.Value.WebUrl | String | URL to the resource in the browser. | 
| MsGraphFiles.ListChildren.Children.Value.FileSystemInfo.CreatedDateTime | Date | Timestamp of when the item was created on a client. | 
| MsGraphFiles.ListChildren.Children.Value.FileSystemInfo.LastModifiedDateTime | Date | Timestamp of when the item was last modified on a client. | 
| MsGraphFiles.ListChildren.Children.Value.LastModifiedBy.DisplayName | String | The item display name. | 
| MsGraphFiles.ListChildren.Children.Value.LastModifiedBy.ID | String | Identity of the application, user, or device that last modified the item. | 
| MsGraphFiles.ListChildren.Children.Value.CreatedBy.DisplayName | String | Identity of the user, device, or application that created the item. | 
| MsGraphFiles.ListChildren.Children.Value.CreatedBy.ID | String | The ID of the creator. | 
| MsGraphFiles.ListChildren.Children.Value.CreatedBy.Type | String | The created by type. Can be "application", "user", or "device". | 
| MsGraphFiles.ListChildren.ID | String | The file ID or folder ID. | 
| MsGraphFiles.ListChildren.Children.Size | Number | The file size or folder size. | 
| MsGraphFiles.ListChildren.Children.OdataContext | String | The OData query. |
| MsGraphFiles.ListChildren.NextToken | String | The token for the next page. |


#### Command Example

```!msgraph-list-drive-content object_type=drives limit=1 object_type_id=test parent_id=test```

##### Context Example

```
{
    "MsGraphFiles.ListChildren": {
        "Children": {
            "OdataContext": "test",
            "Value": [
                {
                    "ParentReference": {
                        "DriveId": "test",
                        "DriveType": "documentLibrary",
                        "ID": "test",
                        "Path": "test"
                    },
                    "LastModifiedDateTime": "2019-12-29T11:57:41Z",
                    "Name": "Attachments",
                    "CreatedDateTime": "2019-12-29T11:57:41Z",
                    "WebUrl": "test",
                    "FileSystemInfo": {
                        "CreatedDateTime": "2019-12-29T11:57:41Z",
                        "LastModifiedDateTime": "2019-12-29T11:57:41Z"
                    },
                    "LastModifiedBy": {
                        "Type": "Application",
                        "DisplayName": "MS Graph Files",
                        "ID": "test"
                    },
                    "CreatedBy": {
                        "Type": "Application",
                        "DisplayName": "MS Graph Files Dev",
                        "ID": "test"
                    },
                    "Folder": {
                        "ChildCount": 2
                    },
                    "ID": "test",
                    "Size": 0
                }
            ]
        },
        "ParentID": "root"
    }
}
```

#### Human Readable Output

### MsGraphFiles - drivesItems information:

| Created By         | Created Date Time    | Description | ID   | Last Modified Date Time | Name        | Size | Web Url |
| ------------------ | -------------------- | ----------- | ---- | ----------------------- | ----------- | ---- | ------- |
| MS Graph Files Dev | 2019-12-29T11:57:41Z |             | 123  | 2019-12-29T11:57:41Z    | Attachments | 0    | 123     |


### msgraph-list-sharepoint-sites

***
Returns a list of the tenant sites. This command requires the 'Sites.Read.All' permission.


#### Base Command

`msgraph-list-sharepoint-sites`

#### Input

| **Argument Name** | **Description** | **Required** |
| --- | --- | --- |
| keyword | Keyword used to search for sites across a SharePoint tenant. If a keyword is not provided, it returns all sites. | Optional | 

#### Context Output

| **Path** | **Type** | **Description** |
| --- | --- | --- |
| MsGraph.Sites | Unknown | The MS Graph site object. | 
| MsGraphFiles.OdataContext | String | The OData query. | 
| MsGraphFiles.OdataNextLink | String | The URL for the next results page. | 
| MsGraphFiles.ListSites.Value.LastModifiedDateTime | String | Timestamp of when the item was last modified. | 
| MsGraphFiles.ListSites.Value.DisplayName | String | The item display name. | 
| MsGraphFiles.ListSites.Value.Description | String | The item description. | 
| MsGraphFiles.ListSites.Value.CreatedDateTime | Date | Timestamp of when the site was created. | 
| MsGraphFiles.ListSites.Value.WebUrl | String | URL to the resource in the browser. | 
| MsGraphFiles.ListSites.Value.OdataContext | String | The OData query. | 
| MsGraphFiles.ListSites.Value.SiteCollection.Hostname | String | The hostname for the site collection. | 
| MsGraphFiles.ListSites.Value.ID | String | The site ID. | 
| MsGraphFiles.ListSites.Value.Name | String | The site name. |


#### Command Example

```!msgraph-list-share-point-sites site_id=123```

##### Context Example

```
{
    "MsGraphFiles.ListSites": {
        "OdataContext": "123",
        "Value": [
            {
                "LastModifiedDateTime": "2016-09-14T11:13:53Z",
                "DisplayName": "XSOAR Team",
                "Name": "123",
                "CreatedDateTime": "2016-09-14T11:12:59Z",
                "WebUrl": "123",
                "SiteCollection": {
                    "Hostname": "123"
                },
                "Root": {},
                "ID": "123"
            }
        ]
    }
}
```

#### Human Readable Output

| Created Date Time    | ID   | Last Modified Date Time | Name                 | Web Url |
| -------------------- | ---- | ----------------------- | -------------------- | ------- |
| 2016-09-14T11:12:59Z | 123  | 2016-09-14T11:13:53Z    | 123                  | 123     |


### msgraph-download-file

***
Downloads the file contents of the drive item.


#### Base Command

`msgraph-download-file`

#### Input

| **Argument Name** | **Description** | **Required** |
| --- | --- | --- |
| object_type | The MS Graph resource. Possible values are: drives, groups, sites, users. | Required | 
| object_type_id | MS Graph resource ID.<br/>For resource type 'drive': To get a list of all drives in your site, use the msgraph-list-drives-in-site command.<br/>For resource type 'group': To get a list of all groups that exists, configure the 'Azure Active Directory Groups' integration and use the msgraph-groups-list-groups command.<br/>For resource type 'sites': To get a list of all sites, use the msgraph-list-sharepoint-sites command.<br/>For resource type 'users': To get a list of all users that exists, configure the 'Azure Active Directory Users' integration and use the msgraph-user-list command. | Required | 
| item_id | The MS Graph item ID.<br/>To get the ID of the file you want to download, use the msgraph-list-drive-content command. | Required | 

#### Context Output

| **Path** | **Type** | **Description** |
| --- | --- | --- |
| File.Size | String | The file size. | 
| File.SHA1 | String | The SHA1 hash of the file. | 
| File.SHA256 | String | The SHA256 hash of the file. | 
| File.SHA512 | String | The SHA512 hash of the file. | 
| File.Name | String | The file name. | 
| File.SSDeep | String | The SSDeep hash of the file. | 
| File.EntryID | Unknown | The Cortex XSOAR file ID. | 
| File.Info | String | Information about the file. | 
| File.Type | String | The file type. | 
| File.MD5 | String | The MD5 hash of the file. |


#### Command Example
<<<<<<< HEAD
=======

>>>>>>> 6f77591c
```!msgraph-download-file object_type=drives object_type_id=123 item_id=123```


### msgraph-files-auth-reset

***
Run this command if for some reason you need to rerun the authentication process.

#### Base Command

`msgraph-files-auth-reset`

#### Input

There are no input arguments for this command.

#### Context Output

<<<<<<< HEAD
There is no context output for this command.
=======
There is no context output for this command.

### msgraph-list-site-permissions

***
List of apps with permissions for the site. If permission_id is provided, it will return the details of that permission.

#### Permission required

`Sites.FullControl.All  - Application`
The command only runs from admin instance.

#### Base Command

`msgraph-list-site-permissions`

#### Input

| **Argument Name** | **Description** | **Required** |
| --- | --- | --- |
| limit | The maximum number of results to return. Default is 50. | Optional | 
| site_id | The ID of the site. Must provide either site_id or site_name. | Optional | 
| site_name | The name of the site. Must provide either site_id or site_name. | Optional | 
| permission_id | The ID of the permission. | Optional | 
| all_results | Whether to retrieve all the apps with permission for the site. If true, the "limit" argument will be ignored. Possible values are: true, false. Default is false. | Optional | 

#### Context Output

| **Path** | **Type** | **Description** |
| --- | --- | --- |
| MsGraphFiles.SitePermission.id | String | The unique identifier of the permission among all permissions on the item. | 
| MsGraphFiles.SitePermission.roles | List | The type of permission, for example, read. | 
| MsGraphFiles.SitePermission.grantedToIdentitiesV2.application.id | String | Unique identifier for the application. | 
| MsGraphFiles.SitePermission.grantedToIdentitiesV2.application.displayName | String | The display name of the application. The display name might not always be available or up to date. | 

#### Command example

```!msgraph-list-site-permissions site_name=Test```

#### Context Example

```json
{
    "MsGraphFiles": {
        "SitePermission": [
            {
                "grantedToIdentities": [
                    {
                        "application": {
                            "displayName": "MS Graph Files",
                            "id": "test_id"
                        }
                    }
                ],
                "grantedToIdentitiesV2": [
                    {
                        "application": {
                            "displayName": "MS Graph Files",
                            "id": "test_id"
                        }
                    }
                ],
                "id": "test_id"
            },
            {
                "grantedToIdentities": [
                    {
                        "application": {
                            "displayName": "test_admin",
                            "id": "test_id"
                        }
                    }
                ],
                "grantedToIdentitiesV2": [
                    {
                        "application": {
                            "displayName": "test_admin",
                            "id": "test_id"
                        }
                    }
                ],
                "id": "test_id"
            }
        ]
    }
}
```

#### Human Readable Output

>### Site Permission

>|Application ID|Application Name|ID|
>|---|---|---|
>| test_id | MS Graph Files | test_id |
>| test_id | test_sk_1_admin | test_id |


### msgraph-create-site-permissions

***
Create a new application permission for a site.

#### Permission required

`Sites.FullControl.All  - Application`
The command only runs from admin instance.

#### Base Command

`msgraph-create-site-permissions`

#### Input

| **Argument Name** | **Description** | **Required** |
| --- | --- | --- |
| site_id | The ID of the site. Must provide either site_id or site_name. | Optional | 
| site_name | The name of the site. Must provide either site_id or site_name. | Optional | 
| role | read: Provides the ability to read the metadata and contents of the item.<br/>write: Provides the ability to read and modify the metadata and contents of the item.<br/>owner: Site owners can create and manage lists, libraries, and pages within their site, as well as manage user access and permissions. Possible values are: read, write, owner. | Required | 
| app_id | The ID of the application. | Required | 
| display_name | The display name of the application. | Required | 

#### Context Output

There is no context output for this command.

#### Command example

```!msgraph-create-site-permissions site_name=Test role=write app_id=test_id display_name=test```

#### Context Example

```json
{
    "MsGraphFiles": {
        "SitePermission": {
            "@odata.context": "https://graph.microsoft.com/v1.0/$metadata#sites(test)/permissions/$entity",
            "grantedToIdentities": [
                {
                    "application": {
                        "displayName": "test",
                        "id": "test_id"
                    }
                }
            ],
            "grantedToIdentitiesV2": [
                {
                    "application": {
                        "displayName": "test",
                        "id": "test_id"
                    }
                }
            ],
            "id": "test_id",
            "roles": [
                "write"
            ]
        }
    }
}
```

#### Human Readable Output

>### Site Permission

>|Application ID|Application Name|ID|Roles|
>|---|---|---|---|
>| test | test | test | write |


### msgraph-update-site-permissions

***
Updates an existing permission for a site.

#### Permission required

`Sites.FullControl.All  - Application`
The command only runs from admin instance.

#### Base Command

`msgraph-update-site-permissions`

#### Input

| **Argument Name** | **Description** | **Required** |
| --- | --- | --- |
| site_name | The name of the site. Must provide either site_name or site_id. | Optional | 
| site_id | The ID of the site. Must provide either site_id or site_name. | Optional | 
| permission_id | The unique identifier of the permission to update. | Required | 
| role | read: Provides the ability to read the metadata and contents of the item.<br/>write: Provides the ability to read and modify the metadata and contents of the item.<br/>owner: Site owners can create and manage lists, libraries, and pages within their site, as well as manage user access and permissions. Possible values are: read, write, owner. | Required | 

#### Context Output

There is no context output for this command.

#### Command example

```!msgraph-update-site-permissions permission_id=test role=read site_name=Test```

#### Human Readable Output

>Permission test_id of site site_id was updated successfully with new role ['read'].

### msgraph-delete-site-permissions

***
Deletes an app permission from a site.

#### Permission required

`Sites.FullControl.All  - Application`
The command only runs from admin instance.

#### Base Command

`msgraph-delete-site-permissions`

#### Input

| **Argument Name** | **Description** | **Required** |
| --- | --- | --- |
| site_id | Unique identifier for SharePoint site. Must provide either site_id or site_name. | Optional | 
| site_name | The name of the site. Must provide either site_id or site_name. | Optional | 
| permission_id | The unique identifier of the permission to delete. | Required | 

#### Context Output

There is no context output for this command.

#### Command example

```!msgraph-delete-site-permissions site_name=Test permission_id=test_id```

#### Human Readable Output

>Site permission was deleted.
>>>>>>> 6f77591c
<|MERGE_RESOLUTION|>--- conflicted
+++ resolved
@@ -54,33 +54,19 @@
 | **Parameter** | **Description** | **Required** |
 | --- | --- | --- |
 | host | Server URL | True |
-<<<<<<< HEAD
-| auth_id | ID \(received from the admin consent - see Detailed Instructions\) | False |
-| tenant_id | Token \(received from the admin consent - see Detailed Instructions\) | False |
-| enc_key | Key \(received from the admin consent - see Detailed Instructions\) | False |
-=======
 | auth_id | Application ID / Client ID | False |
 | tenant_id | Token / Tenant ID | False |
 | enc_key | Key / Client Secret | False |
->>>>>>> 6f77591c
 | Certificate Thumbprint | Used for certificate authentication. As appears in the "Certificates & secrets" page of the app. | False |
 | Private Key | Used for certificate authentication. The private key of the registered certificate. | False |
 | Use Azure Managed Identities | Relevant only if the integration is running on Azure VM. If selected, authenticates based on the value provided for the Azure Managed Identities Client ID field. If no value is provided for the Azure Managed Identities Client ID field, authenticates based on the System Assigned Managed Identity. For additional information, see the Help tab. | False |
 | Azure Managed Identities Client ID | The Managed Identities client id for authentication - relevant only if the integration is running on Azure VM. | False |
-<<<<<<< HEAD
-| insecure | Trust any certificate \(not secure\) | False |
-| proxy | Use system proxy settings | False |
-| self_deployed | Use a self-deployed Azure Application | False |
-
-1. Click **Test** to validate the URLs, token, and connection.
-=======
 | insecure | Trust any certificate (not secure) | False |
 | proxy | Use system proxy settings | False |
 | self_deployed | Use a self-deployed Azure Application | False |
 
 4. Click **Test** to validate the URLs, token, and connection.
 
->>>>>>> 6f77591c
 ## Commands
 
 You can execute these commands from the Cortex XSOAR CLI, as part of an automation, or in a playbook.
@@ -712,10 +698,7 @@
 
 
 #### Command Example
-<<<<<<< HEAD
-=======
-
->>>>>>> 6f77591c
+
 ```!msgraph-download-file object_type=drives object_type_id=123 item_id=123```
 
 
@@ -734,9 +717,6 @@
 
 #### Context Output
 
-<<<<<<< HEAD
-There is no context output for this command.
-=======
 There is no context output for this command.
 
 ### msgraph-list-site-permissions
@@ -975,5 +955,4 @@
 
 #### Human Readable Output
 
->Site permission was deleted.
->>>>>>> 6f77591c
+>Site permission was deleted.