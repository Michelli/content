--- conflicted
+++ resolved
@@ -172,9 +172,6 @@
     mocker.patch.object(demisto, "executeCommand", return_value=data)
     res = parse_list(parse_all, header, value, list_name="getListRow", list_separator='\n')
     assert res.outputs_prefix == 'GetListRow'
-<<<<<<< HEAD
-    assert res.outputs_key_field == expected_context_key
-=======
     assert res.outputs_key_field == expected_context_key
 
 
@@ -210,5 +207,4 @@
     from GetListRow import list_to_headers_and_lines
     headers, lines = list_to_headers_and_lines(list_data, ",")
     assert expected_headers == headers
-    assert expected_lines == lines
->>>>>>> 6f77591c
+    assert expected_lines == lines