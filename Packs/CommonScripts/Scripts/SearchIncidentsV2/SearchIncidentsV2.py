--- conflicted
+++ resolved
@@ -184,36 +184,6 @@
 
     all_found_incidents = all_found_incidents[:limit]
 
-<<<<<<< HEAD
-    limit = arg_to_number(args.get('limit')) or DEFAULT_LIMIT
-    all_found_incidents = res[0]["Contents"]["data"]
-    demisto.debug(
-        f'Amount of incidents before filtering = {len(all_found_incidents)} with args {args} before pagination'
-    )
-    all_found_incidents = add_incidents_link(apply_filters(all_found_incidents, args), platform)
-    demisto.debug(
-        f'Amount of incidents after filtering = {len(all_found_incidents)} before pagination'
-    )
-    # adding 1 here because the default page number start from 0
-    max_page = (res[0]["Contents"]["total"] // DEFAULT_PAGE_SIZE) + 1
-    demisto.debug(f'{max_page=}')
-
-    page = STARTING_PAGE_NUMBER
-    while len(all_found_incidents) < limit and page < max_page:
-        args['page'] = page
-        current_page_found_incidents = execute_command('getIncidents', args).get('data') or []
-        demisto.debug(
-            f'before filtering {len(current_page_found_incidents)=} '
-            f' {args=} {page=}'
-        )
-        current_page_found_incidents = add_incidents_link(apply_filters(current_page_found_incidents, args), platform)
-        demisto.debug(f'after filtering = {len(current_page_found_incidents)=}')
-        all_found_incidents.extend(current_page_found_incidents)
-        page += 1
-
-    all_found_incidents = all_found_incidents[:limit]
-=======
->>>>>>> 19e52d5b
     headers: List[str]
     if platform == 'x2':
         headers = ['id', 'name', 'severity', 'details', 'hostname', 'initiatedby', 'status',
