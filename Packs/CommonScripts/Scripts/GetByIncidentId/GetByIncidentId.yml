--- conflicted
+++ resolved
@@ -18,11 +18,7 @@
 - name: set_key
   description: The key to set. The default is "get_key".
 scripttarget: 0
-<<<<<<< HEAD
-dockerimage: demisto/python3:3.10.12.63474
-=======
 dockerimage: demisto/python3:3.10.13.83255
->>>>>>> 6f77591c
 runas: DBotWeakRole
 tests:
 - No test - tested with unittest
