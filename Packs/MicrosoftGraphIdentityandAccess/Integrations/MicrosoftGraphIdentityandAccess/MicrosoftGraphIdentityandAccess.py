"""
An integration to MS Graph Identity and Access endpoint.
https://docs.microsoft.com/en-us/graph/api/resources/serviceprincipal?view=graph-rest-1.0
"""
import urllib3
from CommonServerPython import *  # noqa # pylint: disable=unused-wildcard-import
from CommonServerUserPython import *  # noqa
from MicrosoftApiModule import *  # noqa: E402

# Disable insecure warnings
urllib3.disable_warnings()  # pylint: disable=no-member
DATE_FORMAT = '%Y-%m-%dT%H:%M:%S.%f'


class Client:  # pragma: no cover
    def __init__(self, app_id: str, verify: bool, proxy: bool,
                 azure_ad_endpoint: str = 'https://login.microsoftonline.com', client_credentials: bool = False,
                 tenant_id: str = None, enc_key: str = None,
                 managed_identities_client_id: Optional[str] = None, private_key: Optional[str] = None,
                 certificate_thumbprint: Optional[str] = None):
        if app_id and '@' in app_id:
            app_id, refresh_token = app_id.split('@')
            integration_context = get_integration_context()
            integration_context['current_refresh_token'] = refresh_token
            set_integration_context(integration_context)
<<<<<<< HEAD
        elif client_credentials and (not enc_key or not (certificate_thumbprint and private_key)):
=======
        elif client_credentials and (not enc_key and not (certificate_thumbprint and private_key)):
>>>>>>> 6f77591c
            raise DemistoException('Either enc_key or (Certificate Thumbprint and Private Key) must be provided. For further '
                                   'information see '
                                   'https://xsoar.pan.dev/docs/reference/articles/microsoft-integrations---authentication')
        args = {
            "azure_ad_endpoint": azure_ad_endpoint,
            "self_deployed": True,
            "auth_id": app_id,
            "grant_type": CLIENT_CREDENTIALS if client_credentials else DEVICE_CODE,
            "base_url": 'https://graph.microsoft.com',
            "verify": verify,
            "proxy": proxy,
            "tenant_id": tenant_id,
            "enc_key": enc_key,
            "managed_identities_client_id": managed_identities_client_id,
            "managed_identities_resource_uri": Resources.graph,
            "certificate_thumbprint": certificate_thumbprint,
            "private_key": private_key,
            "command_prefix": "msgraph-identity",
        }
        if not client_credentials:
            args["scope"] = 'offline_access RoleManagement.ReadWrite.Directory'
            args["token_retrieval_url"] = 'https://login.microsoftonline.com/organizations/oauth2/v2.0/token'
        self.ms_client = MicrosoftClient(**args)  # type: ignore

    def get_directory_roles(self, limit: int) -> list:
        """Get all service principals.

        Args:
            limit: Maximum of services to get.

        Returns:
            All given service principals

        Docs:
            https://docs.microsoft.com/en-us/graph/api/directoryrole-list?view=graph-rest-1.0&tabs=http
        """
        results = []
        res = self.ms_client.http_request(
            'GET', 'v1.0/directoryRoles')
        results.extend(res.get('value'))
        while (next_link := res.get('@odata.nextLink')) and len(results) < limit:
            res = self.ms_client.http_request('GET', '', next_link)
            results.extend(res.get('value'))
        return results[:limit]

    def get_role_members(self, role_id: str, limit: int) -> dict:
        """Get all members of a specific role

        Args:
            role_id: a role id to get its members.
            limit: Maximum roles to get.

        Returns:
            directoryObject

        Docs:
            https://docs.microsoft.com/en-us/graph/api/directoryrole-list-members?view=graph-rest-1.0&tabs=http
        """
        return self.ms_client.http_request(
            'GET', f'v1.0/directoryRoles/{role_id}/members')['value'][:limit]

    def get_ip_named_location(self, ip_id: str) -> dict:
        """Get an IP named location by id

        Args:
            ip_id: the id of the requested IP named location.

        Returns:
            a dictionary with the object from the api

        Docs:
            https://docs.microsoft.com/en-us/graph/api/ipnamedlocation-get?view=graph-rest-1.0&tabs=http
        """
        return self.ms_client.http_request(
            'GET', f'v1.0/identity/conditionalAccess/namedLocations/{ip_id}')

    def update_ip_named_location(self, ip_id: str, data: dict) -> dict:
        """Update an IP named location by id

        Args:
            data: the request necessary to create the IP named location, json body.
            ip_id: the id of the IP named location to update.

        Returns:
            None

        Docs:
            https://docs.microsoft.com/en-us/graph/api/ipnamedlocation-update?view=graph-rest-1.0&tabs=http
        """
        return self.ms_client.http_request(
            'PUT', f'v1.0/identity/conditionalAccess/namedLocations/{ip_id}', return_empty_response=True,
            json_data=data)

    def delete_ip_named_location(self, ip_id: str) -> dict:
        """Delete an IP named location by id

        Args:
            ip_id: the id of the requested IP named location.

        Returns:
            None

        Docs:
            https://docs.microsoft.com/en-us/graph/api/ipnamedlocation-delete?view=graph-rest-1.0&tabs=http
        """
        return self.ms_client.http_request(
            'DELETE', f'v1.0/identity/conditionalAccess/namedLocations/{ip_id}', return_empty_response=True)

    def create_ip_named_location(self, data: dict) -> dict:
        """Create an IP named location

        Args:
            data: the request necessary to create the IP named location, json body.

        Returns:
            THe created IP named location

        Docs:
            https://docs.microsoft.com/en-us/graph/api/conditionalaccessroot-post-namedlocations?view=graph-rest-1.0&tabs=http
        """
        return self.ms_client.http_request(
            'POST', 'v1.0/identity/conditionalAccess/namedLocations', json_data=data)

    def compromise_users(self, data: dict) -> dict:
        """Compromise users in active directory

        Args:
            data: the request necessary to compromise the users, json body.

        Returns:


        Docs:
            https://docs.microsoft.com/en-us/graph/api/riskyuser-confirmcompromised?view=graph-rest-1.0&tabs=http # noqa
        """
        return self.ms_client.http_request(
            'POST', 'v1.0/identityProtection/riskyUsers/confirmCompromised', json_data=data, return_empty_response=True)

    def dismiss_users(self, data: dict) -> dict:
        """dismiss users in active directory

        Args:
            data: the request necessary to dismiss the users, json body.

        Returns:


        Docs:
            https://docs.microsoft.com/en-us/graph/api/riskyuser-dismiss?view=graph-rest-1.0&tabs=http
        """
        return self.ms_client.http_request(
            'POST', 'v1.0/identityProtection/riskyUsers/dismiss', json_data=data, return_empty_response=True)

    def list_ip_named_location(self, limit: str, page: str, odata: str) -> list:
        """Get a list of all IP named locations

        Args:
            limit: Maximum IP named locations to get.
            page: The page to take the data from.
            odata: An odata query to use in the api call.

        Returns:
            a list of dictionaries with the object from the api

        Docs:
            https://docs.microsoft.com/en-us/graph/api/conditionalaccessroot-list-namedlocations?view=graph-rest-1.0&tabs=http
        """
        odata_query = '?'
        if limit:
            odata_query += f'$top={limit}&'
        if page:
            odata_query += f'$skip={page}&'
        if odata:
            odata_query += f'{odata}&'
        return self.ms_client.http_request(
            'GET', f'v1.0/identity/conditionalAccess/namedLocations{odata_query}')['value']

    def list_risk_detections(self, limit: str, odata: str, odata_filter: str) -> list:
        """Get a list of all risk detections

        Args:
            limit: Maximum IP named locations to get.
            page: The page to take the data from.
            odata: An odata query to use in the api call.
            odata_filter: An odata filter

        Returns:
            a list of dictionaries with the object from the api

        Docs:
            https://docs.microsoft.com/en-us/graph/api/riskdetection-list?view=graph-rest-1.0&tabs=http
        """
        odata_query = '?'
        if limit:
            odata_query += f'$top={limit}&'
        if odata:
            odata_query += odata
        if odata_filter:
            odata_query += f'$filter={odata_filter}'
        return self.ms_client.http_request(
            'GET', f'v1.0/identityProtection/riskDetections{odata_query}')['value']

    def list_risky_users(self, limit: str, odata: str) -> list:
        """Get a list of all risky users

        Args:
            limit: Maximum IP named locations to get.
            page: The page to take the data from.
            odata: An odata query to use in the api call.

        Returns:
            a list of dictionaries with the object from the api

        Docs:
            https://docs.microsoft.com/en-us/graph/api/riskyuser-list?view=graph-rest-1.0&tabs=http
        """
        odata_query = '?'
        if limit:
            odata_query += f'$top={limit}&'
        if odata:
            odata_query += odata
        return self.ms_client.http_request(
            'GET', f'v1.0/identityProtection/riskyUsers{odata_query}')['value']

    def list_risky_users_history(self, limit: str, odata: str, user_id: str) -> list:
        """Get a list of all risky user history

        Args:
            limit: Maximum IP named locations to get.
            page: The page to take the data from.
            odata: An odata query to use in the api call.
            user_id: The user id to get the history for.

        Returns:
            a list of dictionaries with the object from the api

        Docs:
            https://docs.microsoft.com/en-us/graph/api/riskyuser-list-history?view=graph-rest-1.0&tabs=http
        """
        odata_query = '?'
        if limit:
            odata_query += f'$top={limit}&'
        if odata:
            odata_query += odata
        return self.ms_client.http_request(
            'GET', f'v1.0/identityProtection/riskyUsers/{user_id}/history{odata_query}')['value']

    def activate_directory_role(self, template_id: str) -> dict:
        """Activating a role in the directory.
        Args:
            template_id: A template id to activate

        Returns:
            directoryRole object.

        Docs:
            https://docs.microsoft.com/en-us/graph/api/directoryrole-post-directoryroles?view=graph-rest-1.0&tabs=http
        """
        return self.ms_client.http_request(
            'POST',
            'v1.0/directoryRoles',
            json_data={'roleTemplateId': template_id}
        )

    def add_member_to_role(self, role_object_id: str, user_id: str):
        """Adds a member to a specific role.

        Args:
            role_object_id: A role to add the user to.
            user_id: The user to add to the role.

        Return:
            True if succeeded.

        Raises:
            Error on failed add (as long with requests errors).

        Docs:
            https://docs.microsoft.com/en-us/graph/api/directoryrole-post-members?view=graph-rest-1.0&tabs=http
        """
        body = {
            '@odata.id': f'https://graph.microsoft.com/v1.0/directoryObjects/{user_id}'
        }
        self.ms_client.http_request(
            'POST',
            f'v1.0/directoryRoles/{role_object_id}/members/$ref',
            json_data=body,
            return_empty_response=True
        )

    def remove_member_from_role(self, role_object_id: str, user_id: str):
        """Removing a member from a specific role.

        Args:
            role_object_id: A role to remove the user from.
            user_id: The user to remove from the role.

        Return:
            True if succeeded.

        Raises:
            Error on failed removal (as long with requests errors).

        Docs:
            https://docs.microsoft.com/en-us/graph/api/directoryrole-delete-member?view=graph-rest-1.0&tabs=http
        """
        self.ms_client.http_request(
            'DELETE',
            f'v1.0/directoryRoles/{role_object_id}/members/{user_id}/$ref',
            return_empty_response=True
        )


''' COMMAND FUNCTIONS '''


def start_auth(client: Client) -> CommandResults:  # pragma: no cover
    result = client.ms_client.start_auth('!msgraph-identity-auth-complete')
    return CommandResults(readable_output=result)


def complete_auth(client: Client) -> str:  # pragma: no cover
    client.ms_client.get_access_token()
    return '✅ Authorization completed successfully.'


def test_connection(client: Client) -> str:  # pragma: no cover
    client.ms_client.get_access_token()
    return '✅ Success!'


def list_directory_roles(ms_client: Client, args: dict) -> CommandResults:  # pragma: no cover
    """Lists all service principals

    Args:
        ms_client: The Client
        args: demisto.args()

    Returns:
        Results to post in demisto
    """
    limit_str = args.get('limit', '')
    try:
        limit = int(limit_str)
    except ValueError:
        raise DemistoException(f'Limit must be an integer, not "{limit_str}"')
    results = ms_client.get_directory_roles(limit)
    return CommandResults(
        "MSGraphIdentity.Role",
        "id",
        outputs=results,
        readable_output=tableToMarkdown(
            'Directory roles:',
            results,
            ['id', 'displayName', 'description', 'roleTemplateId', 'deletedDateTime'],
            removeNull=True
        )
    )


def list_role_members_command(ms_client: Client, args: dict) -> CommandResults:  # pragma: no cover
    """Lists all service principals

    Args:
        ms_client: The Client
        args: demisto.args()

    Returns:
        Results to post in demisto
    """
    limit_str = args.get('limit', '')
    try:
        limit = int(limit_str)
    except ValueError:
        raise DemistoException(f'Limit must be an integer, not "{limit_str}"')
    role_id = args.get('role_id')
    if results := ms_client.get_role_members(role_id, limit):  # type: ignore
        ids = [member['id'] for member in results]
        context = {
            'role_id': role_id,
            'user_id': ids
        }
        return CommandResults(
            'MSGraphIdentity.RoleMember',
            'role_id',
            outputs=context,
            raw_response=results,
            readable_output=tableToMarkdown(
                f'Role \'{role_id}\' members:',
                context
            )
        )
    else:
        return CommandResults(readable_output=f"No members found in {role_id}")


def activate_directory_role_command(ms_client: Client, args: dict) -> CommandResults:  # pragma: no cover
    template_id = args.get('role_template_id')
    results = ms_client.activate_directory_role(template_id)  # type: ignore
    return CommandResults(
        "MSGraphIdentity.Role",
        "id",
        outputs=results,
        readable_output=tableToMarkdown(
            'Role has been activated',
            results,
            ['id', 'roleTemplateId', 'displayName', 'description', 'deletedDateTime']
        )
    )


def add_member_to_role_command(client: Client, args: dict) -> str:  # pragma: no cover
    user_id = args.get('user_id')
    role_object_id = args.get('role_id')
    client.add_member_to_role(role_object_id, user_id)  # type: ignore
    return f"User ID {user_id} has been added to role {role_object_id}"


def remove_member_from_role(client: Client, args: dict) -> str:  # pragma: no cover
    role_object_id = args.get('role_id')
    user_id = args.get('user_id')
    client.remove_member_from_role(role_object_id, user_id)  # type: ignore
    return f"User ID {user_id} has been removed from role {role_object_id}"


def ip_named_location_get(ms_client: Client, args: dict) -> CommandResults:  # pragma: no cover
    ip_id = args.get('ip_id')
    if results := ms_client.get_ip_named_location(ip_id):  # type: ignore
        context = {
            'id': ip_id,
            'display_name': results.get('displayName'),
            'time_created': results.get('createdDateTime'),
            'time_modified': results.get('modifiedDateTime'),
            'is_trusted': results.get('isTrusted'),
            'ip_ranges': results.get('ipRanges')
        }
        return CommandResults(
            'MSGraph.conditionalAccess.namedIpLocations',
            'namedIpLocations',
            outputs=context,
            raw_response=results,
            ignore_auto_extract=True,
            readable_output=tableToMarkdown(
                f'IP named location \'{ip_id}\':',
                context
            )
        )
    return CommandResults(readable_output=f"No IP location found for {ip_id}")


def ip_named_location_update(ms_client: Client, args: dict) -> CommandResults:  # pragma: no cover
    ip_id = args.get('ip_id')
    if results := ms_client.get_ip_named_location(ip_id):  # type: ignore
        data = {
            '@odata.type': '#microsoft.graph.ipNamedLocation',
            'displayName': results.get('displayName'),
            'isTrusted': results.get('isTrusted'),
            'ipRanges': results.get('ipRanges')
        }
        ips = args.get('ips')
        is_trusted = args.get('is_trusted')
        display_name = args.get('display_name')
        if ips:
            ips = ms_ip_string_to_list(ips)
            data['ipRanges'] = ips
        if is_trusted:
            data['isTrusted'] = is_trusted
        if display_name:
            data['displayName'] = display_name
        ms_client.update_ip_named_location(ip_id, data)  # type: ignore
        return CommandResults(
            'MSGraph.conditionalAccess.namedIpLocations',
            'namedIpLocations',
            outputs={},
            raw_response={},
            ignore_auto_extract=True,
            readable_output=f'Successfully  updated IP named location \'{ip_id}\''
        )
    return CommandResults(readable_output=f'Could not update IP named location \'{ip_id}\'')


def ip_named_location_create(ms_client: Client, args: dict) -> CommandResults:  # pragma: no cover
    ips = args.get('ips')
    is_trusted = args.get('is_trusted')
    display_name = args.get('display_name')
    if ips and display_name and is_trusted:
        is_trusted = str(is_trusted).lower() == 'true'
        ips_arr = ms_ip_string_to_list(ips)
        data = {
            '@odata.type': '#microsoft.graph.ipNamedLocation',
            'displayName': display_name,
            'isTrusted': is_trusted,
            'ipRanges': ips_arr
        }
        if results := ms_client.create_ip_named_location(data):
            id = results.get('id')
            context = {
                'id': id,
                'display_name': results.get('displayName'),
                'time_created': results.get('createdDateTime'),
                'time_modified': results.get('modifiedDateTime'),
                'is_trusted': results.get('isTrusted'),
                'ip_ranges': results.get('ipRanges')
            }
            return CommandResults(
                'MSGraph.conditionalAccess.namedIpLocations',
                'namedIpLocations',
                outputs=context,
                raw_response=results,
                ignore_auto_extract=True,
                readable_output=tableToMarkdown(
                    f'created IP named location \'{id}\':',
                    context
                )
            )
    return CommandResults(readable_output="Could not create IP named location")


def azure_ad_identity_protection_confirm_compromised_command(ms_client: Client, args: dict) -> CommandResults:  # pragma: no cover  # noqa
    user_ids = str(args.get('user_ids')).split(',')
    data = {
        'userIds': user_ids
    }
    try:
        ms_client.compromise_users(data)
        return CommandResults(
            raw_response={},
            ignore_auto_extract=True,
            readable_output=f'Successfully compromised {str(user_ids)}'
        )
    except Exception as e:
        return CommandResults(readable_output=f"Could not compromised {str(user_ids)}:\n{e}")


def azure_ad_identity_protection_risky_users_dismiss_command(ms_client: Client, args: dict) -> CommandResults:  # pragma: no cover  # noqa
    user_ids = str(args.get('user_ids')).split(',')
    data = {
        'userIds': user_ids
    }
    try:
        ms_client.dismiss_users(data)
        return CommandResults(
            raw_response={},
            ignore_auto_extract=True,
            readable_output=f'Successfully dismissed {str(user_ids)}'
        )
    except Exception as e:
        return CommandResults(readable_output=f"Could not dismiss {str(user_ids)}:\n{e}")


def ip_named_location_delete(ms_client: Client, args: dict) -> CommandResults:  # pragma: no cover
    ip_id = args.get('ip_id')
    if results := ms_client.delete_ip_named_location(ip_id):  # type: ignore  # noqa
        return CommandResults(
            'MSGraph.conditionalAccess.namedIpLocations',
            'namedIpLocations',
            outputs={},
            raw_response={},
            ignore_auto_extract=True,
            readable_output=f'Successfully deleted IP named location \'{ip_id}\''
        )
    return CommandResults(readable_output=f'Could not delete IP named location \'{ip_id}\'')


def ip_named_location_list(ms_client: Client, args: dict) -> CommandResults:  # pragma: no cover
    limit = args.get('limit')
    page = args.get('page')
    odata = args.get('odata_query')
    if results := ms_client.list_ip_named_location(limit, page, odata):  # type: ignore
        ip_named_locations = []
        for result in results:
            ip_named_location = {
                'id': result.get('id'),
                'display_name': result.get('displayName'),
                'time_created': result.get('createdDateTime'),
                'time_modified': result.get('modifiedDateTime'),
                'is_trusted': result.get('isTrusted'),
                'ip_ranges': result.get('ipRanges')
            }
            ip_named_locations.append(ip_named_location)
        context = {
            'ip_named_locations': ip_named_locations
        }
        return CommandResults(
            'MSGraph.conditionalAccess.namedIpLocations',
            'namedIpLocations',
            outputs=context,
            raw_response=results,
            ignore_auto_extract=True,
            readable_output=tableToMarkdown(
                'IP named locations:',
                ip_named_locations,
            )
        )
    else:
        return CommandResults(readable_output="could not list IP named locations")


def azure_ad_identity_protection_risky_users_list(ms_client: Client, args: dict) -> CommandResults:  # pragma: no cover  # noqa
    limit = args.get('limit')
    odata = args.get('odata_query')
    if results := ms_client.list_risky_users(limit, odata):  # type: ignore
        risky_users = []
        for result in results:
            risky_user = {
                'id': result.get('id'),
                'isDeleted': result.get('isDeleted'),
                'isProcessing': result.get('isProcessing'),
                'riskLevel': result.get('riskLevel'),
                'riskState': result.get('riskState'),
                'riskDetail': result.get('riskDetail'),
                'riskLastUpdatedDateTime': result.get('riskLastUpdatedDateTime'),
                'userDisplayName': result.get('userDisplayName'),
                'userPrincipalName': result.get('userPrincipalName'),
            }
            risky_users.append(risky_user)
        context = {
            'riskyUsers': risky_users
        }
        return CommandResults(
            'MSGraph.identityProtection.riskyUsers',
            'riskyUsers',
            outputs=context,
            raw_response=results,
            ignore_auto_extract=True,
            readable_output=tableToMarkdown(
                'Risky users:',
                risky_users,
            )
        )
    else:
        return CommandResults(readable_output="could not list IP named locations")


def azure_ad_identity_protection_risky_users_history_list(ms_client: Client, args: dict) -> CommandResults:  # pragma: no cover  # noqa
    limit = args.get('limit')
    odata = args.get('odata_query')
    user_id = args.get('user_id')
    if results := ms_client.list_risky_users_history(limit, odata, user_id):  # type: ignore
        risky_users = []
        for result in results:
            risky_user = {
                'id': result.get('id'),
                'isDeleted': result.get('isDeleted'),
                'isProcessing': result.get('isProcessing'),
                'riskLevel': result.get('riskLevel'),
                'riskState': result.get('riskState'),
                'riskDetail': result.get('riskDetail'),
                'riskLastUpdatedDateTime': result.get('riskLastUpdatedDateTime'),
                'userDisplayName': result.get('userDisplayName'),
                'userPrincipalName': result.get('userPrincipalName'),
                'userId': result.get('userId'),
                'initiatedBy': result.get('initiatedBy'),
                'activity': result.get('activity'),
            }
            risky_users.append(risky_user)
        context = {
            'riskyUsers': risky_users
        }
        return CommandResults(
            'MSGraph.identityProtection.riskyUsers',
            'riskyUsers',
            outputs=context,
            raw_response=results,
            ignore_auto_extract=True,
            readable_output=tableToMarkdown(
                'Risky users history:',
                risky_users,
            )
        )
    else:
        return CommandResults(readable_output="could not list IP named locations")


def azure_ad_identity_protection_risk_detection_list(ms_client: Client, args: dict) -> CommandResults:  # pragma: no cover  # noqa
    limit = args.get('limit')
    odata = args.get('odata_query')
    odata_filter = args.get('filter')
    if results := ms_client.list_risk_detections(limit, odata, odata_filter):  # type: ignore
        risks = []
        for result in results:
            risk = {
                'id': result.get('id'),
                'requestId': result.get('requestId'),
                'correlationId': result.get('correlationId'),
                'riskEventType': result.get('riskEventType'),
                'riskState': result.get('riskState'),
                'riskLevel': result.get('riskLevel'),
                'riskDetail': result.get('riskDetail'),
                'source': result.get('source'),
                'detectionTimingType': result.get('detectionTimingType'),
                'activity': result.get('activity'),
                'ipAddress': result.get('ipAddress'),
                'activityDateTime': result.get('activityDateTime'),
                'detectedDateTime': result.get('detectedDateTime'),
                'lastUpdatedDateTime': result.get('lastUpdatedDateTime'),
                'userId': result.get('userId'),
                'userDisplayName': result.get('userDisplayName'),
                'userPrincipalName': result.get('userPrincipalName'),
                'additionalInfo': result.get('additionalInfo'),
                'location': result.get('location')
            }
            risks.append(risk)
        context = {
            'riskDetections': risks
        }
        return CommandResults(
            'MSGraph.identityProtection.risks',
            'riskDetections',
            outputs=context,
            raw_response=results,
            ignore_auto_extract=True,
            readable_output=tableToMarkdown(
                'Risks detected:',
                risks,
            )
        )
    else:
        return CommandResults(readable_output="could not list IP named locations")


def ms_ip_string_to_list(ips: str) -> list:
    ips_arr = []
    ips = ips.split(',')
    for ip in ips:
        temp = {'cidrAddress': ip}
        # ipv4 check
        if '.' in ip:
            temp['@odata.type'] = '#microsoft.graph.iPv4CidrRange'
        # ipv6 check
        elif ':' in ip:
            temp['@odata.type'] = '#microsoft.graph.iPv6CidrRange'
        else:
            continue
        ips_arr.append(temp)
    return ips_arr


def get_last_fetch_time(last_run: dict, params: dict):
    last_fetch = last_run.get('latest_detection_found')
    if not last_fetch:
        demisto.debug('[AzureADIdentityProtection] First run')
        # handle first time fetch
        first_fetch = f"{params.get('first_fetch') or '1 days'} ago"
        default_fetch_datetime = dateparser.parse(date_string=first_fetch, date_formats=[DATE_FORMAT])
        assert default_fetch_datetime is not None, f'failed parsing {first_fetch}'
        last_fetch = str(default_fetch_datetime.isoformat(timespec='milliseconds')) + 'Z'

    demisto.debug(f'[AzureADIdentityProtection] last_fetch: {last_fetch}')
    return last_fetch


def date_str_to_azure_format(date_str: str) -> str:
    """
    Given a string representing a date in some general format, modifies the date to Azure format.
    That means removing the Z at the end and adding nanoseconds if they don't exist.
    Moreover, sometimes the date has too many digits for
    """
    date_str = date_str[:-1] if date_str[-1].lower() == 'z' else date_str
    if '.' not in date_str:
        date_str = f'{date_str}.000'
    else:
        date_without_ns, ns = date_str.split('.')
        ns = ns[:6]
        date_str = f'{date_without_ns}.{ns}'

    return date_str


def detection_to_incident(detection: dict, detection_date: str) -> dict:
    detection_id: str = detection.get('id', '')
    detection_type: str = detection.get('riskEventType', '')
    detection_detail: str = detection.get('riskDetail', '')
    incident = {
        'name': f'Azure AD:'
                f' {detection_id} {detection_type} {detection_detail}',
        'occurred': f'{detection_date}Z',
        'rawJSON': json.dumps(detection)
    }
    return incident


def detections_to_incidents(detections: List[Dict[str, str]], last_fetch_datetime: str) -> tuple[List[Dict[str, str]], str]:  # pragma: no cover  # noqa
    """
    Given the detections retrieved from Azure Identity Protection, transforms their data to incidents format.
    """
    incidents: List[Dict[str, str]] = []
    latest_incident_time = last_fetch_datetime

    for detection in detections:
        detection_datetime = detection.get('detectedDateTime', '')
        detection_datetime_in_azure_format = date_str_to_azure_format(detection_datetime)
        incident = detection_to_incident(detection, detection_datetime_in_azure_format)
        incidents.append(incident)

        if datetime.strptime(detection_datetime_in_azure_format, DATE_FORMAT) > \
                datetime.strptime(date_str_to_azure_format(latest_incident_time), DATE_FORMAT):
            latest_incident_time = detection_datetime

    return incidents, latest_incident_time


def build_filter(last_fetch: datetime, params: dict) -> str:
    start_time_enforcing_filter = f"detectedDateTime gt {last_fetch}"
    user_supplied_filter = params.get('fetch_filter_expression', '')
    query_filter = f'({user_supplied_filter}) and {start_time_enforcing_filter}' if user_supplied_filter \
        else start_time_enforcing_filter
    demisto.debug(f'[AzureADIdentityProtection] query_filter: {query_filter}')
    return query_filter


def fetch_incidents(client: Client, params: Dict[str, str]):  # pragma: no cover
    last_run: Dict[str, str] = demisto.getLastRun()
    demisto.debug(f'[AzureIdentityProtection] last run: {last_run}')

    last_fetch = get_last_fetch_time(last_run, params)
    query_filter = build_filter(last_fetch, params)
    demisto.debug(f'last fetch is: {last_fetch}, filter is: {query_filter}')

    limit = params.get('max_fetch', '50')
    filter_expression = query_filter

    detections: list = client.list_risk_detections(limit, None, filter_expression)  # type: ignore

    incidents, latest_detection_time = detections_to_incidents(detections, last_fetch_datetime=last_fetch)  # type: ignore
    demisto.debug(f'Fetched {len(incidents)} incidents')

    demisto.debug(f'next run latest_detection_found: {latest_detection_time}')
    last_run = {
        'latest_detection_found': latest_detection_time,
    }

    return incidents, last_run


def main():  # pragma: no cover
    demisto.debug(f'Command being called is {demisto.command()}')
    try:
        command = demisto.command()
        params = demisto.params()
        args = demisto.args()
        handle_proxy()
        client = Client(
            app_id=params.get('app_id'),
            verify=not params.get('insecure', False),
            proxy=params.get('proxy', False),
            azure_ad_endpoint=params.get('azure_ad_endpoint',
                                         'https://login.microsoftonline.com') or 'https://login.microsoftonline.com',
            tenant_id=params.get("tenant_id"),
            client_credentials=params.get("client_credentials", False),
            enc_key=(params.get('credentials') or {}).get('password'),
            managed_identities_client_id=get_azure_managed_identities_client_id(params),
            certificate_thumbprint=params.get('creds_certificate', {}).get('identifier'),
            private_key=(replace_spaces_in_credential(params.get('creds_certificate', {}).get('password')))
        )
        if command == 'test-module':
            if client.ms_client.managed_identities_client_id or client.ms_client.grant_type == CLIENT_CREDENTIALS:
                test_connection(client=client)
                return_results('ok')
            else:
                return_results('The test module is not functional, run the msgraph-identity-auth-start command instead.')
        elif command == 'msgraph-identity-auth-start':
            return_results(start_auth(client))
        elif command == 'msgraph-identity-auth-complete':
            return_results(complete_auth(client))
        elif command == 'msgraph-identity-auth-test':
            return_results(test_connection(client))
        elif command == 'msgraph-identity-auth-reset':
            return_results(reset_auth())
        elif command == 'msgraph-identity-directory-roles-list':
            return_results(list_directory_roles(client, args))
        elif command == 'msgraph-identity-directory-role-members-list':
            return_results(list_role_members_command(client, args))
        elif command == 'msgraph-identity-directory-role-activate':
            return_results(activate_directory_role_command(client, args))
        elif command == 'msgraph-identity-directory-role-member-add':
            return_results(add_member_to_role_command(client, args))
        elif command == 'msgraph-identity-directory-role-member-remove':
            return_results(remove_member_from_role(client, args))
        elif command == 'msgraph-identity-ip-named-locations-create':
            return_results(ip_named_location_create(client, args))
        elif command == 'msgraph-identity-ip-named-locations-get':
            return_results(ip_named_location_get(client, args))
        elif command == 'msgraph-identity-ip-named-locations-update':
            return_results(ip_named_location_update(client, args))
        elif command == 'msgraph-identity-ip-named-locations-delete':
            return_results(ip_named_location_delete(client, args))
        elif command == 'msgraph-identity-ip-named-locations-list':
            return_results(ip_named_location_list(client, args))
        elif command == 'msgraph-identity-protection-risks-list':
            return_results(azure_ad_identity_protection_risk_detection_list(client, args))
        elif command == 'msgraph-identity-protection-risky-user-list':
            return_results(azure_ad_identity_protection_risky_users_list(client, args))
        elif command == 'msgraph-identity-protection-risky-user-history-list':
            return_results(azure_ad_identity_protection_risky_users_history_list(client, args))
        elif command == 'msgraph-identity-protection-risky-user-confirm-compromised':
            return_results(azure_ad_identity_protection_confirm_compromised_command(client, args))
        elif command == 'msgraph-identity-protection-risky-user-dismiss':
            return_results(azure_ad_identity_protection_risky_users_dismiss_command(client, args))
        elif command == 'fetch-incidents':
            incidents, last_run = fetch_incidents(client, params)
            demisto.incidents(incidents)
            demisto.setLastRun(last_run)
        else:
            raise NotImplementedError(f"Command '{command}' not found.")

    # Log exceptions and return errors
    except Exception as e:
        return_error(f'Failed to execute {demisto.command()} command.\nError:\n{str(e)}')


''' ENTRY POINT '''

if __name__ in ('__main__', '__builtin__', 'builtins'):
    main()<|MERGE_RESOLUTION|>--- conflicted
+++ resolved
@@ -23,11 +23,7 @@
             integration_context = get_integration_context()
             integration_context['current_refresh_token'] = refresh_token
             set_integration_context(integration_context)
-<<<<<<< HEAD
-        elif client_credentials and (not enc_key or not (certificate_thumbprint and private_key)):
-=======
         elif client_credentials and (not enc_key and not (certificate_thumbprint and private_key)):
->>>>>>> 6f77591c
             raise DemistoException('Either enc_key or (Certificate Thumbprint and Private Key) must be provided. For further '
                                    'information see '
                                    'https://xsoar.pan.dev/docs/reference/articles/microsoft-integrations---authentication')
