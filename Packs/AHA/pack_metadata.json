{
    "name": "AHA",
    "description": "Use the Aha! integration to edit name/title description and status of features in Aha! according to their status in Jira",
    "support": "xsoar",
<<<<<<< HEAD
    "currentVersion": "1.0.19",
=======
    "currentVersion": "1.0.22",
>>>>>>> 6f77591c
    "author": "Cortex XSOAR",
    "url": "https://www.paloaltonetworks.com/cortex",
    "email": "",
    "categories": [
        "Utilities"
    ],
    "tags": [],
    "useCases": [],
    "keywords": [],
    "marketplaces": [
        "xsoar",
        "marketplacev2"
    ]
}<|MERGE_RESOLUTION|>--- conflicted
+++ resolved
@@ -2,11 +2,7 @@
     "name": "AHA",
     "description": "Use the Aha! integration to edit name/title description and status of features in Aha! according to their status in Jira",
     "support": "xsoar",
-<<<<<<< HEAD
-    "currentVersion": "1.0.19",
-=======
     "currentVersion": "1.0.22",
->>>>>>> 6f77591c
     "author": "Cortex XSOAR",
     "url": "https://www.paloaltonetworks.com/cortex",
     "email": "",
