--- conflicted
+++ resolved
@@ -135,13 +135,8 @@
     class TestMachRules:
 
         @classmethod
-<<<<<<< HEAD
-        def setup_method(self):
-            self._args = {
-=======
         def setup_method(cls):
             cls._args = {
->>>>>>> 6f77591c
                 '_additional_values': 'test_val',
                 '_additional_fields': 'test_field'
             }
