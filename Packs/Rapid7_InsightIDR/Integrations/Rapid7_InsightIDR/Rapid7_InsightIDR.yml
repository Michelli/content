category: Analytics & SIEM
sectionOrder:
- Connect
- Collect
commonfields:
  id: Rapid7 InsightIDR
  version: -1
configuration:
- display: Insight cloud server region
  name: region
  options:
  - US
  - EU
  - CA
  - AU
  - AP
  required: true
  type: 15
  section: Connect
- display: InsightIDR API key
  name: apiKey
  type: 4
  section: Connect
  hidden: true
  required: false
- name: apikey_creds
  type: 9
  section: Connect
  displaypassword: InsightIDR API key
  hiddenusername: true
  required: false
- display: Fetch incidents
  name: isFetch
  type: 8
  section: Collect
  required: false
- display: Incident type
  name: incidentType
  type: 13
  section: Connect
  required: false
- defaultvalue: '7 days'
  display: First fetch timestamp (<number> <time unit>, e.g., 12 hours, 7 days)
  name: first_fetch
  type: 0
  section: Collect
  required: false
- display: Fetch Limit
  name: max_fetch
  type: 0
  section: Collect
  additionalinfo: Max number of alerts per fetch. Default is 50.
  defaultvalue: '50'
  required: false
- display: Trust any certificate (not secure)
  name: insecure
  type: 8
  section: Connect
  advanced: true
  required: false
- advanced: true
  display: Use system proxy settings
  name: proxy
  section: Connect
  type: 8

  required: false
description: 'Rapid7 InsightIDR is a Cloud-Based SIEM that detect and respond to security incidents.'
display: Rapid7 InsightIDR
name: Rapid7 InsightIDR
script:
  commands:
  - arguments:
    - description: An optional time range string (i.e 1 week, 1 day).
      name: time_range
    - description: "Only investigations whose createTime is after this date will be returned. If this argument is omitted, investigations with any create_time may be returned. Use ISO time format (e.g., 2018-07-01T00:00:00Z)."
      name: start_time
    - description: "Only investigations whose createTime is before this date will be returned. If this argument is omitted, investigations with any create_time may be returned. Use ISO time format (e.g., 2018-07-01T00:00:00Z)."
      name: end_time
    - auto: PREDEFINED
      description: Only investigations whose status matches one of the entries in the list will be returned. If this argument is omitted, all investigations will be returned.
      name: statuses
      predefined:
      - open
      - closed
    - description: The optional 0-based index of the page to retrieve. Must be an integer greater than or equal to 0.
      name: index
    - description: The optional size of the page to retrieve. Must be an integer greater than 0 or less than or equal to 1000.
      name: page_size
    description: List all open/closed investigations. You can filter results by time range and investigation status.
    name: rapid7-insight-idr-list-investigations
    outputs:
    - contextPath: Rapid7InsightIDR.Investigation.title
      description: Title of the investigation.
      type: String
    - contextPath: Rapid7InsightIDR.Investigation.id
      description: ID of the investigation.
      type: String
    - contextPath: Rapid7InsightIDR.Investigation.status
      description: Status of the investigation.
      type: String
    - contextPath: Rapid7InsightIDR.Investigation.created_time
      description: Time the investigation was created.
      type: String
    - contextPath: Rapid7InsightIDR.Investigation.source
      description: Source of the investigation.
      type: String
    - contextPath: Rapid7InsightIDR.Investigation.assignee.email
      description: Email address of the investigation assignee.
      type: String
    - contextPath: Rapid7InsightIDR.Investigation.assignee.name
      description: Name of the investigation assignee.
      type: String
    - contextPath: Rapid7InsightIDR.Investigation.alert.type
      description: Type of alert in the investigation.
      type: String
    - contextPath: Rapid7InsightIDR.Investigation.alert.type_description
      description: Description of the type of the alert in the investigation.
      type: String
    - contextPath: Rapid7InsightIDR.Investigation.alert.first_event_time
      description: First event time of the alert in the investigation.
      type: String
  - arguments:
    - description: ID of the investigation to get.
      name: investigation_id
      required: true
    description: Gets a single investigation (open or closed).
    name: rapid7-insight-idr-get-investigation
    outputs:
    - contextPath: Rapid7InsightIDR.Investigation.title
      description: Title of the investigation.
      type: String
    - contextPath: Rapid7InsightIDR.Investigation.id
      description: ID of the investigation.
      type: String
    - contextPath: Rapid7InsightIDR.Investigation.status
      description: Status of the investigation.
      type: String
    - contextPath: Rapid7InsightIDR.Investigation.created_time
      description: Time the investigation was created.
      type: String
    - contextPath: Rapid7InsightIDR.Investigation.source
      description: Source of the investigation.
      type: String
    - contextPath: Rapid7InsightIDR.Investigation.assignee.email
      description: Email address of the investigation assignee.
      type: String
    - contextPath: Rapid7InsightIDR.Investigation.assignee.name
      description: Name of the investigation assignee.
      type: String
    - contextPath: Rapid7InsightIDR.Investigation.alert.type
      description: Type of alert in the investigation.
      type: String
    - contextPath: Rapid7InsightIDR.Investigation.alert.type_description
      description: Description of the type of the alert in the investigation.
      type: String
    - contextPath: Rapid7InsightIDR.Investigation.alert.first_event_time
      description: First event time of the alert in the investigation.
      type: String
  - arguments:
    - description: "Only investigations whose createTime is before this date will be returned. If this argument is omitted, investigations with any create_time may be returned - Use ISO time format (e.g., 2018-07-01T00:00:00Z)."
      name: start_time
      required: true
    - description: "AOnly investigations whose createTime is before this date will be returned. If this argument is omitted, investigations with any create_time may be returned. Use ISO time format (e.g., 2018-07-01T00:00:00Z)."
      name: end_time
      required: true
    - auto: PREDEFINED
      description: The name of an investigation source. Only investigations from this source will be closed. If the source is ALERT, an alert type must be specified as well. Can be "ALERT", "MANUAL", or "HUNT""The LEQL query to match desired log events. Do not use a calculation.more
      name: source
      predefined:
      - ALERT
      - MANUAL
      - HUNT
      required: true
    - description: The category of alerts to closed. This argument is required if the source is ALERT and ignored for other sources. This value must be an exact match of the alert type returned by the List Investigations response.
      isArray: true
      name: alert_type
    - description: The maximum number of alerts to close with this request. If this argument is not specified then there is no maximum. If this limit is exceeded, then a 400 error response is returned. The minimum value is 0.
      name: max_investigations_to_close
    description: Bulk closes investigations according to the specified investigation create-time date range. You can specify the maximum number of alerts to close per call. If that maximum is exceeded a 400 error response is returned.
    name: rapid7-insight-idr-close-investigations
    outputs:
    - contextPath: Rapid7InsightIDR.Investigation.id
      description: ID of the investigation.
      type: String
  - arguments:
    - description: ID of the investigation to assign the user to.
      isArray: true
      name: investigation_id
      required: true
    - description: The email address of the user to assign to this investigation. This must be the same email address used to log in to the Insight platform.
      name: user_email_address
      required: true
    description: Assigns a user to an investigation according to the specified user email  address.
    name: rapid7-insight-idr-assign-user
    outputs:
    - contextPath: Rapid7InsightIDR.Investigation.title
      description: Title of the investigation.
      type: String
    - contextPath: Rapid7InsightIDR.Investigation.id
      description: ID of the investigation.
      type: String
    - contextPath: Rapid7InsightIDR.Investigation.status
      description: Status of the investigation.
      type: String
    - contextPath: Rapid7InsightIDR.Investigation.created_time
      description: Time the investigation was created.
      type: String
    - contextPath: Rapid7InsightIDR.Investigation.source
      description: Source of the investigation.
      type: String
    - contextPath: Rapid7InsightIDR.Investigation.assignee.email
      description: Email address of the investigation assignee.
      type: String
    - contextPath: Rapid7InsightIDR.Investigation.assignee.name
      description: Name of the investigation assignee.
      type: String
    - contextPath: Rapid7InsightIDR.Investigation.alert.type
      description: Type of alert in the investigation.
      type: String
    - contextPath: Rapid7InsightIDR.Investigation.alert.type_description
      description: Description of the type of the alert in the investigation.
      type: String
    - contextPath: Rapid7InsightIDR.Investigation.alert.first_event_time
      description: First event time of the alert in the investigation.
      type: String
  - arguments:
    - description: ID of the investigation to set the status of.
      isArray: true
      name: investigation_id
      required: true
    - auto: PREDEFINED
      description: The new status for the investigation. Can be "open" or "closed".
      name: status
      predefined:
      - open
      - closed
      required: true
    description: Sets the investigation status to either open or closed.
    name: rapid7-insight-idr-set-status
    outputs:
    - contextPath: Rapid7InsightIDR.Investigation.title
      description: Title of the investigation.
      type: String
    - contextPath: Rapid7InsightIDR.Investigation.id
      description: ID of the investigation.
      type: String
    - contextPath: Rapid7InsightIDR.Investigation.status
      description: Status of the investigation.
      type: String
    - contextPath: Rapid7InsightIDR.Investigation.created_time
      description: Time the investigation was created.
      type: String
    - contextPath: Rapid7InsightIDR.Investigation.source
      description: Source of the investigation.
      type: String
    - contextPath: Rapid7InsightIDR.Investigation.assignee_email
      description: Email address of the investigation assignee.
      type: String
    - contextPath: Rapid7InsightIDR.Investigation.assignee_name
      description: Name of the investigation assignee.
      type: String
    - contextPath: Rapid7InsightIDR.Investigation.alert_type
      description: Type of alert in the investigation.
      type: String
  - arguments:
    - description: Key of the threat (or threats) to add indicators to.
      isArray: true
      name: key
      required: true
    - description: IP address indicators to add.
      isArray: true
      name: ip_addresses
    - description: "Hash indicators to add."
      isArray: true
      name: hashes
    - description: Domain indicators to add.
      isArray: true
      name: domain_names
    - description: URL indicators to add.
      isArray: true
      name: url
    description: Adds new indicators to a threat (IP addresses, hashes, domains, and URLs).
    name: rapid7-insight-idr-add-threat-indicators
    outputs:
    - contextPath: Rapid7InsightIDR.Threat.name
      description: Name of the threat.
      type: String
    - contextPath: Rapid7InsightIDR.Threat.note
      description: Notes for the threat.
      type: String
    - contextPath: Rapid7InsightIDR.Threat.indicator_count
      description: How many indicators the threat has.
      type: Number
    - contextPath: Rapid7InsightIDR.Threat.published
      description: Whether or not the threat is published.
      type: Boolean
  - arguments:
    - description: Key of the threat (or threats) to replace indicators for.
      isArray: true
      name: key
      required: true
    - description: IP address indicators to add.
      isArray: true
      name: ip_addresses
    - description: "Hash indicators to add."
      isArray: true
      name: hashes
    - description: Domain indicators to add.
      isArray: true
      name: domain_names
    - description: URL indicators to add.
      isArray: true
      name: url
    description: Deletes existing indicators from a threat and adds new indicators to the threat.
    name: rapid7-insight-idr-replace-threat-indicators
    outputs:
    - contextPath: Rapid7InsightIDR.Threat.name
      description: Name of the threat.
      type: String
    - contextPath: Rapid7InsightIDR.Threat.note
      description: Notes for the threat.
      type: String
    - contextPath: Rapid7InsightIDR.Threat.indicator_count
      description: How many indicators the threat has.
      type: Number
    - contextPath: Rapid7InsightIDR.Threat.published
      description: Whether or not the threat is published.
      type: Boolean
  - arguments: []
    description: Lists all existing logs for an account.
    name: rapid7-insight-idr-list-logs
    outputs:
    - contextPath: Rapid7InsightIDR.Log.name
      description: Log name.
      type: String
    - contextPath: Rapid7InsightIDR.Log.id
      description: Log ID.
      type: String
  - arguments: []
    description: Lists all existing log sets for your InsightsIDR instance.
    name: rapid7-insight-idr-list-log-sets
    outputs:
    - contextPath: Rapid7InsightIDR.LogSet.name
      description: Log name.
      type: String
    - contextPath: Rapid7InsightIDR.LogSet.id
      description: Log ID.
      type: String
  - arguments:
    - description: IDs of the logs to download - up to 10 logs allowed.
      isArray: true
      name: log_ids
      required: true
    - description: "Lower bound of the time range you want to query against. Format: UNIX timestamp in milliseconds. This is optional if time_range is supplied."
      name: start_time
    - description: 'Upper bound of the time range you want to query against. Format: UNIX timestamp in milliseconds.'
      name: end_time
    - description: 'The relative time range in a readable format. Optional if "from" \ is supplied. For example: Last 4 Days. Note that if start_time, end_time and\ \ time_range is not provided the default will be Last 3 days.'
      name: time_range
    - description: "The LEQL query to match desired log events. Do not use a calculation.more info: https://docs.rapid7.com/insightidr/build-a-query/"
      name: query
    - description: 'The maximum number of log events to download; cannot exceed 20 million. The default is 20 million. The argument value should be written like this: "10 thousand" or "2 million").'
      name: limit
    description: Downloads logs for from your InsightsIDR instance. The maximum number of logs per call is 10.
    name: rapid7-insight-idr-download-logs
    outputs: []
  - arguments:
    - description: Logentries log key.
      name: log_id
      required: true
    - description: "A valid LEQL query to run against the logmore info: https://docs.rapid7.com/insightidr/build-a-query/"
      name: query
      required: true
    - description: A time range string (i.e 1 week, 1 day) - While using this parameter, start_time and end_time isn't needed.
      name: time_range
    - description: 'Lower bound of the time range you want to query against. Format: UNIX timestamp in milliseconds. Example:1450557004000.'
      name: start_time
    - description: 'Upper bound of the time range you want to query against. Format: UNIX timestamp in milliseconds. Example:1460557604000.'
      name: end_time
    - description: The maximum number of log entries to return per page. Default of 50.
      name: logs_per_page
    - description: The earlier sequence number of a log entry to start searching from.
      name: sequence_number
    description: Queries within a log for certain values.
    name: rapid7-insight-idr-query-log
    outputs:
    - contextPath: Rapid7InsightIDR.Event.log_id
      description: ID of the log the event appears in.
      type: String
    - contextPath: Rapid7InsightIDR.Event.message
      description: Event message.
      type: String
    - contextPath: Rapid7InsightIDR.Event.timestamp
      description: Time when the event was triggered.
      type: Number
  - arguments:
    - description: ID of the log set.
      isArray: true
      name: log_set_id
      required: true
    - description: "A valid LEQL query to run against the logmore info: https://docs.rapid7.com/insightidr/build-a-query/"
      name: query
      required: true
    - description: A time range string (e.g., 1 week, 1 day) - While using this parameter, start_time and end_time isn't needed.
      name: time_range
    - description: 'Lower bound of the time range you want to query against. Format: UNIX timestamp in milliseconds. Example:1450557004000.'
      name: start_time
    - description: 'Upper bound of the time range you want to query against. Format: UNIX timestamp in milliseconds. Example:1460557604000.'
      name: end_time
    - description: The maximum number of log entries to return per page. Default of 50.
      name: logs_per_page
    - description: The earlier sequence number of a log entry to start searching from.
      name: sequence_number
    description: Queries within a log set for certain values.
    name: rapid7-insight-idr-query-log-set
    outputs:
    - contextPath: Rapid7InsightIDR.Event.log_id
      description: ID of the log the event appears in.
      type: String
    - contextPath: Rapid7InsightIDR.Event.message
      description: Event message.
      type: String
    - contextPath: Rapid7InsightIDR.Event.timestamp
      description: Time when the event was triggered.
      type: Number
<<<<<<< HEAD
  dockerimage: demisto/python3:3.10.13.73190
=======
  dockerimage: demisto/python3:3.10.13.83255
>>>>>>> 6f77591c
  isfetch: true
  runonce: false
  script: '-'
  subtype: python3
  type: python
tests:
- No tests
fromversion: 5.0.0<|MERGE_RESOLUTION|>--- conflicted
+++ resolved
@@ -424,11 +424,7 @@
     - contextPath: Rapid7InsightIDR.Event.timestamp
       description: Time when the event was triggered.
       type: Number
-<<<<<<< HEAD
-  dockerimage: demisto/python3:3.10.13.73190
-=======
   dockerimage: demisto/python3:3.10.13.83255
->>>>>>> 6f77591c
   isfetch: true
   runonce: false
   script: '-'
