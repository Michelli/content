--- conflicted
+++ resolved
@@ -50,11 +50,7 @@
 		"User Profile",
 		"IAM - Sync User",
 		"IAM - Rehire User",
-<<<<<<< HEAD
-        "Exabeam Notable User"
-=======
 		"Exabeam Notable User"
->>>>>>> 4b3babfa
 	],
 	"threshold": 72,
 	"type": "shortText",
