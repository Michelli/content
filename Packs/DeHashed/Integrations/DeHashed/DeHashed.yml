--- conflicted
+++ resolved
@@ -179,11 +179,7 @@
     - contextPath: DBotScore.Reliability
       description: Reliability of the source providing the intelligence data.
       type: String
-<<<<<<< HEAD
-  dockerimage: demisto/python3:3.10.13.72123
-=======
   dockerimage: demisto/python3:3.10.13.83255
->>>>>>> 6f77591c
   runonce: false
   script: '-'
   subtype: python3
