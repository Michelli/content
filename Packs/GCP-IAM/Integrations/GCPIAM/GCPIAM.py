--- conflicted
+++ resolved
@@ -85,30 +85,11 @@
 
         return response
 
-<<<<<<< HEAD
-    def gcp_iam_tagbindings_list_request(self, parent: str, limit: int = None) -> dict:
-        """
-        List tag bindings (key value pair) applied to a project/folder/organization object.
-        Args:
-            parent (str): The name of the parent resource to list projects under.
-            limit (int): The number of results to retrieve.
-
-        Returns:
-            dict: API response from GCP.
-
-        """
-        params = assign_params(parent=parent, pageSize=limit)
-
-        request = self.cloud_resource_manager_service.tagBindings().list(**params)
-        response = request.execute()
-
-        return response
-
-    def gcp_iam_tagvalues_get_request(self, name: str) -> dict:
-        """
-        Retrieves a TagValue.
-        Args:
-            name (str): Resource name for TagValue in the format `tagValues/456`.
+    def gcp_iam_tagkeys_get_request(self, name: str) -> dict:
+        """
+        Retrieves a TagKey.
+        Args:
+            name (str): A resource name in the format `tagKeys/{id}`, such as `tagKeys/123`.
 
         Returns:
             dict: API response from GCP.
@@ -116,35 +97,12 @@
         """
         params = assign_params(name=name)
 
-        request = self.cloud_resource_manager_service.tagValues().get(**params)
-        response = request.execute()
-
-        return response
-
-=======
->>>>>>> 6f77591c
-    def gcp_iam_tagkeys_get_request(self, name: str) -> dict:
-        """
-        Retrieves a TagKey.
-        Args:
-            name (str): A resource name in the format `tagKeys/{id}`, such as `tagKeys/123`.
-
-        Returns:
-            dict: API response from GCP.
-
-        """
-        params = assign_params(name=name)
-
         request = self.cloud_resource_manager_service.tagKeys().get(**params)
         response = request.execute()
 
         return response
 
-<<<<<<< HEAD
-    def gcp_iam_project_list_request(self, parent: str, limit: int = None, page_token=None,
-=======
     def gcp_iam_project_list_request(self, parent: str, limit: int = None, page_token: str = None,
->>>>>>> 6f77591c
                                      show_deleted: bool = False) -> dict:
         """
         List projects under the specified parent.
@@ -1290,11 +1248,8 @@
             if entry.get("role") in roles:
                 bindings_roles_only.append(bindings[index])
 
-<<<<<<< HEAD
-=======
         bindings = bindings_roles_only
 
->>>>>>> 6f77591c
     if limit and page:
         start = (page - 1) * limit
         end = start + limit
@@ -1611,10 +1566,7 @@
     project_name = args.get('project_name', '')
     limit = arg_to_number(args.get('limit')) or 50
     page = arg_to_number(args.get('page')) or 1
-<<<<<<< HEAD
-=======
     roles = argToList(args.get('roles', []))
->>>>>>> 6f77591c
     validate_pagination_arguments(limit, page)
 
     readable_message = get_pagination_readable_message(header=f'Project {project_name} IAM Policy List:',
@@ -3887,11 +3839,7 @@
     return command_results
 
 
-<<<<<<< HEAD
-def test_module(service_account_key: str) -> None:
-=======
 def test_module(service_account_key: str, proxy: bool, verify_certificate: bool) -> None:
->>>>>>> 6f77591c
     try:
         client: Client = Client(client_secret=service_account_key, proxy=proxy, verify_certificate=verify_certificate)
         client.gcp_iam_predefined_role_list_request(include_permissions=False, limit=1)
@@ -3914,10 +3862,7 @@
     demisto.debug(f'Command being called is {command}')
 
     try:
-<<<<<<< HEAD
-=======
-
->>>>>>> 6f77591c
+
         if command == 'test-module':
             return test_module(service_account_key, proxy=proxy, verify_certificate=verify_certificate)
 
