--- conflicted
+++ resolved
@@ -8,11 +8,7 @@
 
 | **Parameter** | **Description** | **Required** |
 | --- | --- | --- |
-<<<<<<< HEAD
-| Listen Port | Runs the service on this port from within Cortex XSOAR. Requires a unique port for each long-running integration instance. Do not use the same port for multiple instances. <br>Note: If you click the test button more than once, a failure may occur mistakenly indicating that the port is already in use.  <br> (For Cortex XSOAR 8 and Cortex XSIAM) If you do not enter a Listen Port, an unused port for the EDL will automatically be generated when the instance is saved. However, if using an engine, you must enter a Listen Port.                 | True |
-=======
 | Listen Port | Runs the service on this port from within Cortex XSOAR. Requires a unique port for each long-running integration instance. Do not use the same port for multiple instances. <br>Note: If you click the test button more than once, a failure may occur mistakenly indicating that the port is already in use.  <br> (For Cortex XSOAR 8 and Cortex XSIAM) If you do not enter a Listen Port, an unused port for the Generic Webhook will automatically be generated when the instance is saved. However, if using an engine, you must enter a Listen Port.                 | True |
->>>>>>> 6f77591c
 | username | Username (see [Security](#security) for more details) |  (For Cortex XSOAR 6.x) False <br> (For Cortex XSOAR 8 and Cortex XSIAM)  Optional for engines, otherwise mandatory.  |
 | password | Password (see [Security](#security) for more details) |  (For Cortex XSOAR 6.x) False <br> (For Cortex XSOAR 8 and Cortex XSIAM)  Optional for engines, otherwise mandatory.  |
 | certificate | (For Cortex XSOAR 6.x) For use with HTTPS - the certificate that the service should use.  <br> (For Cortex XSOAR 8 and Cortex XSIAM) Custom certificates are not supported. | False |
@@ -21,14 +17,9 @@
 | store_samples | Store sample events for mapping (Because this is a push-based integration, it cannot fetch sample events in the mapping wizard). | False |
 
 4. Click **Done**.
-<<<<<<< HEAD
-5. Navigate to  **Settings > About > Troubleshooting**.
-6. (For Cortex XSOAR 6.x) In the **Server Configuration** section, verify that the value for the ***instance.execute.external.\<INTEGRATION-INSTANCE-NAME\>*** key is set to *true*. If this key does not exist, click **+ Add Server Configuration** and add *instance.execute.external.\<INTEGRATION-INSTANCE-NAME\>* and set the value to *true*. See the following [reference article](https://xsoar.pan.dev/docs/reference/articles/long-running-invoke) for further information.
-=======
 5. For Cortex XSOAR 6.x:
      1. Navigate to  **Settings > About > Troubleshooting**.
      2. In the **Server Configuration** section, verify that the value for the ***instance.execute.external.\<INTEGRATION-INSTANCE-NAME\>*** key is set to *true*. If this key does not exist, click **+ Add Server Configuration** and add *instance.execute.external.\<INTEGRATION-INSTANCE-NAME\>* and set the value to *true*. See the following [reference article](https://xsoar.pan.dev/docs/reference/articles/long-running-invoke) for further information.
->>>>>>> 6f77591c
 
 You can now trigger the webhook URL:
 
