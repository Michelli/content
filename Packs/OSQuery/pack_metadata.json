--- conflicted
+++ resolved
@@ -2,11 +2,7 @@
     "name": "OS Query",
     "description": "Run OS query on a linux system.",
     "support": "xsoar",
-<<<<<<< HEAD
-    "currentVersion": "1.0.9",
-=======
     "currentVersion": "1.0.10",
->>>>>>> 6f77591c
     "author": "Cortex XSOAR",
     "url": "https://www.paloaltonetworks.com/cortex",
     "email": "",
