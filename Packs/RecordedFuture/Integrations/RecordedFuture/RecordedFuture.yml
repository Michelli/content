--- conflicted
+++ resolved
@@ -13,11 +13,6 @@
   required: true
 - display: API Token
   name: token
-<<<<<<< HEAD
-  defaultvalue: ""
-  type: 4
-  required: true
-=======
   type: 4
   required: false
   displaypassword: API Token
@@ -29,7 +24,6 @@
   required: false
   displaypassword: API Token
   hiddenusername: true
->>>>>>> 6f77591c
 - display: File Threshold
   additionalinfo: Minimum risk score from Recorded Future to consider the file malicious.
   name: file_threshold
@@ -61,19 +55,11 @@
   type: 0
   required: false
 - display: Vulnerability Threshold
-<<<<<<< HEAD
-  additionalinfo: Minimum risk score from Recorded Future to consider the vulnerability critical.
-  name: vulnerability_threshold
-  defaultvalue: "65"
-  type: 0
-  required: false
-=======
   name: vulnerability_threshold
   defaultvalue: '65'
   type: 0
   required: false
   additionalinfo: Minimum risk score from Recorded Future to consider the vulnerability critical.
->>>>>>> 6f77591c
 - display: Collective Insights
   name: collective_insights
   defaultvalue: "On"
@@ -81,74 +67,23 @@
   required: true
   additionalinfo: The Recorded Future Platform tracks trends and facilitates new insights on detections to better identify threats. See trends and track metrics over time using the Recorded Future Platform. This feature will store XSOAR enrichments based on playbooks. This feature permits additional analytics to track trends and identify new insights with the Recorded Future Intelligence Cloud. Please refer to the Help section for information about fields collected for Collective Insights.
   options:
-<<<<<<< HEAD
-  - "On"
-  - "Off"
-- display: Trust any certificate (not secure)
-  name: insecure
-  defaultvalue: "false"
-  type: 8
-=======
   - On
   - Off
 - display: Trust any certificate (not secure)
   name: insecure
   type: 8
   defaultvalue: "false"
->>>>>>> 6f77591c
   required: false
 - display: Use system proxy settings
   name: proxy
   type: 8
-<<<<<<< HEAD
-  defaultvalue: "false"
-  required: false
-=======
   required: false
   defaultvalue: 'false'
->>>>>>> 6f77591c
 - display: Fetch incidents
   name: isFetch
   type: 8
   required: false
 - display: Rule names to fetch alerts by
-<<<<<<< HEAD
-  additionalinfo: Rule names to fetch alerts by, separated by semicolon. If empty, all alerts will be fetched.
-  name: rule_names
-  type: 12
-  required: false
-- display: Alert Statuses to include in the fetch
-  name: fetch_statuses
-  type: 0
-  additionalinfo: 'Comma-separated alert statuses (e.g. "unassigned,assigned,pending,actionable,no-action,tuning"). If empty, the default value of "no-action" will be used.'
-  defaultvalue: "no-action"
-  required: false
-- display: Update alert status on fetch.
-  name: update_status
-  defaultvalue: "true"
-  type: 8
-  additionalinfo: If selected, alerts with a status of 'no-action' will be updated to 'pending' once fetched by the integration.
-  required: false
-- display: First fetch time
-  additionalinfo: 'Format: <number> <time unit>, e.g., "12 hours", "7 days", "3 months", "1 year".'
-  defaultvalue: 24 hours
-  name: first_fetch
-  type: 0
-  required: false
-- name: incidentType
-  display: 'Incident type'
-  type: 13
-  defaultvalue: Recorded Future Alert
-  required: false
-- display: Maximum number of incidents per fetch
-  name: max_fetch
-  defaultvalue: "50"
-  type: 0
-  required: false
-- display: Source Reliability
-  additionalinfo: Reliability of the source providing the intelligence data.
-  name: integrationReliability
-=======
   name: rule_names
   type: 12
   additionalinfo: 'Rule names to fetch alerts by, separated by semicolon. If empty, all alerts will be fetched.'
@@ -183,7 +118,6 @@
   required: false
 - name: integrationReliability
   display: 'Source Reliability'
->>>>>>> 6f77591c
   defaultvalue: B - Usually reliable
   options:
   - A+ - 3rd party enrichment
@@ -195,37 +129,17 @@
   - F - Reliability cannot be judged
   type: 15
   required: false
-<<<<<<< HEAD
-- name: feedExpirationPolicy
-  display: ''
-  defaultvalue: indicatorType
-=======
   additionalinfo: Reliability of the source providing the intelligence data.
 - display: ''
   name: feedExpirationPolicy
   defaultvalue: "indicatorType"
   type: 17
   required: false
->>>>>>> 6f77591c
   options:
   - never
   - interval
   - indicatorType
   - suddenDeath
-<<<<<<< HEAD
-  type: 17
-  required: false
-- display: Incidents Fetch Interval
-  name: feedExpirationInterval
-  defaultvalue: "20160"
-  type: 1
-  required: false
-- display: Incidents Fetch Interval
-  name: incidentFetchInterval
-  defaultvalue: "1"
-  type: 19
-  required: false
-=======
 - display: Incidents Fetch Interval
   name: feedExpirationInterval
   defaultvalue: '20160'
@@ -236,16 +150,11 @@
   name: incidentFetchInterval
   required: false
   type: 19
->>>>>>> 6f77591c
 script:
   script: ''
   type: python
   subtype: python3
-<<<<<<< HEAD
-  dockerimage: demisto/python3:3.10.13.75921
-=======
   dockerimage: demisto/python3:3.10.13.83255
->>>>>>> 6f77591c
   commands:
   - name: domain
     description: Gets a quick indicator of the risk associated with a domain.
@@ -2924,22 +2833,11 @@
     description: Get threat actors map.
     arguments:
     - name: actors_ids
-<<<<<<< HEAD
-      required: false
-      isArray: true
-      description: Actors IDs for which to get the threat map.
-    - name: actor_name
-      required: false
-      description: Actors name for which to get the threat map.
-    - name: include_links
-      required: false
-=======
       isArray: true
       description: Actors IDs for which to get the threat map.
     - name: actor_name
       description: Actors name for which to get the threat map.
     - name: include_links
->>>>>>> 6f77591c
       auto: PREDEFINED
       predefined:
       - "true"
@@ -2972,10 +2870,6 @@
     description: Search links.
     arguments:
     - name: entity_type
-<<<<<<< HEAD
-      required: false
-=======
->>>>>>> 6f77591c
       description: Type of the entity to fetch links for. E.g. "domain", "ip", "file", "url", "cve", "malware", "organization, "person". Should be provided along with the entity in entity_name argument.
       auto: PREDEFINED
       predefined:
@@ -2996,35 +2890,18 @@
       - Person
       - Username
     - name: entity_name
-<<<<<<< HEAD
-      required: false
-      description: Name of the entity to fetch links for.
-    - name: entity_id
-      required: false
-      description: ID of entity to fetch links for.
-    - name: source_type
-      required: false
-=======
       description: Name of the entity to fetch links for.
     - name: entity_id
       description: ID of entity to fetch links for.
     - name: source_type
->>>>>>> 6f77591c
       description: Source of the links to be fetched. Can be "insikt" or "technical".
       auto: PREDEFINED
       predefined:
       - technical
       - insikt
     - name: timeframe
-<<<<<<< HEAD
-      required: false
       description: Time range of the links to be fetched. Eg. "-1d" for last 1 day.
     - name: technical_type
-      required: false
-=======
-      description: Time range of the links to be fetched. Eg. "-1d" for last 1 day.
-    - name: technical_type
->>>>>>> 6f77591c
       description: Type of technical source to fetch links from. Can be "type:MalwareAnalysis", "type:InfrastructureAnalysis", "type:NetworkTrafficAnalysis" or "type:TTPAnalysis".
     outputs:
     - contextPath: RecordedFuture.Links.entity.id
@@ -3050,10 +2927,6 @@
     description: Search detection rules.
     arguments:
     - name: entity_type
-<<<<<<< HEAD
-      required: false
-=======
->>>>>>> 6f77591c
       description: The type of entity for which to fetch context. Should be provided with its value in entity name argument. Can be "domain", "ip", "file", "url", "cve", or "malware".
       auto: PREDEFINED
       predefined:
@@ -3074,20 +2947,10 @@
       - Person
       - Username
     - name: entity_name
-<<<<<<< HEAD
-      required: false
-      description: Entity name.
-    - name: entity_id
-      required: false
-      description: Entity id.
-    - name: rule_types
-      required: false
-=======
       description: Entity name.
     - name: entity_id
       description: Entity id.
     - name: rule_types
->>>>>>> 6f77591c
       isArray: true
       description: Rule type.
       auto: PREDEFINED
@@ -3096,10 +2959,6 @@
       - sigma
       - snort
     - name: title
-<<<<<<< HEAD
-      required: false
-=======
->>>>>>> 6f77591c
       description: Rule title.
     outputs:
     - contextPath: RecordedFuture.DetectionRules.id
@@ -3158,28 +3017,6 @@
       required: true
       description: Value of the IOC itself.
     - name: entity_field
-<<<<<<< HEAD
-      required: false
-      description: Used to describe characteristics about the IOC.
-    - name: entity_source_type
-      required: false
-      description: Used to describe what log source the IOC came from.
-    - name: incident_name
-      required: false
-      description: Title of the incident related to the IOC.
-    - name: incident_id
-      required: false
-      description: ID of the incident related to the IOC.
-    - name: incident_type
-      required: false
-      description: Attack vector associated with the incident (C2, Phishing.. etc).
-    - name: mitre_codes
-      required: false
-      description: List contains one or more MITRE codes associated with the IOC.
-      isArray: true
-    - name: malware
-      required: false
-=======
       description: Used to describe characteristics about the IOC.
     - name: entity_source_type
       description: Used to describe what log source the IOC came from.
@@ -3193,7 +3030,6 @@
       description: List contains one or more MITRE codes associated with the IOC.
       isArray: true
     - name: malware
->>>>>>> 6f77591c
       description: List contains all known malware associated with the IOCs.
       isArray: true
     outputs:
@@ -3202,6 +3038,7 @@
       type: String
 
   isfetch: true
+  runonce: false
 tests:
 - No tests
 fromversion: 5.0.0
