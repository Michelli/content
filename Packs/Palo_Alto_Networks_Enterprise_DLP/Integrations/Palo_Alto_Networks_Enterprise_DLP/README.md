Palo Alto Networks Enterprise DLP discovers and protects company data across every data channel and repository. Integrated Enterprise DLP enables data protection and compliance everywhere without complexity.
This integration was integrated and tested with version 2.0 of Palo Alto Networks Enterprise DLP

### Setup
Go to the `Settings` tab on the DLP web interface. 
Choose `Alerts` on the left menu. Follow all the steps under `Setup Instructions`.
Make sure the toggle at the bottom is switched on.

<<<<<<< HEAD
## Configure Palo Alto Networks Enterprise DLP in Cortex


| **Parameter** | **Description** | **Required** |
| --- | --- | --- |
| Access Token | Access token generated in the Enterprise DLP UI | True |
| Refresh Token | Refresh token generated in the Enterprise DLP UI | True |
| Trust any certificate (not secure) |  | False |
| Use system proxy settings |  | False |
| Long running instance |  | False |
| DLP Regions |  | False |
| Data profiles to allow exemption | A comma-separated list of data profile names to request an exemption. Use "\*" to allow everything. | False |
| Bot Message | The message to send to the user to ask for feedback. | False |
| Fetch incidents |  | False |

=======
## Configure Palo Alto Networks Enterprise DLP on Cortex XSOAR

1. Navigate to **Settings** > **Integrations** > **Servers & Services**.
2. Search for Palo Alto Networks Enterprise DLP.
3. Click **Add instance** to create and configure a new integration instance.

    | **Parameter** | **Description** | **Required** |
    | --- | --- | --- |
    | Access Token | Access token generated in the Enterprise DLP UI | True |
    | Refresh Token | Refresh token generated in the Enterprise DLP UI | True |
    | Trust any certificate (not secure) |  | False |
    | Use system proxy settings |  | False |
    | Long running instance |  | False |
    | DLP Regions |  | False |
    | Data profiles to allow exemption | A comma-separated list of data profile names to request an exemption. Use "\*" to allow everything. | False |
    | Bot Message | The message to send to the user to ask for feedback. | False |

4. Click **Test** to validate the URLs, token, and connection.
>>>>>>> 6284aea6
## Commands
You can execute these commands from the CLI, as part of an automation, or in a playbook.
After you successfully execute a command, a DBot message appears in the War Room with the command details.
### pan-dlp-get-report
***
Fetches DLP reports associated with a report ID.


#### Base Command

`pan-dlp-get-report`
#### Input

| **Argument Name** | **Description** | **Required** |
| --- | --- | --- |
| report_id | DLP report ID. | Required | 
| fetch_snippets | If True, includes snippets with the reports. Possible values are: true, false. Default is false. | Optional | 


#### Context Output

| **Path** | **Type** | **Description** |
| --- | --- | --- |
| DLP.Report.DataProfile | unknown | The data profile name. | 
| DLP.Report.DataPatternMatches.DataPatternName | unknown | The DLP data pattern name. | 
| DLP.Report.DataPatternMatches.Detections | unknown | The DLP detection snippets. | 
| DLP.Report.DataPatternMatches.HighConfidenceFrequency | unknown | The number of high confidence occurrences. | 
| DLP.Report.DataPatternMatches.MediumConfidenceFrequency | unknown | The number of medium confidence occurrences. | 
| DLP.Report.DataPatternMatches.LowConfidenceFrequency | unknown | The number of low confidence occurrences. | 

### pan-dlp-update-incident
***
Updates a DLP incident with user feedback.


#### Base Command

`pan-dlp-update-incident`
#### Input

| **Argument Name** | **Description**                                                                                                                                                                                                           | **Required** |
| --- |---------------------------------------------------------------------------------------------------------------------------------------------------------------------------------------------------------------------------| --- |
| incident_id | The ID of the incident to update.                                                                                                                                                                                         | Required | 
| feedback | The user feedback. Possible values are: PENDING_RESPONSE, CONFIRMED_SENSITIVE, CONFIRMED_FALSE_POSITIVE, EXCEPTION_REQUESTED, EXCEPTION_GRANTED, EXCEPTION_NOT_REQUESTED, OPERATIONAL_ERROR, SEND_NOTIFICATION_FAILURE, EXCEPTION_DENIED. | Required | 
| user_id | The ID of the user the feedback is collected from.                                                                                                                                                                        | Required | 
| region | The region where the incident originated.                                                                                                                                                                                 | Optional | 
| report_id | The DLP report ID, needed only for granting exemptions.                                                                                                                                                                   | Optional | 
| dlp_channel | The DLP channel, needed only for granting exemptions.                                                                                                                                                                     | Optional | 
| error_details | Error details if status is SEND_NOTIFICATION_FAILURE.                                                                                                                                                                     | Optional | 


#### Context Output

| **Path** | **Type** | **Description** |
| --- | --- | --- |
| DLP.IncidentUpdate.success | boolean | Whether the update was successful. | 
| DLP.IncidentUpdate.exemption_duration | number | The exemption duration, only available for "EXCEPTION_GRANTED". | 

### pan-dlp-exemption-eligible
***
Determines whether exemption can be granted on incidents from a certain data profile.


#### Base Command

`pan-dlp-exemption-eligible`
#### Input

| **Argument Name** | **Description** | **Required** |
| --- | --- | --- |
| data_profile | The name of the data profile. | Required | 


#### Context Output

| **Path** | **Type** | **Description** |
| --- | --- | --- |
| DLP.exemption.eligible | boolean | Whether the data profile is eligible for exemption. | 

### pan-dlp-slack-message
***
Gets the Slack bot message to send to the user for gathering feedback.


#### Base Command

`pan-dlp-slack-message`
#### Input

| **Argument Name** | **Description**                                          | **Required** |
| --- |----------------------------------------------------------| --- |
| user | The name of the user that receives this message.         | Required | 
| file_name | The name of the file that triggered the incident.        | Required | 
| data_profile_name | The data profile name associated with the incident.      | Required | 
| snippets | The snippets of the violation.                           | Optional | 
| app_name | The name of the application that performed the activity. | Required | 


#### Context Output

| **Path** | **Type** | **Description** |
| --- | --- | --- |
| DLP.slack_message | string | The Slack bot message. | 

### pan-dlp-reset-last-run
***
Resets the fetch incidents last run value, which resets the fetch to its initial fetch state.


#### Base Command

`pan-dlp-reset-last-run`
#### Input

| **Argument Name** | **Description** | **Required** |
| --- | --- | --- |


#### Context Output

There is no context output for this command.<|MERGE_RESOLUTION|>--- conflicted
+++ resolved
@@ -6,7 +6,6 @@
 Choose `Alerts` on the left menu. Follow all the steps under `Setup Instructions`.
 Make sure the toggle at the bottom is switched on.
 
-<<<<<<< HEAD
 ## Configure Palo Alto Networks Enterprise DLP in Cortex
 
 
@@ -20,28 +19,7 @@
 | DLP Regions |  | False |
 | Data profiles to allow exemption | A comma-separated list of data profile names to request an exemption. Use "\*" to allow everything. | False |
 | Bot Message | The message to send to the user to ask for feedback. | False |
-| Fetch incidents |  | False |
 
-=======
-## Configure Palo Alto Networks Enterprise DLP on Cortex XSOAR
-
-1. Navigate to **Settings** > **Integrations** > **Servers & Services**.
-2. Search for Palo Alto Networks Enterprise DLP.
-3. Click **Add instance** to create and configure a new integration instance.
-
-    | **Parameter** | **Description** | **Required** |
-    | --- | --- | --- |
-    | Access Token | Access token generated in the Enterprise DLP UI | True |
-    | Refresh Token | Refresh token generated in the Enterprise DLP UI | True |
-    | Trust any certificate (not secure) |  | False |
-    | Use system proxy settings |  | False |
-    | Long running instance |  | False |
-    | DLP Regions |  | False |
-    | Data profiles to allow exemption | A comma-separated list of data profile names to request an exemption. Use "\*" to allow everything. | False |
-    | Bot Message | The message to send to the user to ask for feedback. | False |
-
-4. Click **Test** to validate the URLs, token, and connection.
->>>>>>> 6284aea6
 ## Commands
 You can execute these commands from the CLI, as part of an automation, or in a playbook.
 After you successfully execute a command, a DBot message appears in the War Room with the command details.
