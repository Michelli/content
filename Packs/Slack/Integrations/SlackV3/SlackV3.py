import demistomock as demisto  # noqa: F401
from CommonServerPython import *  # noqa: F401
import asyncio
import concurrent
import logging.handlers
import ssl
import threading
from distutils.util import strtobool
import aiohttp
import slack_sdk
from slack_sdk.errors import SlackApiError
from slack_sdk.socket_mode.aiohttp import SocketModeClient
from slack_sdk.socket_mode.request import SocketModeRequest
from slack_sdk.socket_mode.response import SocketModeResponse
from slack_sdk.web.async_client import AsyncWebClient
from slack_sdk.web.async_slack_response import AsyncSlackResponse
from slack_sdk.web.slack_response import SlackResponse

<<<<<<< HEAD

=======
>>>>>>> 6f77591c
''' CONSTANTS '''

SEVERITY_DICT = {
    'Unknown': 0,
    'Low': 1,
    'Medium': 2,
    'High': 3,
    'Critical': 4
}

USER_TAG_EXPRESSION = '<@(.*?)>'
CHANNEL_TAG_EXPRESSION = '<#(.*?)>'
URL_EXPRESSION = r'<(https?://.+?)(?:\|.+)?>'
GUID_REGEX = r'(\{){0,1}[0-9a-fA-F]{8}\-[0-9a-fA-F]{4}\-[0-9a-fA-F]{4}\-[0-9a-fA-F]{4}\-[0-9a-fA-F]{12}(\}){0,1}'
ENTITLEMENT_REGEX = fr'{GUID_REGEX}@(({GUID_REGEX})|(?:[\d_]+))_*(\|\S+)?\b'
COMMAND_REGEX = r"command.*?(?=;)"
MESSAGE_FOOTER = '\n**From Slack**'
MIRROR_TYPE = 'mirrorEntry'
INCIDENT_OPENED = 'incidentOpened'
INCIDENT_NOTIFICATION_CHANNEL = 'incidentNotificationChannel'
PLAYGROUND_INVESTIGATION_TYPE = 9
WARNING_ENTRY_TYPE = 11
POLL_INTERVAL_MINUTES: Dict[tuple, float] = {
    (0, 15): 1,
    (15, 60): 2,
    (60,): 5
}
DATE_FORMAT = '%Y-%m-%d %H:%M:%S'
OBJECTS_TO_KEYS = {
    'mirrors': 'investigation_id',
    'questions': 'entitlement',
    'users': 'id'
}
SYNC_CONTEXT = True
PROFILING_DUMP_ROWS_LIMIT = 20
MAX_SAMPLES = 10

''' GLOBALS '''

USER_TOKEN: str
BOT_TOKEN: str
APP_TOKEN: str
PROXY_URL: Optional[str]
PROXIES: dict
DEDICATED_CHANNEL: str
ASYNC_CLIENT: slack_sdk.web.async_client.AsyncWebClient
CLIENT: slack_sdk.WebClient
USER_CLIENT: slack_sdk.WebClient
ALLOW_INCIDENTS: bool
INCIDENT_TYPE: str
SEVERITY_THRESHOLD: int
VERIFY_CERT: bool
SSL_CONTEXT: Optional[ssl.SSLContext]
QUESTION_LIFETIME: int
BOT_NAME: str
BOT_ICON_URL: str
MAX_LIMIT_TIME: int
PAGINATED_COUNT: int
ENABLE_DM: bool
DEFAULT_PERMITTED_NOTIFICATION_TYPES: List[str]
CUSTOM_PERMITTED_NOTIFICATION_TYPES: List[str]
PERMITTED_NOTIFICATION_TYPES: List[str]
COMMON_CHANNELS: dict
DISABLE_CACHING: bool
CHANNEL_NOT_FOUND_ERROR_MSG: str
BOT_ID: str
CACHED_INTEGRATION_CONTEXT: dict
CACHE_EXPIRY: float
MIRRORING_ENABLED: bool
LONG_RUNNING_ENABLED: bool
DEMISTO_API_KEY: str
DEMISTO_URL: str
IGNORE_RETRIES: bool
EXTENSIVE_LOGGING: bool

''' HELPER FUNCTIONS '''


def get_bot_id() -> str:
    """
    Gets the app bot ID

    Returns:
        The app bot ID
    """
    response = CLIENT.auth_test()
    return response.get('user_id')  # type: ignore


def test_module():
    """
    Sends a test message to the dedicated slack channel.
    """
    if not DEDICATED_CHANNEL and len(CUSTOM_PERMITTED_NOTIFICATION_TYPES) > 0:
        return_error(
            "When 'Types of Notifications to Send' is populated, a dedicated channel is required.")
    if not BOT_TOKEN.startswith("xoxb"):
        return_error("Invalid Bot Token.")
    if not APP_TOKEN.startswith("xapp"):
        return_error("Invalid App Token.")
    if USER_TOKEN and not USER_TOKEN.startswith("xoxp"):
        return_error("Invalid User Token.")
    elif not DEDICATED_CHANNEL and len(CUSTOM_PERMITTED_NOTIFICATION_TYPES) == 0:
        CLIENT.auth_test()  # type: ignore
        if USER_TOKEN:
            USER_CLIENT.auth_test()
    else:
        channel = get_conversation_by_name(DEDICATED_CHANNEL)
        if not channel:
            return_error(CHANNEL_NOT_FOUND_ERROR_MSG)
        message = 'Hi there! This is a test message.'

        CLIENT.chat_postMessage(channel=channel.get('id'), text=message)  # type: ignore

    # Status of mirroring check
    if MIRRORING_ENABLED and not LONG_RUNNING_ENABLED:
        demisto.error('Mirroring is enabled, however long running is disabled. For mirrors to work correctly,'
                      ' long running must be enabled.')

    demisto.results('ok')


def get_current_utc_time() -> datetime:
    """
    Returns:
        The current UTC time.
    """
    return datetime.utcnow()


def next_expiry_time() -> float:
    """
    Returns:
        A float representation of a new expiry time with an offset of 5 seconds
    """
    now = datetime.now(timezone.utc)
    unix_timestamp = now.timestamp()
    unix_timestamp_plus_5_seconds = unix_timestamp + 5
    return unix_timestamp_plus_5_seconds


def format_user_not_found_error(user: str) -> str:
    err_str = f'User {user} not found in Slack'
    if DISABLE_CACHING:
        err_str += ' and Disable Caching of Users and Channels is enabled. While caching is checked, it is advised to' \
                   ' perform actions using a users email. If this command worked previously for you, you may try' \
                   ' disabling the Disable Caching parameter from the instance configuration, however, this is not' \
                   ' recommended. Please refer to https://xsoar.pan.dev/docs/reference/integrations/slack-v3#caching' \
                   ' for more details.'
    return err_str


def return_user_filter(user_to_search: str, users_list):
    """
    Looks through the inputted list and if the user to search for exists, will return the user. Otherwise, it will
    return an empty dict

    Args:
        user_to_search: The user we are searching for
        users_list: A list of user dictionaries to search through

    Returns:
        The dict which matched the user to search for if one was found, else an empty dict.
    """
    users_filter = list(filter(lambda u: u.get('name', '').lower() == user_to_search
                                         or u.get('profile', {}).get('display_name', '').lower() == user_to_search
                                         or u.get('profile', {}).get('email', '').lower() == user_to_search
                                         or u.get('profile', {}).get('real_name', '').lower() == user_to_search,
                               users_list))
    if users_filter:
        return users_filter[0]
    else:
        return {}


def get_user_by_email(user_to_search: str) -> dict:
    """
    Searches for a user when given the user's email.

    Args:
        user_to_search: the user's email we are searching for.
    Returns:
        Formatted user results if a user is found.
    """
    if not re.match(emailRegex, user_to_search):
        raise ValueError('must provide user email')

    _body = {
        'email': user_to_search
    }
    response = send_slack_request_sync(CLIENT, 'users.lookupByEmail', http_verb='GET', body=_body)
    user = response.get('user', {})  # type: ignore

    if not user:
        err_str = format_user_not_found_error(user_to_search)
        demisto.results({
            'Type': WARNING_ENTRY_TYPE,
            'Contents': err_str,
            'ContentsFormat': formats['text']
        })
        return {}
    else:
        return format_user_results(user)


def add_user_to_context(user: dict, integration_context=None):
    """
    In some cases, we want to save user data to the integration context.

    Args:
        integration_context: The current context for the instance of the Slack which executed the command.
        user: The context safe version of a user's data to insert into the context.
    """
    if integration_context.get('users'):
        users = json.loads(integration_context['users'])
        users.append(user)
    else:
        users = [user]
    set_to_integration_context_with_retries({'users': users}, OBJECTS_TO_KEYS, SYNC_CONTEXT)


def paginated_search_for_user(user_to_search: str):
    """
    When a user cannot be found via the context or users.lookupByEmail, ONLY if DISABLE_CACHING is false, will we attempt
    to paginate through the Slack users.list results. Please note, for large workspaces, this action can exceed the
    timeout limit for the command which triggered it.

    Args:
        user_to_search: String representation of the user we are looking for. Can be user_name, display_name, real_name
    Returns:
        If a user is found, will return a context safe version of the user found. Else, will return an empty dict.
    """
    demisto.debug(f"Attempting to fetch data for {user_to_search} from Slack API.")
    body = {
        'limit': PAGINATED_COUNT
    }

    response = send_slack_request_sync(CLIENT, 'users.list', http_verb='GET', body=body)
    while True:
        workspace_users = response['members'] if response and response.get('members',
                                                                           []) else []
        cursor = response.get('response_metadata', {}).get('next_cursor')  # type: ignore[call-overload]
        user = return_user_filter(user_to_search.lower(), workspace_users)  # type: ignore[call-overload]
        if user:
            break
        if not cursor:
            break
        body = body.copy()  # strictly for unit testing purposes
        body.update({'cursor': cursor})
        response = send_slack_request_sync(CLIENT, 'users.list', http_verb='GET', body=body)

    if user:
        demisto.debug(f"User {user_to_search} was found.")
        return format_user_results(user)
    else:
        demisto.info(format_user_not_found_error(user=user_to_search))
        return {}


def format_user_results(user: dict):
    """
    Formats and truncates the user result from the Slack API

    Args:
        user: The user response retrieved from the Slack API
    Returns:
        Formatted and truncated version of the result which is context safe.
    """
    return {
        'name': user.get('name'),
        'id': user.get('id'),
        'profile': {
            'email': user.get('profile', {}).get('email', ''),
            'real_name': user.get('profile', {}).get('real_name', ''),
            'display_name': user.get('profile', {}).get('display_name', ''),
        }
    }


def get_user_by_name_without_caching(user_to_search: str) -> dict:
    """
    When Disable Caching is true, we look for the user by email only.

    Args:
        user_to_search: The user's email
    Returns:
        A slack user object
    """
    user = {}
    if re.match(emailRegex, user_to_search):
        demisto.debug(f"Checking via API for email of {user_to_search}")
        user = get_user_by_email(user_to_search)
    return user


def get_user_by_name_with_caching(user_to_search, add_to_context):
    """
    When Disable Caching is false, we look for the user first in the context. If the user is not found, then we proceed to
    search for the user by email, if that fails, then we will search for the user using a paginated call.

    Args:
        user_to_search: The user's email
    Returns:
        A slack user object
    """
    user = {}
    integration_context = get_integration_context(SYNC_CONTEXT)
    if integration_context.get('users'):
        demisto.debug(f"Checking in context for {user_to_search}")
        # Check if we already have the user to prevent call to users.lookupByEmail
        users = json.loads(integration_context['users'])
        user = return_user_filter(user_to_search.lower(), users)

    if not user and re.match(emailRegex, user_to_search):
        demisto.debug(f"Checking via API for email of {user_to_search}")
        user = get_user_by_email(user_to_search)
        if user and add_to_context:
            integration_context = get_integration_context(SYNC_CONTEXT)
            add_user_to_context(user=user, integration_context=integration_context)
    if not user:
        demisto.debug(f"Couldn't find {user_to_search} and caching is disabled. Checking API")
        user = paginated_search_for_user(user_to_search)
        demisto.debug(f"Found {user_to_search} - {user}")
        if user and add_to_context:
            integration_context = get_integration_context(SYNC_CONTEXT)
            add_user_to_context(user=user, integration_context=integration_context)
    return user


def get_user_by_name(user_to_search: str, add_to_context: bool = True) -> dict:
    """
    Gets a slack user by a user name

    Args:
        user_to_search: The user name or email
        add_to_context: Whether to update the integration context

    Returns:
        A slack user object
    """
    if DISABLE_CACHING:
        return get_user_by_name_without_caching(user_to_search=user_to_search)
    else:
        return get_user_by_name_with_caching(user_to_search=user_to_search, add_to_context=add_to_context)


def search_slack_users(users: Union[list, str]) -> list:
    """
    Search given users in Slack

    Args:
        users: The users to find

    Returns:
        The slack users
    """
    slack_users = []

    if not isinstance(users, list):
        users = [users]

    # Filter NoneType elements from the user list
    users = list(filter(lambda x: x, users))

    for user in users:
        slack_user = get_user_by_name(user)
        if not slack_user:
            err_str = format_user_not_found_error(user=user)
            demisto.results({
                'Type': WARNING_ENTRY_TYPE,
                'Contents': err_str,
                'ContentsFormat': formats['text']
            })
        else:
            slack_users.append(slack_user)
    return slack_users


def find_mirror_by_investigation() -> dict:
    """
    Finds a mirrored channel by the mirrored investigation

    Returns:
        The mirror object
    """
    mirror: dict = {}
    investigation = demisto.investigation()
    if investigation:
        integration_context = get_integration_context(SYNC_CONTEXT)
        if integration_context.get('mirrors'):
            mirrors = json.loads(integration_context['mirrors'])
            investigation_filter = list(filter(lambda m: investigation.get('id') == m['investigation_id'],
                                               mirrors))
            if investigation_filter:
                mirror = investigation_filter[0]

    return mirror


def set_name_and_icon(body: dict, method: str):
    """
    If provided, sets a name and an icon for the bot if a message is sent.
    Args:
        body: The message body.
        method: The current API method.
    """
    if method == 'chat.postMessage':
        if BOT_NAME:
            body['username'] = BOT_NAME
        if BOT_ICON_URL:
            body['icon_url'] = BOT_ICON_URL


def send_slack_request_sync(client: slack_sdk.WebClient, method: str, http_verb: str = 'POST', file_: str = '',
                            body: dict = None) -> SlackResponse:
    """
    Sends a request to slack API while handling rate limit errors.

    Args:
        client: The slack client.
        method: The method to use.
        http_verb: The HTTP method to use.
        file_: A file path to send.
        body: The request body.

    Returns:
        The slack API response.
    """
    if body is None:
        body = {}

    set_name_and_icon(body, method)
    total_try_time = 0
    while True:
        try:
            demisto.debug(f'Sending slack {method} (sync). Body is: {str(body)}')
            if http_verb == 'POST':
                if file_:
                    response = client.api_call(method, files={"file": file_}, data=body)
                else:
                    response = client.api_call(method, json=body)
            else:
                response = client.api_call(method, http_verb='GET', params=body)
        except SlackApiError as api_error:
            response = api_error.response
            headers = response.headers  # type: ignore
            if 'Retry-After' in headers:
                demisto.info(f'Got rate limit error (sync). Body is: {str(body)}\n{api_error}')
                retry_after = int(headers['Retry-After'])
                total_try_time += retry_after
                if total_try_time < MAX_LIMIT_TIME:
                    time.sleep(retry_after)
                    continue
            raise
        break

    return response  # type: ignore


async def send_slack_request_async(client: AsyncWebClient, method: str, http_verb: str = 'POST', file_: str = '',
                                   body: dict = None) -> SlackResponse:
    """
    Sends an async request to slack API while handling rate limit errors.

    Args:
        client: The slack client.
        method: The method to use.
        http_verb: The HTTP method to use.
        file_: A file path to send.
        body: The request body.

    Returns:
        The slack API response.
    """
    if body is None:
        body = {}

    set_name_and_icon(body, method)
    total_try_time = 0
    while True:
        try:
            demisto.debug(f'Sending slack {method} (async). Body is: {str(body)}')
            if http_verb == 'POST':
                if file_:
                    response = await client.api_call(method, files={"file": file_}, data=body)  # type: ignore
                else:
                    response = await client.api_call(method, json=body)  # type: ignore
            else:
                response = await client.api_call(method, http_verb='GET', params=body)  # type: ignore
        except SlackApiError as api_error:
            demisto.debug(f'Got rate limit error (async). Body is: {str(body)}\n{api_error}')
            response = api_error.response
            headers = response.headers
            if 'Retry-After' in headers:
                retry_after = int(headers['Retry-After'])
                total_try_time += retry_after
                if total_try_time < MAX_LIMIT_TIME:
                    await asyncio.sleep(retry_after)
                    continue
            raise
        break

    return response  # type: ignore


''' MIRRORING '''


async def get_slack_name(slack_id: str, client: AsyncWebClient) -> str:
    """
    Get the slack name of a provided user or channel by its ID

    Args:
        client: The slack client
        slack_id: The slack user or channel ID

    Returns:
        The slack user or channel name
    """
    if not slack_id:
        return ''

    integration_context = get_integration_context(SYNC_CONTEXT)
    prefix = slack_id[0]
    slack_name = ''

    if prefix in ['C', 'D', 'G']:
        slack_id = slack_id.split('|')[0]
        conversation: dict = {}
        if integration_context.get('conversations'):
            conversations = list(filter(lambda c: c['id'] == slack_id,
                                        json.loads(integration_context['conversations'])))
            if conversations:
                conversation = conversations[0]
        if not conversation:
            conversation = await client.conversations_info(channel=slack_id)  # type: ignore
        slack_name = conversation.get('name', '')
    elif prefix == 'U':
        user: dict = {}
        if integration_context.get('users'):
            users = list(filter(lambda u: u['id'] == slack_id, json.loads(integration_context['users'])))
            if users:
                user = users[0]
        if not user:
            user = await client.users_info(user=slack_id)  # type: ignore

        slack_name = user.get('name', '')

    return slack_name


async def clean_message(message: str, client: AsyncWebClient) -> str:
    """
    Prettifies a slack message - replaces tags and URLs with clean expressions

    Args:
        message: The slack message
        client: The slack client

    Returns:
        The clean slack message
    """
    matches = re.findall(USER_TAG_EXPRESSION, message)
    matches += re.findall(CHANNEL_TAG_EXPRESSION, message)
    message = re.sub(USER_TAG_EXPRESSION, r'\1', message)
    message = re.sub(CHANNEL_TAG_EXPRESSION, r'\1', message)
    for match in matches:
        slack_name = await get_slack_name(match, client)
        message = message.replace(match, slack_name)

    resolved_message = re.sub(URL_EXPRESSION, r'\1', message)

    return resolved_message


def invite_users_to_conversation(conversation_id: str, users_to_invite: list):
    """
    Invites users to a provided conversation using a provided slack client with a channel token.

    Args:
        conversation_id: The slack conversation ID to invite the users to.
        users_to_invite: The user slack IDs to invite.
    """
    for user in users_to_invite:
        try:
            body = {
                'channel': conversation_id,
                'users': user
            }
            send_slack_request_sync(CLIENT, 'conversations.invite', body=body)

        except SlackApiError as e:
            message = str(e)
            if "already_in_channel" in message:
                continue
            elif message.find('cant_invite_self') == -1:
                raise


def kick_users_from_conversation(conversation_id: str, users_to_kick: list):
    """
    Kicks users from a provided conversation using a provided slack client with a channel token.

    Args:
        conversation_id: The slack conversation ID to kick the users from.
        users_to_kick: The user slack IDs to kick.
    """
    for user in users_to_kick:
        try:
            body = {
                'channel': conversation_id,
                'user': user
            }
            send_slack_request_sync(CLIENT, 'conversations.kick', body=body)
        except SlackApiError as e:
            message = str(e)
            if message.find('cant_invite_self') == -1:
                raise


def mirror_investigation():
    """
    Updates the integration context with a new or existing mirror.
    """
    if MIRRORING_ENABLED and not LONG_RUNNING_ENABLED:
        demisto.error('Mirroring is enabled, however long running is disabled. For mirrors to work correctly,'
                      ' long running must be enabled.')
    mirror_type = demisto.args().get('type', 'all')
    auto_close = demisto.args().get('autoclose', 'true')
    mirror_direction = demisto.args().get('direction', 'both')
    mirror_to = demisto.args().get('mirrorTo', 'group')
    channel_name = demisto.args().get('channelName', '')
    channel_topic = demisto.args().get('channelTopic', '')
    kick_admin = bool(strtobool(demisto.args().get('kickAdmin', 'false')))
    private = argToBoolean(demisto.args().get('private', 'false'))

    investigation = demisto.investigation()

    if investigation.get('type') == PLAYGROUND_INVESTIGATION_TYPE:
        return_error('Can not perform this action in playground.')

    integration_context = get_integration_context(SYNC_CONTEXT)

    if not integration_context or not integration_context.get('mirrors', []):
        mirrors: list = []
    else:
        mirrors = json.loads(integration_context['mirrors'])

    investigation_id = investigation.get('id')
    send_first_message = False
    current_mirror = list(filter(lambda m: m['investigation_id'] == investigation_id, mirrors))
    channel_filter: list = []
    if channel_name:
        channel_filter = list(filter(lambda m: m['channel_name'] == channel_name, mirrors))
    if not current_mirror:
        channel_name = channel_name or f'incident-{investigation_id}'

        if not channel_filter:
            body = {
                'name': channel_name
            }

            if mirror_to != 'channel' or private:
                body['is_private'] = True

            conversation = send_slack_request_sync(CLIENT, 'conversations.create',  # type: ignore
                                                   body=body).get('channel', {})
            conversation_name = conversation.get('name')
            conversation_id = conversation.get('id')

            # Get the bot ID so we can invite him
            if integration_context.get('bot_id'):
                bot_id = integration_context['bot_id']
            else:
                bot_id = get_bot_id()
                set_to_integration_context_with_retries({'bot_id': bot_id}, OBJECTS_TO_KEYS, SYNC_CONTEXT)

            invite_users_to_conversation(conversation_id, [bot_id])  # type: ignore

            send_first_message = True
        else:
            mirrored_channel = channel_filter[0]
            conversation_id = mirrored_channel['channel_id']
            conversation_name = mirrored_channel['channel_name']

        mirror = {
            'channel_id': conversation_id,
            'channel_name': conversation_name,
            'investigation_id': investigation.get('id'),
            'mirror_type': mirror_type,
            'mirror_direction': mirror_direction,
            'mirror_to': mirror_to,
            'auto_close': bool(strtobool(auto_close)),
            'mirrored': False
        }

    else:
        mirror = mirrors.pop(mirrors.index(current_mirror[0]))
        conversation_id = mirror['channel_id']
        if mirror_type:
            mirror['mirror_type'] = mirror_type
        if auto_close:
            mirror['auto_close'] = bool(strtobool(auto_close))
        if mirror_direction:
            mirror['mirror_direction'] = mirror_direction
        if mirror_to and mirror['mirror_to'] != mirror_to:
            return_error('Cannot change the Slack channel type from XSOAR.')
        if channel_name:
            return_error('Cannot change the Slack channel name.')
        if channel_topic:
            return_error('Cannot change the Slack channel topic.')
        conversation_name = mirror['channel_name']
        mirror['mirrored'] = False

    set_topic = False
    if channel_topic:
        set_topic = True
    else:
        mirror_name = f'incident-{investigation_id}'
        channel_filter = list(filter(lambda m: m['channel_name'] == conversation_name, mirrors))
        if 'channel_topic' in mirror:
            channel_topic = mirror['channel_topic']
        elif channel_filter:
            channel_mirror = channel_filter[0]
            channel_topic = channel_mirror['channel_topic']
        else:
            channel_topic = ''
        mirrored_investigations_ids = [f'incident-{m["investigation_id"]}' for m in channel_filter]
        if not channel_topic or channel_topic.find('incident-') != -1:
            new_topic = ', '.join(mirrored_investigations_ids + [mirror_name])
            if channel_topic != new_topic:
                channel_topic = new_topic
                set_topic = True

    if set_topic:
        body = {
            'channel': conversation_id,
            'topic': channel_topic
        }
        send_slack_request_sync(CLIENT, 'conversations.setTopic', body=body)
    mirror['channel_topic'] = channel_topic

    mirrors.append(mirror)

    if DISABLE_CACHING:
        set_to_integration_context_with_retries({'mirrors': mirrors}, OBJECTS_TO_KEYS, SYNC_CONTEXT)
    else:
        if not integration_context or not integration_context.get('conversations', []):
            conversations: list = []
        else:
            conversations = json.loads(integration_context['conversations'])
        conversations.append({'name': conversation_name, 'id': conversation_id})
        set_to_integration_context_with_retries({'mirrors': mirrors, 'conversations': conversations}, OBJECTS_TO_KEYS,
                                                SYNC_CONTEXT)

    if send_first_message:
        server_links = demisto.demistoUrls()
        server_link = server_links.get('server')
        message = (f'This channel was created to mirror incident {investigation_id}.'
                   f' \n View it on: {server_link}#/WarRoom/{investigation_id}')
        body = {
            'text': message,
            'channel': conversation_id
        }

        send_slack_request_sync(CLIENT, 'chat.postMessage', body=body)

    if kick_admin:
        body = {
            'channel': conversation_id
        }
        send_slack_request_sync(CLIENT, 'conversations.leave', body=body)

    demisto.results(f'Investigation mirrored successfully, channel: {conversation_name}')


def long_running_loop():
    tts = 15 if MIRRORING_ENABLED else 60
    while True:
        error = ''
        try:
            if MIRRORING_ENABLED:
                check_for_mirrors()
            check_for_unanswered_questions()
            if EXTENSIVE_LOGGING:
                demisto.debug(f'Number of threads currently - {threading.active_count()}')
                stats, _ = slack_get_integration_context_statistics()
                demisto.debug(f'Integration Context Stats\n_____________\n{stats}')
            if SlackLog.messages:
                text = 'Full Integration Log:\n' + '\n'.join(SlackLog.messages)
                demisto.info(f"{text}")
                SlackLog.messages = []
            time.sleep(tts)
        except requests.exceptions.ConnectionError as e:
            error = f'Could not connect to the Slack endpoint: {str(e)}'
        except Exception as e:
            error = f'An error occurred: {e}'
        finally:
            demisto.updateModuleHealth('')
            if error:
                demisto.error(error)
                demisto.updateModuleHealth(error)


def get_poll_minutes(current_time: datetime, sent: Optional[str]) -> float:
    """
    Get the interval to wait before polling again in minutes.

    Args:
        current_time: The current time.
        sent: The time when the polling request was sent.

    Returns:
        Total minutes to wait before polling.
    """
    poll_time_minutes = 1.0
    if sent:
        sent_time = datetime.strptime(sent, DATE_FORMAT)
        total_delta = current_time - sent_time
        total_minutes = total_delta.total_seconds() / 60

        for minute_range, interval in POLL_INTERVAL_MINUTES.items():
            if len(minute_range) > 1 and total_minutes > minute_range[1]:
                continue
            poll_time_minutes = interval
            break

    return poll_time_minutes


def answer_question(text: str, question: dict, email: str = ''):
    entitlement = question.get('entitlement', '')
    content, guid, incident_id, task_id = extract_entitlement(entitlement, text)
    try:
        demisto.handleEntitlementForUser(incident_id, guid, email, content, task_id)
    except Exception as e:
        demisto.debug(f'Failed handling entitlement {entitlement}: {str(e)}')
    question['remove'] = True
    return incident_id


def check_for_unanswered_questions():
    integration_context = fetch_context()
    questions = integration_context.get('questions', None)
    if questions:
        questions = json.loads(questions)
        now = get_current_utc_time()
        now_string = datetime.strftime(now, DATE_FORMAT)
        updated_questions = []

        for question in questions:
            if question.get('expiry'):
                # Check if the question expired - if it did, answer it with the default response
                # and remove it
                expiry = datetime.strptime(question['expiry'], DATE_FORMAT)
                if expiry < now:
                    _ = answer_question(question.get('default_response'), question, email='')
                    updated_questions.append(question)
                    continue
            # Check if it has been enough time(determined by the POLL_INTERVAL_MINUTES parameter)
            # since the last polling time. if not, continue to the next question until it has.
            if question.get('last_poll_time'):
                last_poll_time = datetime.strptime(question['last_poll_time'], DATE_FORMAT)
                delta = now - last_poll_time
                minutes = delta.total_seconds() / 60
                sent = question.get('sent', None)
                poll_time_minutes = get_poll_minutes(now, sent)
                if minutes < poll_time_minutes:
                    continue
            question['last_poll_time'] = now_string
            updated_questions.append(question)
        if updated_questions:
            set_to_integration_context_with_retries({'questions': questions}, OBJECTS_TO_KEYS, SYNC_CONTEXT)


def check_for_mirrors():
    """
    Checks for newly created mirrors and handles the mirroring process
    """
    integration_context = fetch_context()
    if integration_context.get('mirrors'):
        mirrors = json.loads(integration_context['mirrors'])
        updated_mirrors = []
        updated_users = []
        for mirror in mirrors:
            if not mirror['mirrored']:
                investigation_id = mirror['investigation_id']
                mirror = mirrors.pop(mirrors.index(mirror))
                if mirror['mirror_to'] and mirror['mirror_direction'] and mirror['mirror_type']:
                    mirror_type = mirror['mirror_type']
                    auto_close = mirror['auto_close']
                    direction = mirror['mirror_direction']
                    channel_id = mirror['channel_id']
                    if isinstance(auto_close, str):
                        auto_close = bool(strtobool(auto_close))
                    users: List[Dict] = demisto.mirrorInvestigation(investigation_id,
                                                                    f'{mirror_type}:{direction}', auto_close)
                    if mirror_type != 'none':
                        try:
                            invited_users = invite_to_mirrored_channel(channel_id, users)
                            updated_users.extend(invited_users)
                        except Exception as error:
                            demisto.error(f"Could not invite investigation users to the mirrored channel: {error}")

                    mirror['mirrored'] = True
                    updated_mirrors.append(mirror)
                else:
                    demisto.info(f'Could not mirror {investigation_id}')

        if updated_mirrors:
            context = {'mirrors': updated_mirrors}
            if updated_users:
                context['users'] = updated_users

            set_to_integration_context_with_retries(context, OBJECTS_TO_KEYS, SYNC_CONTEXT)
        return


def invite_to_mirrored_channel(channel_id: str, users: List[Dict]) -> list:
    """
    Invite the relevant users to a mirrored channel
    Args:
        channel_id: The mirrored channel
        users: The users to invite, each a dict of username and email

    Returns:
        users: The slack users that were invited
    """
    slack_users = []
    for user in users:
        slack_user: dict = {}
        # Try to invite by XSOAR email
        user_email = user.get('email', '')
        user_name = user.get('username', '')
        if user_email:
            slack_user = get_user_by_name(user_email, False)
        if not slack_user:
            # Try to invite by XSOAR user name
            if user_name:
                slack_user = get_user_by_name(user_name, False)
        if slack_user:
            slack_users.append(slack_user)
        else:
            err_str = format_user_not_found_error(user=user_name)
            demisto.results({
                'Type': WARNING_ENTRY_TYPE,
                'Contents': err_str,
                'ContentsFormat': formats['text']
            })

    users_to_invite = [user.get('id') for user in slack_users]
    invite_users_to_conversation(channel_id, users_to_invite)

    return slack_users


def extract_entitlement(entitlement: str, text: str) -> tuple[str, str, str, str]:
    """
    Extracts entitlement components from an entitlement string
    Args:
        entitlement: The entitlement itself
        text: The actual reply text

    Returns:
        Entitlement components
    """
    parts = entitlement.split('@')
    guid = parts[0]
    id_and_task = parts[1].split('|')
    incident_id = id_and_task[0]
    task_id = ''

    if len(id_and_task) > 1:
        task_id = id_and_task[1]
    content = text.replace(entitlement, '', 1)

    return content, guid, incident_id, task_id


class SlackLogger(IntegrationLogger):
    def __init__(self):
        super().__init__()
        self.level = logging.INFO

    def info(self, message):
        text = self.encode(message)
        self.messages.append(text)

    def debug(self, message):
        text = self.encode(message)
        self.messages.append(text)

    def error(self, message):
        text = self.encode(message)
        self.messages.append(text)
<<<<<<< HEAD

    def warning(self, message):
        text = self.encode(message)
        self.messages.append(text)

    def set_logging_level(self, debug: bool = True):
        if debug:
            self.level = logging.DEBUG
        else:
            self.level = logging.INFO


=======

    def warning(self, message):
        text = self.encode(message)
        self.messages.append(text)

    def set_logging_level(self, debug: bool = True):
        if debug:
            self.level = logging.DEBUG
        else:
            self.level = logging.INFO


>>>>>>> 6f77591c
SlackLog = SlackLogger()


async def slack_loop():
    try:
        exception_await_seconds = 1
        while True:
            SlackLog.set_buffering(state=True)
            SlackLog.set_logging_level(debug=EXTENSIVE_LOGGING)
            client = SocketModeClient(
                app_token=APP_TOKEN,
                web_client=ASYNC_CLIENT,
                logger=SlackLog,  # type: ignore
                auto_reconnect_enabled=True,
                trace_enabled=EXTENSIVE_LOGGING,
            )
            if not VERIFY_CERT:
                # SocketModeClient does not respect environment variables for ssl verification.
                # Instead we use a custom session.
                session = aiohttp.ClientSession(connector=aiohttp.TCPConnector(verify_ssl=VERIFY_CERT))
                client.aiohttp_client_session = session
            client.socket_mode_request_listeners.append(listen)  # type: ignore
            try:
                await client.connect()
                # After successful connection, we reset the backoff time.
                exception_await_seconds = 1
                await asyncio.sleep(float("inf"))
            except Exception as e:
                demisto.debug(f"Exception in long running loop, waiting {exception_await_seconds} - {e}")
                await asyncio.sleep(exception_await_seconds)
                exception_await_seconds *= 2
            finally:
                try:
                    await session.close()
                except Exception as e:
                    demisto.debug(f"Failed to close client. - {e}")
    except Exception as e:
        demisto.error(f"An error has occurred while trying to create the socket client. {e}")


async def handle_listen_error(error: str):
    """
    Logs an error and updates the module health accordingly.

    Args:
        error: The error string.
    """
    demisto.error(error)
    demisto.updateModuleHealth(error)


async def start_listening():
    """
    Starts a Slack SocketMode client and checks for mirrored incidents.
    """
    try:
        executor = concurrent.futures.ThreadPoolExecutor(max_workers=1)
        loop = asyncio.new_event_loop()
        asyncio.set_event_loop(loop)
        loop.run_in_executor(executor, long_running_loop)
        await slack_loop()
    except Exception as e:
        demisto.error(f"An error has occurred while gathering the loop tasks. {e}")


async def handle_dm(user: dict, text: str, client: AsyncWebClient):
    """
    Handles a direct message sent to the bot

    Args:
        user: The user who sent the message
        text: The message text
        client: The Slack client

    Returns:
        Text to return to the user
    """
    message: str = text.lower()
    if message.find('incident') != -1 and (message.find('create') != -1
                                           or message.find('open') != -1
                                           or message.find('new') != -1):
        user_email = user.get('profile', {}).get('email', '')
        user_name = user.get('name', '')
        demisto_user = demisto.findUser(email=user_email) if user_email else demisto.findUser(username=user.get('name'))

        if not demisto_user and not ALLOW_INCIDENTS:
            data = 'You are not allowed to create incidents.'
        else:
            try:
                data = await translate_create(text, user_name, user_email, demisto_user)
            except Exception as e:
                data = f'Failed creating incidents: {str(e)}'
    else:
        try:
            data = demisto.directMessage(text, user.get('name'), user.get('profile', {}).get('email'), ALLOW_INCIDENTS)
        except Exception as e:
            data = str(e)

    if not data:
        data = 'Sorry, I could not perform the selected operation.'
    body = {
        'users': user.get('id')
    }
    im = await send_slack_request_async(client, 'conversations.open', body=body)
    channel = im.get('channel', {}).get('id')  # type: ignore
    body = {
        'text': data,
        'channel': channel
    }

    await send_slack_request_async(client, 'chat.postMessage', body=body)


def update_integration_context_samples(incidents: list, max_samples: int = MAX_SAMPLES):
    """
    Updates the integration context samples with the newly created incident.
    If the size of the samples has reached `MAX_SAMPLES`, will pop out the latest sample.
    Args:
        incidents (list): The list of the newly created incidents.
        max_samples (int): Max samples size.
    """
    ctx = get_integration_context()
    updated_samples_list: List[Dict] = incidents + ctx.get('samples', [])
    ctx['samples'] = updated_samples_list[:max_samples]
    set_integration_context(ctx)


def add_req_data_to_incidents(incidents: list, request_fields: dict) -> list:
    """
    Adds the request_fields as a rawJSON to every created incident for further information on the incident
    """
    for incident in incidents:
        incident['rawJSON'] = json.dumps(request_fields)
    return incidents


async def translate_create(message: str, user_name: str, user_email: str, demisto_user: dict) -> str:
    """
    Processes an incident creation message
    Args:
        message: The creation message
        user_name: The name of the user in Slack
        user_email: The email of the user in Slack
        demisto_user: The demisto user associated with the request (if exists)

    Returns:
        Creation result
    """
    json_pattern = r'(?<=json=).*'
    name_pattern = r'(?<=name=).*'
    type_pattern = r'(?<=type=).*'
    message = message.replace("\n", '').replace('`', '')
    json_match = re.search(json_pattern, message)
    created_incident = None
    data = ''
    user_demisto_id = ''
    request_fields = {'ReporterEmail': user_email, 'Message': message}
    incidents = []
    if demisto_user:
        user_demisto_id = demisto_user.get('id', '')

    if json_match:
        if re.search(name_pattern, message) or re.search(type_pattern, message):
            data = 'No other properties other than json should be specified.'
        else:
            incidents_json = json_match.group()
            incidents = json.loads(incidents_json.replace('“', '"').replace('”', '"'))
            if not isinstance(incidents, list):
                incidents = [incidents]
            add_req_data_to_incidents(incidents, request_fields)
            created_incident = await create_incidents(incidents, user_name, user_email, user_demisto_id)

            if not created_incident:
                data = 'Failed creating incidents.'
    else:
        name_match = re.search(name_pattern, message)
        if not name_match:
            data = 'Please specify arguments in the following manner: name=<name> type=[type] or json=<json>.'
        else:
            incident_name = re.sub('type=.*', '', name_match.group()).strip()
            incident_type = ''

            type_match = re.search(type_pattern, message)
            if type_match:
                incident_type = re.sub('name=.*', '', type_match.group()).strip()

            incident = {'name': incident_name}

            incident_type = incident_type or INCIDENT_TYPE
            if incident_type:
                incident['type'] = incident_type
            incidents = add_req_data_to_incidents([incident], request_fields)
            created_incident = await create_incidents([incident], user_name, user_email, user_demisto_id)
            if not created_incident:
                data = 'Failed creating incidents.'

    if created_incident:
        demisto.debug(f'Created {len(incidents)} incidents')
        update_integration_context_samples(incidents)
        if isinstance(created_incident, list):
            created_incident = created_incident[0]
        server_links = demisto.demistoUrls()
        server_link = server_links.get('server')
        incident_name = created_incident['name']
        incident_id = created_incident['id']
        data = f'Successfully created incident {incident_name}.\n View it on: {server_link}#/WarRoom/{incident_id}'

    return data


async def create_incidents(incidents: list, user_name: str, user_email: str, user_demisto_id: str = '') -> dict:
    """
    Creates incidents according to a provided JSON object
    Args:
        incidents: The incidents JSON
        user_name: The name of the user in Slack
        user_email: The email of the user in Slack
        user_demisto_id: The id of demisto user associated with the request (if exists)

    Returns:
        The creation result
    """

    for incident in incidents:
        # Add relevant labels to context
        labels = incident.get('labels', [])
        keys = [label.get('type') for label in labels]
        if 'Reporter' not in keys:
            labels.append({'type': 'Reporter', 'value': user_name})
        if 'ReporterEmail' not in keys:
            labels.append({'type': 'ReporterEmail', 'value': user_email})
        if 'Source' not in keys:
            labels.append({'type': 'Source', 'value': 'Slack'})
        incident['labels'] = labels

<<<<<<< HEAD
    data = demisto.createIncidents(incidents, userID=user_demisto_id) if user_demisto_id else demisto.createIncidents(incidents)
=======
    data = demisto.createIncidents(incidents, userID=user_demisto_id) if user_demisto_id else demisto.createIncidents(
        incidents)
>>>>>>> 6f77591c

    return data


def is_bot_message(data: dict) -> bool:
    """
    Determines if the message received was created by a bot or not.
    :param data: dict: The payload sent with the message
    :return: bool: True indicates the message was from a Bot, False indicates it was from an individual
    """
    subtype = data.get('subtype', '')
    message_bot_id = data.get('bot_id', '')
    event: dict = data.get('event', {})
    if subtype == 'bot_message' or message_bot_id or event.get('bot_id', None):
        return True
    elif event.get('subtype') == 'bot_message':
        return True
    return bool(not (event.get('user') or data.get('user', {}).get('id') or data.get('envelope_id')))


async def get_user_details(user_id: str) -> AsyncSlackResponse:
    """
    Performs the retrieval of the User object from the UserID which is sent as part of the payload.
    :param user_id: str: The ID of the user to perform the lookup on.
    :return: AsyncSlackResponse: An AsyncSlackResponse object which is a dictionary of the user object.
    """
    user = await ASYNC_CLIENT.users_info(user=user_id)
    return user.get('user', {})  # type: ignore


def search_text_for_entitlement(text: str, user: AsyncSlackResponse) -> str:
    """
    In some cases, a user may send an entitlement string as part of the text, this function will search the text to see
    if an entitlement string exists, and if so, will handle the entitlement and return a default reply
    :param text: str: The text message found in the events payload
    :param user: AsyncSlackResponse: The user object returned from get_user_details
    :return: str: Returns a default response if an entitlement is found, otherwise an empty string.
    """
    entitlement_match = re.search(ENTITLEMENT_REGEX, text)
    if entitlement_match:
        content, guid, incident_id, task_id = extract_entitlement(entitlement_match.group(), text)
        demisto.handleEntitlementForUser(
            incident_id, guid, user.get('profile', {}).get('email'), content, task_id)  # type: ignore

        return 'Thank you for your response.'
    else:
        return ''


async def process_entitlement_reply(
<<<<<<< HEAD
    entitlement_reply: str,
    user_id: str,
    action_text: str,
    response_url: str | None = None,
    channel: str | None = None,
    message_ts: str | None = None
=======
        entitlement_reply: str,
        user_id: str,
        action_text: str,
        response_url: str | None = None,
        channel: str | None = None,
        message_ts: str | None = None
>>>>>>> 6f77591c
):
    """
    Triggered when an entitlement reply is found, this function will update the original message with the reply message.
    :param entitlement_reply: str: The text to update the asking question with.
    :param user_id: str: ID of the user who answered the entitlement
    :param action_text: str: The text attached to the button, used for string replacement.
    :param response_url: str: The response URL to use for the update.
    :param channel: str: The channel ID of where the question exists.
    :param message_ts: str: The timestamp of the message. Acts as a unique ID.
    :return: None
    """
    if '{user}' in entitlement_reply:
        entitlement_reply = entitlement_reply.replace('{user}', f'<@{user_id}>')
    if '{response}' in entitlement_reply and action_text:
        entitlement_reply = entitlement_reply.replace('{response}', str(action_text))
    if response_url:
        requests.post(response_url, json={'text': entitlement_reply, 'replace_original': True})
    else:
        await send_slack_request_async(client=ASYNC_CLIENT, method='chat.update',
                                       body={
                                           'channel': channel,
                                           'ts': message_ts,
                                           'text': entitlement_reply,
                                           'blocks': []
                                       })


def is_dm(channel: str) -> bool:
    """
    Takes the channel ID and will see if the first letter of the ID is 'D'. If so, we know it's from a direct message.
    :param channel: str: The channel ID to check.
    :return: bool: Boolean indicating if the channel is a DM or not.
    """
    return bool(channel and channel[0] == 'D' and ENABLE_DM)


async def process_mirror(channel_id: str, text: str, user: AsyncSlackResponse):
    """
    Process messages which have been identified as possible mirrored messages. If so, we grab the context (cached), and
    check for a match of the channel_id in the cached mirrors. If we find one, we will update the mirror object and send
    the message to the corresponding investigation's war room as an entry.
    :param channel_id: str: The ID of the channel for the message event we recieved.
    :param text: str: The text of the message event to be sent to a war room.
    :param user: AsyncSlackResponse: The user object for the user who sent the message.
    :return: None
    """
    integration_context = fetch_context()
    if not integration_context or 'mirrors' not in integration_context:
        return

    mirrors = json.loads(integration_context['mirrors'])
    mirror_filter = list(filter(lambda m: m['channel_id'] == channel_id, mirrors))
    if not mirror_filter:
        return

    for mirror in mirror_filter:
        if mirror['mirror_direction'] == 'FromDemisto' or mirror['mirror_type'] == 'none':
            return

        if not mirror['mirrored']:
            # In case the investigation is not mirrored yet
            mirror = mirrors.pop(mirrors.index(mirror))
            if mirror['mirror_to'] and mirror['mirror_direction'] and mirror['mirror_type']:
                investigation_id = mirror['investigation_id']
                mirror_type = mirror['mirror_type']
                auto_close = mirror['auto_close']
                direction = mirror['mirror_direction']
                if isinstance(auto_close, str):
                    auto_close = bool(strtobool(auto_close))
                demisto.info(f'Mirroring: {investigation_id}')
                demisto.mirrorInvestigation(investigation_id,
                                            f'{mirror_type}:{direction}', auto_close)
                mirror['mirrored'] = True
                mirrors.append(mirror)
                set_to_integration_context_with_retries({'mirrors': mirrors},
                                                        OBJECTS_TO_KEYS, SYNC_CONTEXT)

        investigation_id = mirror['investigation_id']
        await handle_text(ASYNC_CLIENT, investigation_id, text, user)  # type: ignore


def fetch_context(force_refresh: bool = False) -> dict:
    """
    Fetches the integration instance context from the server if the CACHE_EXPIRY is smaller than the current epoch time
    In the event that the cache is not expired, we return a cached copy of the context which has been stored in memory.
    We can force the retrieval of the updated context by setting the force_refresh flag to True.
    :param force_refresh: bool: Indicates if the context should be refreshed regardless of the expiry time.
    :return: dict: Either a cached copy of the integration context, or the context itself.
    """
    global CACHED_INTEGRATION_CONTEXT, CACHE_EXPIRY
    now = int(datetime.now(timezone.utc).timestamp())
    if (now >= CACHE_EXPIRY) or force_refresh:
        demisto.debug(f'Cached context has expired or forced refresh. forced refresh value is {force_refresh}. '
                      f'Fetching new context')
        CACHE_EXPIRY = next_expiry_time()
        CACHED_INTEGRATION_CONTEXT = get_integration_context(SYNC_CONTEXT)

    return CACHED_INTEGRATION_CONTEXT


def handle_newly_created_channel(creator, channel):
    """
    Only triggered on a created_channel event type, this function checks if the creator of the channel was the bot or
    user and if so, will check if the channel is in the cached context. If the channel is not in the context already
    we will refresh the context.
    :param channel: The Channel ID of the created channel.
    :param creator: User ID of the creator of the new channel.
    :return: None
    """
    if creator == BOT_ID:
        if 'mirrors' in CACHED_INTEGRATION_CONTEXT:
            mirrors = json.loads(CACHED_INTEGRATION_CONTEXT['mirrors'])
            if len(mirrors) == 0:
                fetch_context(force_refresh=True)
                return
            mirror_filter = list(filter(lambda m: m['channel_id'] == channel, mirrors))
            if not mirror_filter:
                fetch_context(force_refresh=True)
                return
        else:
            fetch_context(force_refresh=True)
            return
    else:
        return


def reset_listener_health():
    demisto.updateModuleHealth("")
    demisto.info("SlackV3 - Event handled successfully.")


async def listen(client: SocketModeClient, req: SocketModeRequest):
    """
    This is the main listener which is attached to the open socket connection. When a SocketModeRequest has been received
    this flow will be triggered. The Payload can be of any type and this function will determine what type it is, then
    handle it accordingly. In the event that the request is nothing of interest to us, we will simply acknowledge the
    request, process the message and gracefully ignore it.
    :param client: SocketModeClient: This is the socket client which is created by the slack_loop function.
    :param req: SocketModeRequest: The request object which has been sent by Slack.
    :return: None
    """
    demisto.debug("Starting to process message")
    if req.envelope_id:
        response = SocketModeResponse(envelope_id=req.envelope_id)
        await client.send_socket_mode_response(response)
    if req.retry_attempt:
        if req.retry_attempt > 0 and IGNORE_RETRIES:
            demisto.debug("Slack is resending the message. To prevent double posts, the retry is ignored.")
            return
        else:
            demisto.debug(f"Slack is resending the message. Ignore retries is - {IGNORE_RETRIES} and the "
                          f"retry attempt is - {req.retry_attempt}. Continuing to process the event.")
    data_type: str = req.type
    payload: dict = req.payload
    if data_type == 'error':
        error = payload.get('error', {})
        error_code = error.get('code')
        error_msg = error.get('msg')
        await handle_listen_error(
            f'Slack API has thrown an error. Code: {error_code}, Message: {error_msg}.')
        return
    try:
        data: dict = req.payload
        event: dict = data.get('event', {})
        text = event.get('text', '')
        user_id = data.get('user', {}).get('id', '')
        if not user_id:
            user_id = event.get('user', '')
        channel = event.get('channel', '')
        thread = event.get('thread_ts', None)
        message = data.get('message', {})
        action_text = ''
        message_ts = message.get('ts', '')
        actions = data.get('actions', [])
        state = data.get('state', {})
        response_url = data.get('response_url', '')
        quick_check_payload = json.dumps(data)

        # Check if the message is from a bot so we can quit processing ASAP
        if is_bot_message(data):
            return

        # Quick check for entitlement
        if re.search(ENTITLEMENT_REGEX, quick_check_payload):
            # At this point, we know there is an entitlement in the payload.
            # This is a check to determine if the event contains actions which are sent as part of a SlackAsk response.
            entitlement_reply = None
            user = await get_user_details(user_id=user_id)
            if len(actions) > 0:
                channel = data.get('channel', {}).get('id', '')
                entitlement_json = actions[0].get('value')
                if entitlement_json is None:
                    return
<<<<<<< HEAD
                if actions[0].get('action_id') == 'xsoar-button-submit':
                    demisto.debug("Handling a SlackBlockBuilder response.")
                entitlement_string = json.loads(entitlement_json)
                entitlement_reply = json.loads(entitlement_json).get("reply", "Thank you for your reply.")
                action_text = actions[0].get('text').get('text')
                incident_id = answer_question(action_text, entitlement_string,
                                              user.get('profile', {}).get('email'))  # type: ignore
                if state and DEMISTO_API_KEY:
                    string_safe_state = json.dumps(state)
                    body = {
                        "data": "!Set",
                        "args": {
                            "value": {
                                "simple": string_safe_state
                            },
                            "key": {
                                "simple": "SlackBlockState"
                            }
                        },
                        "investigationId": str(incident_id)
                    }
                    headers = {
                        'Authorization': f'{DEMISTO_API_KEY}',
                        'Content-Type': 'application/json',
                        'accept': 'application/json'
                    }

                    _body = json.dumps(body)
                    try:
                        response = requests.request("POST",  # type: ignore
                                                    f"{DEMISTO_URL}/entry/execute/sync",
                                                    headers=headers,
                                                    data=_body,
                                                    verify=VERIFY_CERT
                                                    )
                        response.raise_for_status()  # type: ignore
                    except requests.exceptions.ConnectionError as err:
                        err_message = f'Error submitting context command to server. Check your API Key: {err}'
                        demisto.updateModuleHealth(err_message)
=======
                entitlement_string = json.loads(entitlement_json)
                if actions[0].get('action_id') == 'xsoar-button-submit':
                    demisto.debug("Handling a SlackBlockBuilder response.")
                    if state:
                        state.update({"xsoar-button-submit": "Successful"})
                        action_text = json.dumps(state)
                        _ = answer_question(action_text, entitlement_string,
                                            user.get('profile', {}).get('email'))  # type: ignore
                else:
                    demisto.debug("Not handling a SlackBlockBuilder response.")
                    action_text = actions[0].get('text').get('text')
                entitlement_reply = entitlement_string.get("reply", "Thank you for your reply.")
>>>>>>> 6f77591c
            if entitlement_reply:
                await process_entitlement_reply(entitlement_reply, user_id, action_text, response_url=response_url)
                reset_listener_health()
                return

        # Check if slash command received. If so, ignore for now.
        if data.get('command', None):
            return

        # Check to see if the event is about a newly handled event.
        elif event.get('type') == 'channel_created' and MIRRORING_ENABLED:
            creator = event.get('channel', {}).get('creator', '')
            channel_id = event.get('channel', {}).get('id', '')
            handle_newly_created_channel(creator=creator, channel=channel_id)
            return

        # Sometimes we can receive message_changed events, we currently do not support these.
        if event.get('subtype') == 'message_changed':
            return

        # Check if the message is being sent directly to our bot.
        if is_dm(channel):
            user = await get_user_details(user_id=user_id)
            await handle_dm(user, text, ASYNC_CLIENT)  # type: ignore
            reset_listener_health()
            return

        # If a thread_id is found in the payload, we will check if it is a reply to a SlackAsk task. Currently threads
        # are not mirrored
        if thread:
            user = await get_user_details(user_id=user_id)
            entitlement_reply = await check_and_handle_entitlement(text, user, thread)  # type: ignore
            if entitlement_reply:
<<<<<<< HEAD
                await process_entitlement_reply(entitlement_reply, user_id, action_text, channel=channel, message_ts=message_ts)
=======
                await process_entitlement_reply(entitlement_reply, user_id, action_text, channel=channel,
                                                message_ts=message_ts)
>>>>>>> 6f77591c
                reset_listener_health()
                return

        # If a message has made it here, we need to check if the message is being mirrored. If not, we will ignore it.
        if MIRRORING_ENABLED:
            user = await get_user_details(user_id=user_id)
            await process_mirror(channel, text, user)
        reset_listener_health()
        return
    except Exception as e:
        await handle_listen_error(f'Error occurred while listening to Slack: {e}')


async def get_user_by_id_async(client: AsyncWebClient, user_id: str) -> dict:
    """
    Get the details of a slack user by id asynchronously.
    Args:
        client: The slack web client to use.
        user_id: The id of the user.

    Returns:
        The slack user.
    """
    body = {
        'user': user_id
    }
    return (await send_slack_request_async(client, 'users.info', http_verb='GET', body=body)).get('user', {})


async def handle_text(client: AsyncWebClient, investigation_id: str, text: str, user: dict):
    """
    Handles text received in the Slack workspace (not DM)

    Args:
        client: The Slack client
        investigation_id: The mirrored investigation ID
        text: The received text
        user: The sender
    """
    if text:
        demisto.addEntry(id=investigation_id,
                         entry=await clean_message(text, client),
                         username=user.get('name', ''),
                         email=user.get('profile', {}).get('email', ''),
                         footer=MESSAGE_FOOTER
                         )


async def check_and_handle_entitlement(text: str, user: dict, thread_id: str) -> str:
    """
    Handles an entitlement message (a reply to a question)
    Args:
        text: The message text
        user: The user who sent the reply
        thread_id: The thread ID

    Returns:
        If the message contains entitlement, return a reply.
    """
    integration_context = fetch_context()
    questions = integration_context.get('questions', [])
    if questions and thread_id:
        questions = json.loads(questions)
        question_filter = list(filter(lambda q: q.get('thread') == thread_id, questions))
        if question_filter:
            question = question_filter[0]
            entitlement = question.get('entitlement')
            reply = question.get('reply', 'Thank you for your response.')
            content, guid, incident_id, task_id = extract_entitlement(entitlement, text)
            demisto.handleEntitlementForUser(incident_id, guid, user.get('profile', {}).get('email'), content,
                                             task_id)
            question['remove'] = True
            set_to_integration_context_with_retries({'questions': questions}, OBJECTS_TO_KEYS, SYNC_CONTEXT)

            return reply

    return ''


''' SEND '''


def search_conversation_in_params(conversation_to_search):
    if conversation_to_search in COMMON_CHANNELS:
        return {'name': conversation_to_search, 'id': COMMON_CHANNELS[conversation_to_search]}
    return None


def search_conversation_in_context(conversation_to_search):
    """
    Some channels are stored in the context if they were created by the integration or they are mirrored channels. This
    will attempt to find the conversation in the context.

    Args:
        conversation_to_search: The conversation name we are searching for.

    Returns:
        if found, the conversation dictionary will be returned.
    """
    conversation: dict = {}
    integration_context = get_integration_context(SYNC_CONTEXT)
    conversations = integration_context.get('conversations')
    if conversations:
        conversations = json.loads(conversations)
        conversation_filter = list(
            filter(
                lambda c: conversation_to_search == c.get('name', '').lower(),
                conversations
            )
        )
        if conversation_filter:
            conversation = conversation_filter[0]
        else:
            demisto.debug(
                f'Could not find slack channel "{conversation_to_search}" in integration context, searching via API')
    else:
        demisto.debug(f"No conversations were found in the context while searching for {conversation_to_search}")
    return conversation


def get_conversation_from_api_paginated(conversation_to_search):
    """
    Searches the Slack API for the conversation. Used only when DISABLE_CACHING is false.

    Args:
        conversation_to_search: The conversation name that we are searching for.

    Returns:
        A conversation object containing only the conversation name and ID if found.
    """
    body = {
        'types': 'private_channel,public_channel',
        'exclude_archived': True,
        'limit': PAGINATED_COUNT
    }
    response = send_slack_request_sync(CLIENT, 'conversations.list', http_verb='GET', body=body)

    while True:
        conversations = response['channels'] if response and response.get('channels') else []
        cursor = response.get('response_metadata', {}).get('next_cursor')  # type: ignore
        conversation_filter = list(filter(lambda c: c.get('name').lower() == conversation_to_search, conversations))
        if conversation_filter:
            break
        if not cursor:
            demisto.info("Reached the end of looking for a channel")
            break

        body = body.copy()  # strictly for unit-test purposes (test_get_conversation_by_name_paging)
        body.update({'cursor': cursor})
        response = send_slack_request_sync(CLIENT, 'conversations.list', http_verb='GET', body=body)
    if conversation_filter:
        conversation = conversation_filter[0]
        return {
            'name': conversation.get('name'),
            'id': conversation.get('id')
        }
    else:
        return {}


def save_conversation_to_context(conversation):
    """
    Pulls the context and will insert the conversation. Used only when DISABLE_CACHING is false as it can cause the context
    to grow to unsustainable sizes.

    Args:
        conversation: The conversation to be inserted. Should contain ONLY the conversation name and ID
    """
    integration_context = get_integration_context(SYNC_CONTEXT)
    if conversation:
        conversations = integration_context.get('conversations')
        if conversations:
            conversations = json.loads(conversations)
            conversations.append(conversation)
        else:
            conversations = [conversation]
        set_to_integration_context_with_retries({'conversations': conversations}, OBJECTS_TO_KEYS, SYNC_CONTEXT)


def get_conversation_by_name(conversation_name: str) -> dict:
    """
    Get a slack conversation by its name. Order of operation is:
    1. Check the COMMON_CHANNEL parameter for the conversation
    2. Check the integration context for the conversation
    3. If DISABLE_CACHING is false, then we will paginate the api
    4. If DISABLE_CACHING is false, then we will save the results of the pagination to context

    Args:
        conversation_name: The conversation name

    Returns:
        The slack conversation
    """

    conversation_to_search = conversation_name.lower()
    conversation: dict = {}
    # Checks if the channel is defined in the integration params
    if len(COMMON_CHANNELS) > 0:
        conversation = search_conversation_in_params(conversation_to_search)

    if not DISABLE_CACHING:
        # Find conversation in the cache if DISABLE_CACHING is false.
        if not conversation:
            conversation = search_conversation_in_context(conversation_to_search)

        # Find conversation in the api if DISABLE_CACHING is false.
        if not conversation:
            conversation = get_conversation_from_api_paginated(conversation_to_search)
            # Save conversation to cache
            save_conversation_to_context(conversation)

    return conversation


def slack_send():
    """
    Sends a message to slack
    """

    args = demisto.args()
    message = args.get('message', '')
    to = args.get('to')
    original_channel = args.get('channel')
    channel_id = demisto.args().get('channel_id', '')
    group = args.get('group')
    message_type = args.get('messageType', '')  # From server
    original_message = args.get('originalMessage', '')  # From server
    entry = args.get('entry')
    ignore_add_url = args.get('ignoreAddURL', False) or args.get('IgnoreAddURL', False)
    thread_id = args.get('threadID', '')
    severity = args.get('severity')  # From server
    blocks = args.get('blocks')
    entry_object = args.get('entryObject')  # From server, available from demisto v6.1 and above
    entitlement = ''

    if message_type and (message_type not in PERMITTED_NOTIFICATION_TYPES) and message_type != MIRROR_TYPE:
        demisto.info(f"Message type is not in permitted options. Received: {message_type}")
        return

    if message_type == MIRROR_TYPE and original_message.find(MESSAGE_FOOTER) != -1:
        # return so there will not be a loop of messages
        return

    if message_type == MIRROR_TYPE:
        tags = argToList(demisto.params().get('filtered_tags', []))
        entry_tags = entry_object.get('tags', [])

        if tags and not entry_tags:
            return

        # return if the entry tags is not containing any of the filtered_tags
        if tags and not any(elem in entry_tags for elem in tags):
            return

    if (to and group) or (to and original_channel) or (to and original_channel and group):
        return_error('Only one destination can be provided.')

    if severity:
        try:
            severity = int(severity)
        except Exception:
            severity = None

    channel = original_channel
    if original_channel == INCIDENT_NOTIFICATION_CHANNEL or (not original_channel and message_type == INCIDENT_OPENED):
        original_channel = INCIDENT_NOTIFICATION_CHANNEL
        channel = DEDICATED_CHANNEL
        demisto.debug(f'trying to send message to channel {original_channel}, changing slack channel to {channel}')

    if (channel == DEDICATED_CHANNEL and original_channel == INCIDENT_NOTIFICATION_CHANNEL
            and ((severity is not None and severity < SEVERITY_THRESHOLD)
                 or not (len(CUSTOM_PERMITTED_NOTIFICATION_TYPES) > 0))):
        channel = None
        demisto.debug(
            f"Severity of the notification is - {severity} and the Severity threshold is {SEVERITY_THRESHOLD}")

    if not (to or group or channel or channel_id):
        return_error('Either a user, group, channel id, or channel must be provided.')

    reply = ''
    expiry = ''
    default_response = ''
    if blocks:
        entitlement_match = re.search(ENTITLEMENT_REGEX, blocks)
        if entitlement_match:
            try:
                parsed_message = json.loads(blocks)
                entitlement = parsed_message.get('entitlement')
                blocks = parsed_message.get('blocks')
                reply = parsed_message.get('reply')
                expiry = parsed_message.get('expiry')
                default_response = parsed_message.get('default_response')
            except Exception:
                demisto.info('Slack - could not parse JSON from entitlement blocks.')
    elif message:
        entitlement_match = re.search(ENTITLEMENT_REGEX, message)
        if entitlement_match:
            try:
                parsed_message = json.loads(message)
                entitlement = parsed_message.get('entitlement')
                message = parsed_message.get('message')
                reply = parsed_message.get('reply')
                expiry = parsed_message.get('expiry')
                default_response = parsed_message.get('default_response')
            except Exception:
                demisto.info('Slack - could not parse JSON from entitlement message.')

    response = slack_send_request(to, channel, group, entry, ignore_add_url, thread_id, message=message, blocks=blocks,
                                  channel_id=channel_id)

    if response:
        thread = response.get('ts')
        if entitlement:
            save_entitlement(entitlement, thread, reply, expiry, default_response)

        demisto.results({
            'Type': entryTypes['note'],
            'HumanReadable': f'Message sent to Slack successfully.\nThread ID is: {thread}',
            'Contents': response.data,
            'ContentsFormat': formats['json'],
            'EntryContext': {
                'Slack.Thread(val.ID===obj.ID)': {
                    'ID': thread
                },
            }
        })
    else:
        demisto.results('Could not send the message to Slack.')


def save_entitlement(entitlement, thread, reply, expiry, default_response):
    """
    Saves an entitlement with its thread

    Args:
        entitlement: The entitlement
        thread: The thread
        reply: The reply to send to the user.
        expiry: The question expiration date.
        default_response: The response to send if the question times out.
    """
    integration_context = get_integration_context(SYNC_CONTEXT)
    questions = integration_context.get('questions', [])
    if questions:
        questions = json.loads(integration_context['questions'])
    questions.append({
        'thread': thread,
        'entitlement': entitlement,
        'reply': reply,
        'expiry': expiry,
        'sent': datetime.strftime(get_current_utc_time(), DATE_FORMAT),
        'default_response': default_response
    })

    set_to_integration_context_with_retries({'questions': questions}, OBJECTS_TO_KEYS, SYNC_CONTEXT)


def slack_send_file():
    """
    Sends a file to slack
    """
    to = demisto.args().get('to')
    channel = demisto.args().get('channel')
    channel_id = demisto.args().get('channel_id', '')
    group = demisto.args().get('group')
    entry_id = demisto.args().get('file')
    thread_id = demisto.args().get('threadID')
    comment = demisto.args().get('comment', '')

    if not (to or channel or group):
        mirror = find_mirror_by_investigation()
        if mirror:
            channel = mirror.get('channel_name')

    if not (to or channel or group or channel_id):
        return_error('Either a user, group, channel id or channel must be provided.')

    file_path = demisto.getFilePath(entry_id)

    file_dict = {
        'path': file_path['path'],
        'name': file_path['name'],
        'comment': comment
    }

    response = slack_send_request(to, channel, group, thread_id=thread_id, file_dict=file_dict, channel_id=channel_id)
    if response:
        demisto.results('File sent to Slack successfully.')
    else:
        demisto.results('Could not send the file to Slack.')


def handle_tags_in_message_sync(message: str) -> str:
    """
    Handles user tags in a slack send message

    Args:
        message: The slack message

    Returns:
        The tagged slack message
    """
    matches = re.finditer(USER_TAG_EXPRESSION, message)
    for match in matches:
        slack_user = get_user_by_name(match.group(1))
        if slack_user:
            message = message.replace(match.group(0), f"<@{slack_user.get('id')}>")
        else:
            message = re.sub(USER_TAG_EXPRESSION, r'\1', message)
    return message


def send_message(destinations: list, entry: str, ignore_add_url: bool, integration_context: dict, message: str,
                 thread_id: str, blocks: str):
    """
    Sends a message to Slack.
    Args:
        destinations: The destinations to send to.
        entry: A WarRoom entry to send.
        ignore_add_url: Do not add a XSOAR URL to the message.
        integration_context: Current integration context.
        message: The message to send.
        thread_id: The Slack thread ID to send the message to.
        blocks: Message blocks to send

    Returns:
        The Slack send response.
    """
    if not message:
        if blocks:
            message = 'New message from SOC Bot'
            # This is shown in the notification bubble from Slack
        else:
            message = '\n'

    if message and not blocks:
        if ignore_add_url and isinstance(ignore_add_url, str):
            ignore_add_url = bool(strtobool(ignore_add_url))
        if not ignore_add_url:
            investigation = demisto.investigation()
            server_links = demisto.demistoUrls()
            if investigation:
                if investigation.get('type') != PLAYGROUND_INVESTIGATION_TYPE:
                    link = server_links.get('warRoom')
                    if link:
                        if entry:
                            link += '/' + entry
                        message += f'\nView it on: {link}'
                else:
                    link = server_links.get('server', '')
                    if link:
                        message += f'\nView it on: {link}#/home'
    try:
        response = send_message_to_destinations(destinations, message, thread_id, blocks)
    except SlackApiError as e:
        if str(e).find('not_in_channel') == -1 and str(e).find('channel_not_found') == -1:
            raise
        bot_id = integration_context.get('bot_id')
        if not bot_id:
            bot_id = get_bot_id()
        for dest in destinations:
            invite_users_to_conversation(dest, [bot_id])
        response = send_message_to_destinations(destinations, message, thread_id, blocks)
    return response


def send_message_to_destinations(destinations: list, message: str, thread_id: str, blocks: str = '') \
        -> Optional[SlackResponse]:
    """
    Sends a message to provided destinations Slack.

    Args:
        destinations: Destinations to send to.
        message: The message to send.
        thread_id: Slack thread ID to send to.
        blocks: Message blocks to send

    Returns:
        The Slack send response.
    """
    response: Optional[SlackResponse] = None
    body: dict = {}

    if message:
        clean_message = handle_tags_in_message_sync(message)
        body['text'] = clean_message
    if blocks:
        block_list = json.loads(blocks, strict=False)
        body['blocks'] = block_list
    if thread_id:
        body['thread_ts'] = thread_id

    for destination in destinations:
        body['channel'] = destination
        response = send_slack_request_sync(CLIENT, 'chat.postMessage', body=body)

    return response


def send_file(destinations: list, file_dict: dict, integration_context: dict, thread_id: str) -> \
        Optional[SlackResponse]:
    """
    Sends a file to Slack.

    Args:
        destinations: Destinations to send the file to.
        file_dict: The file to send.
        integration_context: The current integration context.
        thread_id: A Slack thread to send to.

    Returns:
        The Slack send response.
    """
    try:
        response = send_file_to_destinations(destinations, file_dict, thread_id)
    except SlackApiError as e:
        if str(e).find('not_in_channel') == -1 and str(e).find('channel_not_found') == -1:
            raise
        bot_id = integration_context.get('bot_id')
        if not bot_id:
            bot_id = get_bot_id()
            integration_context['bot_id'] = bot_id
        for dest in destinations:
            invite_users_to_conversation(dest, [bot_id])
        response = send_file_to_destinations(destinations, file_dict, thread_id)

    return response


def send_file_to_destinations(destinations: list, file_dict: dict, thread_id: str) -> Optional[SlackResponse]:
    """
    Sends a file to provided destinations in Slack.

    Args:
        destinations: The destinations to send to.
        file_dict: The file to send.
        thread_id: A thread ID to send to.

    Returns:
        The Slack send response.
    """
    response: Optional[SlackResponse] = None
    body = {
        'filename': file_dict['name']
    }

    if 'comment' in file_dict:
        body['initial_comment'] = file_dict['comment']

    for destination in destinations:
        body['channels'] = destination
        if thread_id:
            body['thread_ts'] = thread_id

        response = send_slack_request_sync(CLIENT, 'files.upload', file_=file_dict['path'], body=body)

    return response


def slack_send_request(to: str = None, channel: str = None, group: str = None, entry: str = '',
                       ignore_add_url: bool = False, thread_id: str = '', message: str = '',
                       blocks: str = '', file_dict: dict = None, channel_id: str = None) \
        -> Optional[SlackResponse]:
    """
    Requests to send a message or a file to Slack.

    Args:
        to: A Slack user to send to.
        channel: A Slack channel to send to.
        group: A Slack private channel to send to.
        entry: WarRoom entry to send.
        ignore_add_url: Do not add a Demisto URL to the message.
        thread_id: The Slack thread ID to send to.
        message: A message to send.
        blocks: Blocks to send with a slack message
        file_dict: A file to send.
        channel_id: ID of channel to send to.

    Returns:
        The Slack send response.
    """

    integration_context = get_integration_context(SYNC_CONTEXT)
    mirrors: list = []
    if integration_context and 'mirrors' in integration_context:
        mirrors = json.loads(integration_context['mirrors'])

    destinations = []

    if to:
        if isinstance(to, list):
            to = to[0]
        user = get_user_by_name(to)
        if not user:
            demisto.error(f'Could not find the Slack user {to}')
        else:
            body = {
                'users': user.get('id')
            }
            im = send_slack_request_sync(CLIENT, 'conversations.open', body=body)
            destinations.append(im.get('channel', {}).get('id'))  # type: ignore[call-overload]
    if channel or group or channel_id:
        if channel_id:
            destinations.append(channel_id)
        if not destinations:
            destination_name = channel or group
            mirrored_channel_filter = list(filter(lambda m: f'incident-{m["investigation_id"]}' == destination_name,
                                                  mirrors))
            if mirrored_channel_filter:
                channel_mirror = mirrored_channel_filter[0]
                conversation_id = channel_mirror['channel_id']
            else:
                conversation = get_conversation_by_name(destination_name)  # type: ignore
                if not conversation:
                    return_error(f'Could not find the Slack conversation {destination_name}. If caching is disabled,'
                                 f' try searching by channel_id')
                conversation_id = conversation.get('id')

            if conversation_id:
                destinations.append(conversation_id)

    if not destinations:
        return_error('Could not find any destination to send to.')

    if file_dict:
        response = send_file(destinations, file_dict, integration_context, thread_id)
        return response

    response = send_message(destinations, entry, ignore_add_url, integration_context, message,
                            thread_id, blocks)

    return response


def set_channel_topic():
    """
    Sets a topic for a slack channel
    """

    channel = demisto.args().get('channel')
    channel_id = demisto.args().get('channel_id', '')
    topic = demisto.args().get('topic')

    if not channel:
        mirror = find_mirror_by_investigation()
        if mirror:
            channel_id = mirror.get('channel_id', '')
            # We need to update the topic in the mirror
            integration_context = get_integration_context(SYNC_CONTEXT)
            mirrors = json.loads(integration_context['mirrors'])
            mirror = mirrors.pop(mirrors.index(mirror))
            mirror['channel_topic'] = topic
            mirrors.append(mirror)
            set_to_integration_context_with_retries({'mirrors': mirrors}, OBJECTS_TO_KEYS, SYNC_CONTEXT)
    if channel and not channel_id:
        channel = get_conversation_by_name(channel)
        channel_id = channel_id if channel_id else channel.get('id')

    if not channel_id:
        return_error(CHANNEL_NOT_FOUND_ERROR_MSG)

    body = {
        'channel': channel_id,
        'topic': topic
    }
    send_slack_request_sync(CLIENT, 'conversations.setTopic', body=body)

    demisto.results('Topic successfully set.')


def rename_channel():
    """
    Renames a slack channel
    """

    channel = demisto.args().get('channel')
    channel_id = demisto.args().get('channel_id', '')
    new_name = demisto.args().get('name')

    if not channel:
        mirror = find_mirror_by_investigation()
        if mirror:
            channel_id = mirror.get('channel_id', '')
            # We need to update the name in the mirror
            integration_context = get_integration_context(SYNC_CONTEXT)
            mirrors = json.loads(integration_context['mirrors'])
            mirror = mirrors.pop(mirrors.index(mirror))
            mirror['channel_name'] = new_name
            mirrors.append(mirror)
            set_to_integration_context_with_retries({'mirrors': mirrors}, OBJECTS_TO_KEYS, SYNC_CONTEXT)
    if channel and not channel_id:
        channel = get_conversation_by_name(channel)
        channel_id = channel_id if channel_id else channel.get('id')

    if not channel_id:
        return_error(CHANNEL_NOT_FOUND_ERROR_MSG)
    body = {
        'channel': channel_id,
        'name': new_name
    }
    send_slack_request_sync(CLIENT, 'conversations.rename', body=body)

    demisto.results('Channel renamed successfully.')


def close_channel():
    """
    Archives a slack channel by name or its incident ID if mirrored.
    """
    channel = demisto.args().get('channel')
    channel_id = demisto.args().get('channel_id', '')

    mirror = find_mirror_by_investigation()
    integration_context = get_integration_context(SYNC_CONTEXT)
    if mirror:
        channel_id = mirror.get('channel_id', '')
        # We need to update the topic in the mirror
        mirrors = json.loads(integration_context['mirrors'])
        channel_id = mirror['channel_id']
        # Check for mirrors on the archived channel
        channel_mirrors = list(filter(lambda m: channel_id == m['channel_id'], mirrors))
        for mirror in channel_mirrors:
            mirror['remove'] = True
            demisto.mirrorInvestigation(mirror['investigation_id'], f'none:{mirror["mirror_direction"]}',
                                        mirror['auto_close'])

        set_to_integration_context_with_retries({'mirrors': mirrors}, OBJECTS_TO_KEYS, SYNC_CONTEXT)
    if channel and not channel_id:
        channel = get_conversation_by_name(channel)
        channel_id = channel_id if channel_id else channel.get('id')

    if not channel_id:
        return_error(CHANNEL_NOT_FOUND_ERROR_MSG)
    body = {
        'channel': channel_id
    }
    send_slack_request_sync(CLIENT, 'conversations.archive', body=body)
    remove_channel_from_context(channel_id=channel_id, integration_context=integration_context)
    demisto.results('Channel successfully archived.')


def remove_channel_from_context(channel_id: str, integration_context: dict):
    """
    :param channel_id: The channel_id to remove.
    :param integration_context: The integration_context object.
    Removes a channel from the integration context
    """
    if 'conversations' in integration_context:
        conversations = json.loads(integration_context['conversations'])
        updated_conversations = [conversation for conversation in conversations if conversation.get('id') != channel_id]
        set_to_integration_context_with_retries({'conversations': updated_conversations}, OBJECTS_TO_KEYS, SYNC_CONTEXT)
        demisto.debug('Channel successfully removed from context.')
    demisto.debug('Channel was not stored in the context. No need to delete.')


def create_channel():
    """
    Creates a channel in Slack using the provided arguments.
    """
    channel_type = demisto.args().get('type', 'private')
    channel_name = demisto.args()['name']
    users = argToList(demisto.args().get('users', []))
    topic = demisto.args().get('topic')

    body = {
        'name': channel_name
    }

    if channel_type == 'private':
        body['is_private'] = True

    conversation = send_slack_request_sync(CLIENT, 'conversations.create', body=body).get(  # type: ignore
        'channel', {})

    if users:
        slack_users = search_slack_users(users)
        invite_users_to_conversation(conversation.get('id'),  # type: ignore
                                     [u.get('id') for u in slack_users])
    if topic:
        body = {
            'channel': conversation.get('id'),
            'topic': topic
        }
        send_slack_request_sync(CLIENT, 'conversations.setTopic', body=body)

    created_channel_name = conversation.get('name')
    created_channel_id = conversation.get('id')

    hr = f'Successfully created the channel {created_channel_name}'
    conversation_context = {
        'ID': created_channel_id,
        'Name': created_channel_name
    }

    if not DISABLE_CACHING:
        # Save it to integration context since we have it
        save_conversation_to_context({'name': created_channel_name, 'id': created_channel_id})

    context = {
        'Slack.Channel(val.ID === obj.ID)': conversation_context
    }
    return_results(CommandResults(
        readable_output=hr,
        outputs=context,
        raw_response=json.dumps(conversation)))


def invite_to_channel():
    channel = demisto.args().get('channel')
    channel_id = demisto.args().get('channel_id', '')
    users = argToList(demisto.args().get('users', '[]').rstrip(', '))

    if not users:
        # Not raising an error here to preserve BC
        demisto.results('Missing required argument - users')

    if not channel:
        mirror = find_mirror_by_investigation()
        if mirror:
            channel_id = mirror['channel_id']
    if channel and not channel_id:
        channel = get_conversation_by_name(channel)
        channel_id = channel.get('id')

    if not channel_id:
        return_error(CHANNEL_NOT_FOUND_ERROR_MSG)
    slack_users = search_slack_users(users)
    if slack_users:
        invite_users_to_conversation(channel_id, [u.get('id') for u in slack_users])
    else:
        return_error('No users found')

    demisto.results('Successfully invited users to the channel.')


def kick_from_channel():
    channel = demisto.args().get('channel')
    channel_id = demisto.args().get('channel_id', '')
    users = argToList(demisto.args().get('users', []))

    if not channel:
        mirror = find_mirror_by_investigation()
        if mirror:
            channel_id = mirror['channel_id']
    if channel and not channel_id:
        channel = get_conversation_by_name(channel)
        channel_id = channel.get('id')

    if not channel_id:
        return_error(CHANNEL_NOT_FOUND_ERROR_MSG)
    slack_users = search_slack_users(users)
    if slack_users:
        kick_users_from_conversation(channel_id, [u.get('id') for u in slack_users])
    else:
        return_error('No users were found')

    demisto.results('Successfully kicked users from the channel.')


def get_user():
    user = demisto.args()['user']

    slack_user = get_user_by_name(user)
    if not slack_user:
        err_str = format_user_not_found_error(user=user)
        demisto.results({
            'Type': WARNING_ENTRY_TYPE,
            'Contents': err_str,
            'ContentsFormat': formats['text']
        })

    profile = slack_user.get('profile', {})
    result_user = {
        'ID': slack_user.get('id'),
        'Username': slack_user.get('name'),
        'Name': profile.get('real_name_normalized') or profile.get('real_name'),
        'DisplayName': profile.get('display_name'),
        'Email': profile.get('email')
    }

    hr = tableToMarkdown('Details for Slack user: ' + user, result_user,
                         headers=['ID', 'Username', 'Name', 'DisplayName', 'Email'], headerTransform=pascalToSpace,
                         removeNull=True)
    context = {
        'Slack.User(val.ID === obj.ID)': createContext(result_user, removeNull=True)
    }

    return_outputs(hr, context, slack_user)


def slack_edit_message():
    args = demisto.args()
    channel = args.get('channel')
    channel_id = args.get('channel_id', '')
    thread_id = demisto.args().get('threadID')
    message = args.get('message')
    blocks = args.get('blocks')
    ignore_add_url = args.get('ignore_add_url')
    entry = args.get('entry')

    if not channel:
        mirror = find_mirror_by_investigation()
        channel_id = mirror['channel_id'] if mirror else channel_id if channel_id else channel.get('id')
    if channel and not channel_id:
        channel = get_conversation_by_name(channel)
        channel_id = channel.get('id')

    if not channel_id:
        return_error(CHANNEL_NOT_FOUND_ERROR_MSG)
    if not thread_id:
        return_error('The timestamp of the message to edit is required.')

    if message and not blocks:
        if ignore_add_url and isinstance(ignore_add_url, str):
            ignore_add_url = bool(strtobool(ignore_add_url))
        if not ignore_add_url:
            investigation = demisto.investigation()
            server_links = demisto.demistoUrls()
            if investigation:
                if investigation.get('type') != PLAYGROUND_INVESTIGATION_TYPE:
                    link = server_links.get('warRoom')
                    if link:
                        if entry:
                            link += '/' + entry
                        message += f'\nView it on: {link}'
                else:
                    link = server_links.get('server', '')
                    if link:
                        message += f'\nView it on: {link}#/home'

    body = {
        'channel': channel_id,
        'ts': thread_id
    }
    if message:
        clean_message = handle_tags_in_message_sync(message)
        body['text'] = clean_message
    if blocks:
        block_list = json.loads(blocks, strict=False)
        body['blocks'] = block_list
    try:
        response = send_slack_request_sync(CLIENT, 'chat.update', body=body)

        hr = "The message was successfully edited."
        result_edit = {
            'ID': response.get('ts', None),
            'Channel': response.get('channel', None),
            'Text': response.get('text', None)
        }
        context = {
            'Slack.Thread(val.ID === obj.ID)': result_edit
        }
        return_results(CommandResults(
            readable_output=hr,
            outputs=context,
            raw_response=json.dumps(response.data)))

    except SlackApiError as slack_error:
        return_error(f"{slack_error}")


def pin_message():
    channel = demisto.args().get('channel')
    thread_id = demisto.args().get('threadID')
    channel_id = demisto.args().get('channel_id')

    if not channel:
        mirror = find_mirror_by_investigation()
        channel_id = mirror['channel_id'] if mirror else channel_id if channel_id else channel.get('id')
    if channel and not channel_id:
        channel = get_conversation_by_name(channel)
        channel_id = channel.get('id')

    if not channel_id:
        return_error(CHANNEL_NOT_FOUND_ERROR_MSG)
    body = {
        'channel': channel_id,
        'timestamp': thread_id
    }
    try:
        send_slack_request_sync(CLIENT, 'pins.add', body=body)
        return_results('The message was successfully pinned.')

    except SlackApiError as slack_error:
        return_error(f"{slack_error}")


def list_channels():
    """
    List the conversations in the workspace
    """
    args = demisto.args()
    # Default for the SDK is public channels, but users can specify "public_channel", "private_channel", "mpim", and "im"
    # Multiple values can be passed for this argument as a comma separated list
    # By default archived channels are NOT included by the SDK. Explicitly set this if not set from the CLI or set to False
    body = {
        'types': args.get('channel_types'),
        'exclude_archived': argToBoolean(args.get('exclude_archived', 'true')),
        'limit': args.get('limit')
    }
    if args.get('cursor'):
        body['cursor'] = args.get('cursor')
    raw_response = send_slack_request_sync(CLIENT, 'conversations.list', http_verb="GET", body=body)
    # Provide an option to only select a channel by a name. Instead of returning a full list of results this allows granularity
    # Supports a single channel name
    if name_filter := args.get('name_filter'):
        for channel in raw_response['channels']:
            if channel['name'] == name_filter:
                channels = [channel]
                break
        else:
            raise DemistoException(f'No channel found with name: {name_filter}')
    else:
        channels = raw_response['channels']
    # Force list for consistent parsing
    if isinstance(channels, dict):
        channels = [channels]
    context = []  # type: List
    for channel in channels:
        entry = {
            'ID': channel.get('id'),
            'Name': channel.get('name'),
            'Created': channel.get('created'),
            'Purpose': channel.get('purpose', {}).get('value')
        }
        if channel.get('creator'):
            creator_details_response = send_slack_request_sync(CLIENT, 'users.info', http_verb="GET",
                                                               body={'user': channel.get('creator')})
            entry['Creator'] = creator_details_response['user']['name']
        context.append(entry)
<<<<<<< HEAD
    readable_output = tableToMarkdown(f'Channels list for {args.get("channel_types")} with filter {name_filter}', context)
=======
    readable_output = tableToMarkdown(f'Channels list for {args.get("channel_types")} with filter {name_filter}',
                                      context)
>>>>>>> 6f77591c
    demisto.results({
        'Type': entryTypes['note'],
        'Contents': channels,
        'EntryContext': {'Slack.Channels': context},
        'ContentsFormat': formats['json'],
        'HumanReadable': readable_output,
        'ReadableContentsFormat': formats['markdown']
    })


def conversation_history():
    """
    Fetches a conversation's history of messages
    and events
    """
    args = demisto.args()
    channel_id = args.get('channel_id')
    limit = arg_to_number(args.get('limit'))
    conversation_id = args.get('conversation_id')
    body = {'channel': channel_id, 'limit': limit} if not conversation_id else {'channel': channel_id,
                                                                                'oldest': conversation_id,
                                                                                'inclusive': "true",
                                                                                'limit': 1}
    readable_output = ''
    raw_response = send_slack_request_sync(CLIENT, 'conversations.history', http_verb="GET", body=body)
    messages = raw_response.get('messages', '')
    if not raw_response.get('ok'):
        raise DemistoException(f'An error occurred while listing conversation history: {raw_response.get("error")}',
                               res=raw_response)
    if isinstance(messages, dict):
        messages = [messages]
    if not isinstance(messages, list):
        raise DemistoException(f'An error occurred while listing conversation history: {raw_response.get("error")}',
                               res=raw_response)
    context = []  # type: List
    for message in messages:
        thread_ts = 'N/A'
        has_replies = 'No'
        name = 'N/A'
        full_name = 'N/A'
        if 'subtype' not in message:
            user_id = message.get('user')
            user_details_response = send_slack_request_sync(CLIENT, 'users.info', http_verb="GET",
                                                            body={'user': user_id})
            user_details = user_details_response.get('user')
            full_name = user_details.get('real_name')
            name = user_details.get('name')
            if 'thread_ts' in message:
                thread_ts = message.get('thread_ts')
                has_replies = 'Yes'
        elif 'thread_ts' in message:
            thread_ts = message.get('thread_ts')
            has_replies = 'Yes'
            full_name = message.get('username')
            name = message.get('username')
            thread_ts = message.get('thread_ts')
            has_replies = 'Yes'
        entry = {
            'Type': message.get('type'),
            'Text': message.get('text'),
            'UserId': message.get('user'),
            'Name': name,
            'FullName': full_name,
            'TimeStamp': message.get('ts'),
            'HasReplies': has_replies,
            'ThreadTimeStamp': thread_ts
        }
        context.append(entry)
    readable_output = tableToMarkdown(f'Channel details from Channel ID - {channel_id}', context)
    demisto.results({
        'Type': entryTypes['note'],
        'Contents': messages,
        'EntryContext': {'Slack.Messages': context},
        'ContentsFormat': formats['json'],
        'HumanReadable': readable_output,
        'ReadableContentsFormat': formats['markdown']
    })


def conversation_replies():
    """
    Retrieves replies to specific messages, regardless of whether it's
    from a public or private channel, direct message, or otherwise.
    """
    args = demisto.args()
    channel_id = args.get('channel_id')
    context: list = []
    readable_output: str = ''
    body = {
        'channel': channel_id,
        'ts': args.get('thread_timestamp'),
        'limit': arg_to_number(args.get('limit'))
    }
    raw_response = send_slack_request_sync(CLIENT, 'conversations.replies', http_verb="GET", body=body)
    messages = raw_response.get('messages', '')
    if not raw_response.get('ok'):
        error = raw_response.get('error')
        return_error(f'An error occurred while listing conversation replies: {error}')
    if isinstance(messages, dict):
        messages = [messages]
    if not isinstance(messages, list):
        raise DemistoException(f'An error occurred while listing conversation replies: {raw_response.get("error")}')
    for message in messages:
        reply_count = 'No'
        name = 'N/A'
        full_name = 'N/A'
        if 'subtype' not in message:
            user_id = message.get('user')
            body = {
                'user': user_id
            }
            user_details_response = send_slack_request_sync(CLIENT, 'users.info', http_verb="GET", body=body)
            user_details = user_details_response.get('user')
            name = user_details.get('name')
            full_name = user_details.get('real_name')
        if 'reply_count' in message:
            reply_count = 'Yes'
        entry = {
            'Type': message.get('type'),
            'Text': message.get('text'),
            'UserId': message.get('user'),
            'Name': name,
            'FullName': full_name,
            'TimeStamp': message.get('ts'),
            'ThreadTimeStamp': message.get('thread_ts'),
            'IsParent': reply_count
        }
        context.append(entry)
    readable_output = tableToMarkdown(f'Channel details from Channel ID - {channel_id}', context)
    demisto.results({
        'Type': entryTypes['note'],
        'Contents': messages,
        'EntryContext': {'Slack.Threads': context},
        'ContentsFormat': formats['json'],
        'HumanReadable': readable_output,
        'ReadableContentsFormat': formats['markdown']
    })


def long_running_main():
    """
    Starts the long running thread.
    """
    try:
        asyncio.run(start_listening(), debug=EXTENSIVE_LOGGING)
    except Exception as e:
        demisto.error(f"The Loop has failed to run {str(e)}")
    finally:
        loop = asyncio.get_running_loop()
        try:
            loop.stop()
            loop.close()
        except Exception as e_:
            demisto.error(f'Failed to gracefully close the loop - {e_}')


def init_globals(command_name: str = ''):
    """
    Initializes global variables according to the integration parameters
    """

    global BOT_TOKEN, PROXY_URL, PROXIES, DEDICATED_CHANNEL, CLIENT, USER_CLIENT, \
        CACHED_INTEGRATION_CONTEXT, MIRRORING_ENABLED, USER_TOKEN
    global SEVERITY_THRESHOLD, ALLOW_INCIDENTS, INCIDENT_TYPE, VERIFY_CERT, ENABLE_DM, BOT_ID, CACHE_EXPIRY
    global BOT_NAME, BOT_ICON_URL, MAX_LIMIT_TIME, PAGINATED_COUNT, SSL_CONTEXT, APP_TOKEN, ASYNC_CLIENT
    global DEFAULT_PERMITTED_NOTIFICATION_TYPES, CUSTOM_PERMITTED_NOTIFICATION_TYPES, PERMITTED_NOTIFICATION_TYPES
    global COMMON_CHANNELS, DISABLE_CACHING, CHANNEL_NOT_FOUND_ERROR_MSG, LONG_RUNNING_ENABLED, DEMISTO_API_KEY, DEMISTO_URL
    global IGNORE_RETRIES, EXTENSIVE_LOGGING

    VERIFY_CERT = not demisto.params().get('unsecure', False)
    if not VERIFY_CERT:
        SSL_CONTEXT = ssl.create_default_context()
        SSL_CONTEXT.check_hostname = False
        SSL_CONTEXT.verify_mode = ssl.CERT_NONE
    else:
        # Use default SSL context
        SSL_CONTEXT = None

    BOT_TOKEN = demisto.params().get('bot_token', {}).get('password', '')
    APP_TOKEN = demisto.params().get('app_token', {}).get('password', '')
    USER_TOKEN = demisto.params().get('user_token', {}).get('password', '')
    PROXIES = handle_proxy()
    PROXY_URL = PROXIES.get('http')  # aiohttp only supports http proxy
    DEDICATED_CHANNEL = demisto.params().get('incidentNotificationChannel', None)
    ASYNC_CLIENT = AsyncWebClient(token=BOT_TOKEN, ssl=SSL_CONTEXT, proxy=PROXY_URL)
    CLIENT = slack_sdk.WebClient(token=BOT_TOKEN, proxy=PROXY_URL, ssl=SSL_CONTEXT)
    USER_CLIENT = slack_sdk.WebClient(token=USER_TOKEN, proxy=PROXY_URL, ssl=SSL_CONTEXT)
    SEVERITY_THRESHOLD = SEVERITY_DICT.get(demisto.params().get('min_severity', 'Low'), 1)
    ALLOW_INCIDENTS = demisto.params().get('allow_incidents', False)
    INCIDENT_TYPE = demisto.params().get('incidentType')
    BOT_NAME = demisto.params().get('bot_name')  # Bot default name defined by the slack plugin (3-rd party)
    BOT_ICON_URL = demisto.params().get('bot_icon')  # Bot default icon url defined by the slack plugin (3-rd party)
    MAX_LIMIT_TIME = int(demisto.params().get('max_limit_time', '60'))
    PAGINATED_COUNT = int(demisto.params().get('paginated_count', '200'))
    ENABLE_DM = demisto.params().get('enable_dm', True)
    DEFAULT_PERMITTED_NOTIFICATION_TYPES = ['externalAskSubmit', 'externalFormSubmit']
    CUSTOM_PERMITTED_NOTIFICATION_TYPES = demisto.params().get('permitted_notifications', [])
    PERMITTED_NOTIFICATION_TYPES = DEFAULT_PERMITTED_NOTIFICATION_TYPES + CUSTOM_PERMITTED_NOTIFICATION_TYPES
    MIRRORING_ENABLED = demisto.params().get('mirroring', True)
    LONG_RUNNING_ENABLED = demisto.params().get('longRunning', True)
    DEMISTO_API_KEY = demisto.params().get('demisto_api_key', {}).get('password', '')
    demisto_urls = demisto.demistoUrls()
    DEMISTO_URL = demisto_urls.get('server')
    IGNORE_RETRIES = demisto.params().get('ignore_event_retries', True)
    EXTENSIVE_LOGGING = demisto.params().get('extensive_logging', False)
    common_channels = demisto.params().get('common_channels', None)
    COMMON_CHANNELS = dict(item.split(':') for item in common_channels.split(',')) if common_channels else {}
    DISABLE_CACHING = demisto.params().get('disable_caching', False)

    # Formats the error message for the 'Channel Not Found' errors
    error_str = 'The channel was not found'
    if DISABLE_CACHING:
        error_str += ' and Disable Caching of Users and Channels is checked. While caching is disabled, please use the' \
                     ' `channel_id` argument, or configure' \
                     ' the Common Channels parameter. If this command worked for you previously consider enabling ' \
                     'caching. However, note that it is recommended to Disable Caching. Please refer to ' \
                     'https://xsoar.pan.dev/docs/reference/integrations/slack-v3#caching for more details.'
    else:
        error_str += '. Either the Slack app is not a member of the channel, or the slack app does not have permission' \
                     ' to find the channel.'
    CHANNEL_NOT_FOUND_ERROR_MSG = error_str

    if command_name != 'long-running-execution':
        loop = asyncio.new_event_loop()
        asyncio.set_event_loop(loop)
        if not loop._default_executor:  # type: ignore[attr-defined]
            demisto.info(f'setting _default_executor on loop: {loop} id: {id(loop)}')
            loop.set_default_executor(concurrent.futures.ThreadPoolExecutor(max_workers=4))

    # Handle Long-Running Specific Globals
    if command_name == 'long-running-execution':
        # Bot identification
        integration_context = get_integration_context(SYNC_CONTEXT)
        if integration_context.get('bot_user_id'):
            BOT_ID = integration_context['bot_user_id']
            if BOT_ID == 'null' or BOT_ID is None:
                # In some cases the bot_id can be stored as a string 'null', this handles this edge case.
                BOT_ID = get_bot_id()
                set_to_integration_context_with_retries({'bot_user_id': BOT_ID}, OBJECTS_TO_KEYS, SYNC_CONTEXT)
        else:
            BOT_ID = get_bot_id()
            set_to_integration_context_with_retries({'bot_user_id': BOT_ID}, OBJECTS_TO_KEYS, SYNC_CONTEXT)

        # Pull initial Cached context and set the Expiry
        CACHE_EXPIRY = next_expiry_time()
        CACHED_INTEGRATION_CONTEXT = get_integration_context(SYNC_CONTEXT)


def print_thread_dump():
    demisto.info(f'current thread: {threading.current_thread().name}')
    for threadId, stack in sys._current_frames().items():
        stack_str = '\n'.join(traceback.format_stack(stack))
        demisto.info(f'{threadId} stack: {stack_str}')


def loop_info():
    loop = asyncio.get_running_loop()
    info = f'loop: {loop}. id: {id(loop)}.'
    info += f'executor: {loop._default_executor} id: {id(loop._default_executor)}'  # type: ignore[attr-defined]
    if loop._default_executor:  # type: ignore[attr-defined]
        info += f' executor threads size: {len(loop._default_executor._threads)}'  # type: ignore[attr-defined]
        info += f' max: {loop._default_executor._max_workers} {loop._default_executor._threads}'  # type: ignore[attr-defined]
    return info


def slack_get_integration_context():
    context_statistics, integration_context = slack_get_integration_context_statistics()
    readable_stats = tableToMarkdown(name='Long Running Context Statistics', t=context_statistics)
    demisto.results({
        'Type': entryTypes['note'],
        'HumanReadable': readable_stats,
        'ContentsFormat': EntryFormat.MARKDOWN,
        'Contents': readable_stats,
    })
    return_results(
        fileResult('slack_integration_context.json', json.dumps(integration_context), EntryType.ENTRY_INFO_FILE))


def slack_get_integration_context_statistics():
    context_statistics = {}
    integration_context = get_integration_context()
    # Mirrors Data
    if integration_context.get('mirrors'):
        mirrors = json.loads(integration_context.get('mirrors'))
        context_statistics['Mirrors Count'] = len(mirrors)
        context_statistics['Mirror Size In Bytes'] = sys.getsizeof(integration_context.get('mirrors', []))
    # Conversations Data
    if integration_context.get('conversations'):
        conversations = json.loads(integration_context.get('conversations'))
        context_statistics['Conversations Count'] = len(conversations)
        context_statistics['Conversations Size In Bytes'] = sys.getsizeof(integration_context.get('conversations', []))
    # Users Data
    if integration_context.get('users'):
        users = json.loads(integration_context.get('users'))
        context_statistics['Users Count'] = len(users)
        context_statistics['Users Size In Bytes'] = sys.getsizeof(integration_context.get('users', []))
    # Questions Data
    if integration_context.get('questions'):
        questions = json.loads(integration_context.get('questions'))
        context_statistics['Questions Count'] = len(questions)
        context_statistics['Questions Size In Bytes'] = sys.getsizeof(integration_context.get('questions', []))
    return context_statistics, integration_context


def user_session_reset():
    user_id = demisto.args().get('user_id')
    body = {
        'user_id': user_id,
    }
    try:
        send_slack_request_sync(USER_CLIENT, 'admin.users.session.reset', body=body)
        return_results(CommandResults(readable_output=f"The session was reset successfully to the user {user_id}."))

    except SlackApiError as slack_error:
        return_error(f"{slack_error}")


def fetch_samples():
    """
    The integration fetches incidents in the long-running-execution command. Fetch incidents is called
    only when "Pull From Instance" is clicked in create new classifier section in Cortex XSOAR.
    The fetch incidents returns samples of incidents generated by the long-running-execution.
    """
    demisto.incidents(get_integration_context().get('samples'))


def main() -> None:
    """
    Main
    """
    global CLIENT, USER_CLIENT, EXTENSIVE_LOGGING

    commands = {
        'test-module': test_module,
        'fetch-incidents': fetch_samples,
        'long-running-execution': long_running_main,
        'mirror-investigation': mirror_investigation,
        'send-notification': slack_send,
        'slack-send-file': slack_send_file,
        'slack-set-channel-topic': set_channel_topic,
        'close-channel': close_channel,
        'slack-create-channel': create_channel,
        'slack-invite-to-channel': invite_to_channel,
        'slack-kick-from-channel': kick_from_channel,
        'slack-rename-channel': rename_channel,
        'slack-get-user-details': get_user,
        'slack-get-integration-context': slack_get_integration_context,
        'slack-edit-message': slack_edit_message,
        'slack-pin-message': pin_message,
        'slack-user-session-reset': user_session_reset,
        'slack-get-conversation-history': conversation_history,
        'slack-list-channels': list_channels,
        'slack-get-conversation-replies': conversation_replies,
    }

    command_name: str = demisto.command()

    try:
        demisto.info(f'{command_name} started.')
        command_func = commands[command_name]
        init_globals(command_name)
        if EXTENSIVE_LOGGING:
            os.environ['PYTHONASYNCIODEBUG'] = "1"
        support_multithreading()
        command_func()
    except Exception as e:
        demisto.debug(e)
        return_error(str(e))
    finally:
        demisto.info(f'{command_name} completed.')  # type: ignore
        if EXTENSIVE_LOGGING:
            print_thread_dump()


''' ENTRY POINT '''

if __name__ in ('__main__', '__builtin__', 'builtins'):
    register_signal_handler_profiling_dump(profiling_dump_rows_limit=PROFILING_DUMP_ROWS_LIMIT)
    main()<|MERGE_RESOLUTION|>--- conflicted
+++ resolved
@@ -16,10 +16,6 @@
 from slack_sdk.web.async_slack_response import AsyncSlackResponse
 from slack_sdk.web.slack_response import SlackResponse
 
-<<<<<<< HEAD
-
-=======
->>>>>>> 6f77591c
 ''' CONSTANTS '''
 
 SEVERITY_DICT = {
@@ -1015,7 +1011,6 @@
     def error(self, message):
         text = self.encode(message)
         self.messages.append(text)
-<<<<<<< HEAD
 
     def warning(self, message):
         text = self.encode(message)
@@ -1028,20 +1023,6 @@
             self.level = logging.INFO
 
 
-=======
-
-    def warning(self, message):
-        text = self.encode(message)
-        self.messages.append(text)
-
-    def set_logging_level(self, debug: bool = True):
-        if debug:
-            self.level = logging.DEBUG
-        else:
-            self.level = logging.INFO
-
-
->>>>>>> 6f77591c
 SlackLog = SlackLogger()
 
 
@@ -1277,12 +1258,8 @@
             labels.append({'type': 'Source', 'value': 'Slack'})
         incident['labels'] = labels
 
-<<<<<<< HEAD
-    data = demisto.createIncidents(incidents, userID=user_demisto_id) if user_demisto_id else demisto.createIncidents(incidents)
-=======
     data = demisto.createIncidents(incidents, userID=user_demisto_id) if user_demisto_id else demisto.createIncidents(
         incidents)
->>>>>>> 6f77591c
 
     return data
 
@@ -1333,21 +1310,12 @@
 
 
 async def process_entitlement_reply(
-<<<<<<< HEAD
-    entitlement_reply: str,
-    user_id: str,
-    action_text: str,
-    response_url: str | None = None,
-    channel: str | None = None,
-    message_ts: str | None = None
-=======
         entitlement_reply: str,
         user_id: str,
         action_text: str,
         response_url: str | None = None,
         channel: str | None = None,
         message_ts: str | None = None
->>>>>>> 6f77591c
 ):
     """
     Triggered when an entitlement reply is found, this function will update the original message with the reply message.
@@ -1541,47 +1509,6 @@
                 entitlement_json = actions[0].get('value')
                 if entitlement_json is None:
                     return
-<<<<<<< HEAD
-                if actions[0].get('action_id') == 'xsoar-button-submit':
-                    demisto.debug("Handling a SlackBlockBuilder response.")
-                entitlement_string = json.loads(entitlement_json)
-                entitlement_reply = json.loads(entitlement_json).get("reply", "Thank you for your reply.")
-                action_text = actions[0].get('text').get('text')
-                incident_id = answer_question(action_text, entitlement_string,
-                                              user.get('profile', {}).get('email'))  # type: ignore
-                if state and DEMISTO_API_KEY:
-                    string_safe_state = json.dumps(state)
-                    body = {
-                        "data": "!Set",
-                        "args": {
-                            "value": {
-                                "simple": string_safe_state
-                            },
-                            "key": {
-                                "simple": "SlackBlockState"
-                            }
-                        },
-                        "investigationId": str(incident_id)
-                    }
-                    headers = {
-                        'Authorization': f'{DEMISTO_API_KEY}',
-                        'Content-Type': 'application/json',
-                        'accept': 'application/json'
-                    }
-
-                    _body = json.dumps(body)
-                    try:
-                        response = requests.request("POST",  # type: ignore
-                                                    f"{DEMISTO_URL}/entry/execute/sync",
-                                                    headers=headers,
-                                                    data=_body,
-                                                    verify=VERIFY_CERT
-                                                    )
-                        response.raise_for_status()  # type: ignore
-                    except requests.exceptions.ConnectionError as err:
-                        err_message = f'Error submitting context command to server. Check your API Key: {err}'
-                        demisto.updateModuleHealth(err_message)
-=======
                 entitlement_string = json.loads(entitlement_json)
                 if actions[0].get('action_id') == 'xsoar-button-submit':
                     demisto.debug("Handling a SlackBlockBuilder response.")
@@ -1594,7 +1521,6 @@
                     demisto.debug("Not handling a SlackBlockBuilder response.")
                     action_text = actions[0].get('text').get('text')
                 entitlement_reply = entitlement_string.get("reply", "Thank you for your reply.")
->>>>>>> 6f77591c
             if entitlement_reply:
                 await process_entitlement_reply(entitlement_reply, user_id, action_text, response_url=response_url)
                 reset_listener_health()
@@ -1628,12 +1554,8 @@
             user = await get_user_details(user_id=user_id)
             entitlement_reply = await check_and_handle_entitlement(text, user, thread)  # type: ignore
             if entitlement_reply:
-<<<<<<< HEAD
-                await process_entitlement_reply(entitlement_reply, user_id, action_text, channel=channel, message_ts=message_ts)
-=======
                 await process_entitlement_reply(entitlement_reply, user_id, action_text, channel=channel,
                                                 message_ts=message_ts)
->>>>>>> 6f77591c
                 reset_listener_health()
                 return
 
@@ -2664,12 +2586,8 @@
                                                                body={'user': channel.get('creator')})
             entry['Creator'] = creator_details_response['user']['name']
         context.append(entry)
-<<<<<<< HEAD
-    readable_output = tableToMarkdown(f'Channels list for {args.get("channel_types")} with filter {name_filter}', context)
-=======
     readable_output = tableToMarkdown(f'Channels list for {args.get("channel_types")} with filter {name_filter}',
                                       context)
->>>>>>> 6f77591c
     demisto.results({
         'Type': entryTypes['note'],
         'Contents': channels,
