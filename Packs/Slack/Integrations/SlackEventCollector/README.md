Slack logs event collector integration for XSIAM.
This integration was integrated and tested with version v1 of Slack Audit Logs API.

<<<<<<< HEAD
<~XSIAM>
This is the default integration for this content pack when configured by the Data Onboarder.
</~XSIAM>
=======
This is the default integration for this content pack when configured by the Data Onboarder in Cortex XSIAM.
>>>>>>> 35d850ab

## Configure Slack Event Collector on Cortex XSIAM

1. Navigate to **Settings** > **Integrations** > **Servers & Services**.
2. Search for Slack Event Collector.
3. Click **Add instance** to create and configure a new integration instance.

    | **Parameter** | **Description** | **Required** |
    | --- | --- | --- |
    | Server URL |  | True |
    | User Token |  | True |
    | The maximum number of audit logs to fetch |  | False |
    | First fetch time interval | Data is not available prior to March 2018. | False |
    | Trust any certificate (not secure) |  | False |
    | Use system proxy settings |  | False |

4. Click **Test** to validate the URLs, token, and connection.
## Commands
You can execute these commands from the Cortex XSIAM CLI, as part of an automation, or in a playbook.
After you successfully execute a command, a DBot message appears in the War Room with the command details.
### slack-get-events
***
Gets audit log events from Slack.


#### Base Command

`slack-get-events`
#### Input

| **Argument Name** | **Description** | **Required** |
| --- | --- | --- |
| should_push_events | If true, the command will create events, otherwise it will only display them. Possible values are: true, false. Default is false. | Required | 
| limit | Number of results to return, maximum is 9999. Default is 10. | Optional | 
| oldest | Occurrence time of the least recent audit event to include (inclusive). Data is not available prior to March 2018. Default is 3 days. | Optional | 
| latest | Occurrence time of the most recent audit event to include (inclusive). | Optional | 
| action | Name of the action. | Optional | 
| actor | ID of the user who initiated the action. | Optional | 
| entity | ID of the target entity of the action (such as a channel, workspace, organization, file). | Optional | 


#### Context Output

There is no context output for this command.

#### Command Example
``` !slack-get-events action=user_login oldest="15 months ago" limit=1 ```

#### Context Example
```json
{
    "SlackEvents": [
      {
         "id":"0123a45b-6c7d-8900-e12f-3456789gh0i1",
         "date_create":1521214343,
         "action":"user_login",
         "actor":{
            "type":"user",
            "user":{
               "id":"W123AB456",
               "name":"Charlie Parker",
               "email":"bird@slack.com"
            }
         },
         "entity":{
            "type":"user",
            "user":{
               "id":"W123AB456",
               "name":"Charlie Parker",
               "email":"bird@slack.com"
            }
         },
         "context":{
            "location":{
               "type":"enterprise",
               "id":"E1701NCCA",
               "name":"Birdland",
               "domain":"birdland"
            },
            "ua":"Mozilla\/5.0 (Macintosh; Intel Mac OS X 10_12_6) AppleWebKit\/537.36 (KHTML, like Gecko) Chrome\/64.0.3282.186 Safari\/537.36",
            "session_id": "847288190092",
            "ip_address":"1.23.45.678"
        }
      }
    ]
}
```

#### Human Readable Output

>### Slack Audit Logs
>|action|actor|context|date_create|entity|id|
>|---|---|---|---|---|---|
>| user_login | type: user<br/>user: {"id": "W123AB456", "name": "Charlie Parker", "email": "bird@slack.com"} | location: {"type": "enterprise", "id": "E1701NCCA", "name": "Birdland", "domain": "birdland"}<br/>ua: Mozilla\/5.0 (Macintosh; Intel Mac OS X 10_12_6) AppleWebKit\/537.36 (KHTML, like Gecko) Chrome\/64.0.3282.186 Safari\/537.36<br/>session_id: 847288190092<br/>ip_address: 1.23.45.678 | 1970-01-18 14:33:34 | type: user<br/>user: {"id": "W123AB456", "name": "Charlie Parker", "email": "bird@slack.com"} | 0123a45b-6c7d-8900-e12f-3456789gh0i2 |
<|MERGE_RESOLUTION|>--- conflicted
+++ resolved
@@ -1,13 +1,7 @@
 Slack logs event collector integration for XSIAM.
 This integration was integrated and tested with version v1 of Slack Audit Logs API.
 
-<<<<<<< HEAD
-<~XSIAM>
-This is the default integration for this content pack when configured by the Data Onboarder.
-</~XSIAM>
-=======
 This is the default integration for this content pack when configured by the Data Onboarder in Cortex XSIAM.
->>>>>>> 35d850ab
 
 ## Configure Slack Event Collector on Cortex XSIAM
 
