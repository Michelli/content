--- conflicted
+++ resolved
@@ -2,11 +2,7 @@
     "name": "Slack",
     "description": "Interact with Slack API - collect logs, send messages and notifications to your Slack team.",
     "support": "xsoar",
-<<<<<<< HEAD
-    "currentVersion": "3.4.20",
-=======
     "currentVersion": "3.5.1",
->>>>>>> f9cab1b2
     "author": "Cortex XSOAR",
     "url": "https://www.paloaltonetworks.com/cortex",
     "email": "",
