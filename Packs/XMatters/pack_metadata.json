--- conflicted
+++ resolved
@@ -2,11 +2,7 @@
     "name": "xMatters",
     "description": "Use the xMatters pack to trigger events to on-call groups or users and wait for their response. Use their response to branch and take action in XSOAR.",
     "support": "partner",
-<<<<<<< HEAD
-    "currentVersion": "1.0.12",
-=======
     "currentVersion": "1.0.13",
->>>>>>> 6f77591c
     "author": "xMatters",
     "url": "https://support.xmatters.com/hc/en-us/requests/new",
     "email": "support@xmatters.com",
