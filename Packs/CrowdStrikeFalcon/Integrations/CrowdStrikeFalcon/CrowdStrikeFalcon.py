--- conflicted
+++ resolved
@@ -39,11 +39,7 @@
 TOKEN_LIFE_TIME = 28
 INCIDENTS_PER_FETCH = int(demisto.params().get('incidents_per_fetch', 15))
 DATE_FORMAT = '%Y-%m-%dT%H:%M:%SZ'
-<<<<<<< HEAD
-IDP_DATE_FORMAT = IOM_DATE_FORMAT = '%Y-%m-%dT%H:%M:%S.%fZ'
-=======
 DETECTION_DATE_FORMAT = IDP_DATE_FORMAT = IOM_DATE_FORMAT = '%Y-%m-%dT%H:%M:%S.%fZ'
->>>>>>> 6f77591c
 DEFAULT_TIMEOUT = 30
 # Remove proxy if not set to true in params
 handle_proxy()
@@ -1405,15 +1401,10 @@
     }
     if limit:
         params['limit'] = limit
-<<<<<<< HEAD
-
-    response = http_request('GET', '/alerts/queries/alerts/v1', params)
-=======
     endpoint_url = "/alerts/queries/alerts/v1"
     response = http_request('GET', endpoint_url, params)
     demisto.debug(f"CrowdStrikeFalconMsg: Getting idp detections from {endpoint_url} with {params=}. {response=}")
 
->>>>>>> 6f77591c
     return response
 
 
@@ -1444,8 +1435,6 @@
     )
 
 
-<<<<<<< HEAD
-=======
 def get_users(offset: int, limit: int, query_filter: str | None = None) -> dict:
     """
     Get a list of users using pagination.
@@ -1514,7 +1503,6 @@
     )
 
 
->>>>>>> 6f77591c
 def upload_ioc(ioc_type, value, policy=None, expiration_days=None,
                share_level=None, description=None, source=None):
     """
@@ -1964,22 +1952,7 @@
     return response
 
 
-<<<<<<< HEAD
-def resolve_incident(ids: list[str], status: str):
-    if status not in STATUS_TEXT_TO_NUM:
-        raise DemistoException(f'CrowdStrike Falcon Error: '
-                               f'Status given is {status} and it is not in {STATUS_TEXT_TO_NUM.keys()}')
-    return update_incident_request(ids, STATUS_TEXT_TO_NUM[status], 'update_status')
-
-
-def update_incident_comment(ids: list[str], comment: str):
-    return update_incident_request(ids, comment, 'add_comment')
-
-
-def update_incident_request(ids: list[str], value: str, action_name: str):
-=======
 def update_incident_request(ids: list[str], action_parameters: dict[str, Any]):
->>>>>>> 6f77591c
     data = {
         "action_parameters": [
             {
@@ -2405,28 +2378,13 @@
     demisto.debug(f'Remote arguments last_update in UTC is {last_update_timestamp}')
     fetch_types = demisto.params().get('fetch_incidents_or_detections', "")
 
-<<<<<<< HEAD
-    modified_ids_to_mirror = []
-=======
     raw_ids = []
->>>>>>> 6f77591c
 
     if 'Incidents' in fetch_types or "Endpoint Incident" in fetch_types:
         raw_ids += get_incidents_ids(last_updated_timestamp=last_update_timestamp, has_limit=False).get('resources', [])
 
-<<<<<<< HEAD
-    raw_detections = get_fetch_detections(last_updated_timestamp=last_update_timestamp, has_limit=False).get('resources', [])
-    for detection_id in raw_detections:
-        modified_ids_to_mirror.append(str(detection_id))
-    last_update_timestamp_idp_detections = last_update_utc.strftime(IDP_DATE_FORMAT)
-    raw_idp_detections = get_idp_detections_ids(filter_arg=f"updated_timestamp:>'{last_update_timestamp_idp_detections}'"
-                                                "+product:'idp'").get('resources', [])
-    for raw_idp_detection in raw_idp_detections:
-        modified_ids_to_mirror.append(str(raw_idp_detection))
-=======
     if 'Detections' in fetch_types or "Endpoint Detection" in fetch_types:
         raw_ids += get_fetch_detections(last_updated_timestamp=last_update_timestamp, has_limit=False).get('resources', [])
->>>>>>> 6f77591c
 
     if "IDP Detection" in fetch_types:
         raw_ids += get_idp_detections_ids(
@@ -2619,11 +2577,6 @@
         list[dict]: New last run object.
     """
     if isinstance(last_run, list):
-<<<<<<< HEAD
-        for last_run_type in last_run:
-            last_run_type.pop("offset", None)
-=======
->>>>>>> 6f77591c
         return last_run
     else:
         updated_last_run_detections: dict[str, str | None] = {}
@@ -2662,34 +2615,16 @@
     demisto.debug(f"CrowdstrikeFalconMsg: Starting fetch incidents with {fetch_incidents_or_detections}")
 
     if 'Detections' in fetch_incidents_or_detections or "Endpoint Detection" in fetch_incidents_or_detections:
-<<<<<<< HEAD
-        start_fetch_time, end_fetch_time = get_fetch_run_time_range(last_run=current_fetch_info_detections,
-                                                                    first_fetch=FETCH_TIME,
-                                                                    look_back=look_back,
-                                                                    date_format=DATE_FORMAT)
-=======
         detections_offset: int = current_fetch_info_detections.get('offset') or 0
         start_fetch_time, end_fetch_time = get_fetch_run_time_range(last_run=current_fetch_info_detections,
                                                                     first_fetch=FETCH_TIME,
                                                                     look_back=look_back,
                                                                     date_format=DETECTION_DATE_FORMAT)
->>>>>>> 6f77591c
         fetch_limit = current_fetch_info_detections.get('limit') or INCIDENTS_PER_FETCH
         incident_type = 'detection'
         fetch_query = demisto.params().get('fetch_query')
         if fetch_query:
             fetch_query = f"created_timestamp:>'{start_fetch_time}'+{fetch_query}"
-<<<<<<< HEAD
-            detections_ids = demisto.get(get_fetch_detections(filter_arg=fetch_query, limit=fetch_limit), 'resources')
-        else:
-            detections_ids = demisto.get(get_fetch_detections(last_created_timestamp=start_fetch_time, limit=fetch_limit),
-                                         'resources')
-
-        raw_res = get_detections_entities(detections_ids)
-
-        if raw_res is not None and "resources" in raw_res:
-            for detection in demisto.get(raw_res, "resources"):
-=======
             response = get_fetch_detections(filter_arg=fetch_query, limit=fetch_limit, offset=detections_offset)
         else:
             response = get_fetch_detections(last_created_timestamp=start_fetch_time, limit=fetch_limit, offset=detections_offset)
@@ -2704,7 +2639,6 @@
             full_detections = demisto.get(raw_res, "resources")
 
             for detection in full_detections:
->>>>>>> 6f77591c
                 detection['incident_type'] = incident_type
                 demisto.debug(
                     f"CrowdStrikeFalconMsg: Detection {detection['detection_id']} "
@@ -2715,28 +2649,11 @@
 
         detections = filter_incidents_by_duplicates_and_limit(incidents_res=detections,
                                                               last_run=current_fetch_info_detections,
-<<<<<<< HEAD
-                                                              fetch_limit=fetch_limit, id_field='name')
-=======
                                                               fetch_limit=INCIDENTS_PER_FETCH, id_field='name')
->>>>>>> 6f77591c
 
         for detection in detections:
             occurred = dateparser.parse(detection["occurred"])
             if occurred:
-<<<<<<< HEAD
-                detection["occurred"] = occurred.strftime(DATE_FORMAT)
-                demisto.debug(f"CrowdStrikeFalconMsg: Detection {detection['name']} occurred at {detection['occurred']}")
-        updated_last_run = update_last_run_object(last_run=current_fetch_info_detections, incidents=detections,
-                                                  fetch_limit=INCIDENTS_PER_FETCH,
-                                                  start_fetch_time=start_fetch_time, end_fetch_time=end_fetch_time,
-                                                  look_back=look_back,
-                                                  created_time_field='occurred', id_field='name', date_format=DATE_FORMAT)
-        demisto.debug(f"updated last run is {updated_last_run}")
-        current_fetch_info_detections = updated_last_run
-
-    if 'Incidents' in fetch_incidents_or_detections or "Endpoint Incident" in fetch_incidents_or_detections:
-=======
                 detection["occurred"] = occurred.strftime(DETECTION_DATE_FORMAT)
                 demisto.debug(f"CrowdStrikeFalconMsg: Detection {detection['name']} occurred at {detection['occurred']}")
         current_fetch_info_detections = update_last_run_object(last_run=current_fetch_info_detections,
@@ -2753,38 +2670,19 @@
 
     if 'Incidents' in fetch_incidents_or_detections or "Endpoint Incident" in fetch_incidents_or_detections:
         incidents_offset: int = current_fetch_info_incidents.get('offset') or 0
->>>>>>> 6f77591c
         start_fetch_time, end_fetch_time = get_fetch_run_time_range(last_run=current_fetch_info_incidents,
                                                                     first_fetch=FETCH_TIME,
                                                                     look_back=look_back,
                                                                     date_format=DATE_FORMAT)
-<<<<<<< HEAD
+
         fetch_limit = current_fetch_info_incidents.get('limit') or INCIDENTS_PER_FETCH
-=======
->>>>>>> 6f77591c
-
-        fetch_limit = current_fetch_info_incidents.get('limit') or INCIDENTS_PER_FETCH
-
-<<<<<<< HEAD
-=======
+
         incident_type = 'incident'
 
->>>>>>> 6f77591c
         fetch_query = demisto.params().get('incidents_fetch_query')
 
         if fetch_query:
             fetch_query = f"start:>'{start_fetch_time}'+{fetch_query}"
-<<<<<<< HEAD
-            incidents_ids = demisto.get(get_incidents_ids(filter_arg=fetch_query, limit=fetch_limit), 'resources')
-
-        else:
-            incidents_ids = demisto.get(get_incidents_ids(last_created_timestamp=start_fetch_time, limit=fetch_limit),
-                                        'resources')
-        if incidents_ids:
-            raw_res = get_incidents_entities(incidents_ids)
-            if raw_res is not None and "resources" in raw_res:
-                for incident in demisto.get(raw_res, "resources"):
-=======
             response = get_incidents_ids(filter_arg=fetch_query, limit=fetch_limit, offset=incidents_offset)
 
         else:
@@ -2800,32 +2698,17 @@
             if raw_res is not None and "resources" in raw_res:
                 full_incidents = demisto.get(raw_res, "resources")
                 for incident in full_incidents:
->>>>>>> 6f77591c
                     incident['incident_type'] = incident_type
                     incident_to_context = incident_to_incident_context(incident)
                     incidents.append(incident_to_context)
 
         incidents = filter_incidents_by_duplicates_and_limit(incidents_res=incidents, last_run=current_fetch_info_incidents,
-<<<<<<< HEAD
-                                                             fetch_limit=fetch_limit, id_field='name')
-=======
                                                              fetch_limit=INCIDENTS_PER_FETCH, id_field='name')
->>>>>>> 6f77591c
         for incident in incidents:
             occurred = dateparser.parse(incident["occurred"])
             if occurred:
                 incident["occurred"] = occurred.strftime(DATE_FORMAT)
                 demisto.debug(f"CrowdStrikeFalconMsg: Incident {incident['name']} occurred at {incident['occurred']}")
-<<<<<<< HEAD
-        updated_last_run = update_last_run_object(last_run=current_fetch_info_incidents, incidents=incidents,
-                                                  fetch_limit=INCIDENTS_PER_FETCH,
-                                                  start_fetch_time=start_fetch_time, end_fetch_time=end_fetch_time,
-                                                  look_back=look_back,
-                                                  created_time_field='occurred', id_field='name', date_format=DATE_FORMAT)
-        current_fetch_info_incidents = updated_last_run
-
-    if "IDP Detection" in fetch_incidents_or_detections:
-=======
 
         current_fetch_info_incidents = update_last_run_object(last_run=current_fetch_info_incidents, incidents=incidents,
                                                               fetch_limit=INCIDENTS_PER_FETCH,
@@ -2839,7 +2722,6 @@
     if "IDP Detection" in fetch_incidents_or_detections:
         idp_detections_offset: int = current_fetch_info_idp_detections.get('offset') or 0
 
->>>>>>> 6f77591c
         start_fetch_time, end_fetch_time = get_fetch_run_time_range(last_run=current_fetch_info_idp_detections,
                                                                     first_fetch=FETCH_TIME,
                                                                     look_back=look_back,
@@ -2847,29 +2729,40 @@
         fetch_limit = current_fetch_info_idp_detections.get('limit') or INCIDENTS_PER_FETCH
         fetch_query = demisto.params().get('idp_detections_fetch_query', "")
         filter = f"product:'idp'+created_timestamp:>'{start_fetch_time}'"
-<<<<<<< HEAD
 
         if fetch_query:
             filter += f"+{fetch_query}"
-        idp_detections_ids = demisto.get(get_idp_detections_ids(filter_arg=filter, limit=fetch_limit), 'resources')
+        response = get_idp_detections_ids(filter_arg=filter, limit=fetch_limit, offset=idp_detections_offset)
+        idp_detections_ids: list[dict] = demisto.get(response, "resources", [])
+        total_idp_detections = demisto.get(response, "meta.pagination.total")
+        idp_detections_offset = calculate_new_offset(idp_detections_offset, len(idp_detections_ids), total_idp_detections)
+        if idp_detections_offset:
+            demisto.debug(f"CrowdStrikeFalconMsg: The new idp detections offset is {idp_detections_offset}")
+
         if idp_detections_ids:
             raw_res = get_idp_detection_entities(idp_detections_ids)
             if "resources" in raw_res:
-                for idp_detection in demisto.get(raw_res, "resources"):
+                full_detections = demisto.get(raw_res, "resources")
+                for idp_detection in full_detections:
                     idp_detection['incident_type'] = IDP_DETECTION
                     idp_detection_to_context = idp_detection_to_incident_context(idp_detection)
                     idp_detections.append(idp_detection_to_context)
 
             idp_detections = filter_incidents_by_duplicates_and_limit(incidents_res=idp_detections,
                                                                       last_run=current_fetch_info_idp_detections,
-                                                                      fetch_limit=fetch_limit, id_field='name')
-            updated_last_run = update_last_run_object(last_run=current_fetch_info_idp_detections, incidents=idp_detections,
-                                                      fetch_limit=fetch_limit,
-                                                      start_fetch_time=start_fetch_time, end_fetch_time=end_fetch_time,
-                                                      look_back=look_back,
-                                                      created_time_field='occurred', id_field='name', date_format=IDP_DATE_FORMAT)
-            current_fetch_info_idp_detections = updated_last_run
-            demisto.debug(f"CrowdstrikeFalconMsg: Ending fetch idp_detections. Fetched {len(idp_detections)}")
+                                                                      fetch_limit=INCIDENTS_PER_FETCH, id_field='name')
+
+        current_fetch_info_idp_detections = update_last_run_object(last_run=current_fetch_info_idp_detections,
+                                                                   incidents=idp_detections,
+                                                                   fetch_limit=fetch_limit,
+                                                                   start_fetch_time=start_fetch_time,
+                                                                   end_fetch_time=end_fetch_time,
+                                                                   look_back=look_back,
+                                                                   created_time_field='occurred',
+                                                                   id_field='name',
+                                                                   date_format=IDP_DATE_FORMAT,
+                                                                   new_offset=idp_detections_offset)
+        demisto.debug(f"CrowdstrikeFalconMsg: Ending fetch idp_detections. Fetched {len(idp_detections)}")
 
     if 'Indicator of Misconfiguration' in fetch_incidents_or_detections:
         demisto.debug('Fetching Indicator of Misconfiguration incidents')
@@ -3072,558 +2965,6 @@
         demisto.debug('User entered fetch query, appending to filter')
         filter = f"{filter}+{configured_fetch_query}"
     return filter
-=======
-
-        if fetch_query:
-            filter += f"+{fetch_query}"
-        response = get_idp_detections_ids(filter_arg=filter, limit=fetch_limit, offset=idp_detections_offset)
-        idp_detections_ids: list[dict] = demisto.get(response, "resources", [])
-        total_idp_detections = demisto.get(response, "meta.pagination.total")
-        idp_detections_offset = calculate_new_offset(idp_detections_offset, len(idp_detections_ids), total_idp_detections)
-        if idp_detections_offset:
-            demisto.debug(f"CrowdStrikeFalconMsg: The new idp detections offset is {idp_detections_offset}")
-
-        if idp_detections_ids:
-            raw_res = get_idp_detection_entities(idp_detections_ids)
-            if "resources" in raw_res:
-                full_detections = demisto.get(raw_res, "resources")
-                for idp_detection in full_detections:
-                    idp_detection['incident_type'] = IDP_DETECTION
-                    idp_detection_to_context = idp_detection_to_incident_context(idp_detection)
-                    idp_detections.append(idp_detection_to_context)
-
-            idp_detections = filter_incidents_by_duplicates_and_limit(incidents_res=idp_detections,
-                                                                      last_run=current_fetch_info_idp_detections,
-                                                                      fetch_limit=INCIDENTS_PER_FETCH, id_field='name')
-
-        current_fetch_info_idp_detections = update_last_run_object(last_run=current_fetch_info_idp_detections,
-                                                                   incidents=idp_detections,
-                                                                   fetch_limit=fetch_limit,
-                                                                   start_fetch_time=start_fetch_time,
-                                                                   end_fetch_time=end_fetch_time,
-                                                                   look_back=look_back,
-                                                                   created_time_field='occurred',
-                                                                   id_field='name',
-                                                                   date_format=IDP_DATE_FORMAT,
-                                                                   new_offset=idp_detections_offset)
-        demisto.debug(f"CrowdstrikeFalconMsg: Ending fetch idp_detections. Fetched {len(idp_detections)}")
-
-    if 'Indicator of Misconfiguration' in fetch_incidents_or_detections:
-        demisto.debug('Fetching Indicator of Misconfiguration incidents')
-        demisto.debug(f'{iom_last_run=}')
-        fetch_query = demisto.params().get('iom_fetch_query', '')
-        validate_iom_fetch_query(iom_fetch_query=fetch_query)
-
-        last_resource_ids, iom_next_token, last_scan_time, first_fetch_timestamp = get_current_fetch_data(
-            last_run_object=iom_last_run, date_format=IOM_DATE_FORMAT,
-            last_date_key='last_scan_time', next_token_key='iom_next_token',
-            last_fetched_ids_key='last_resource_ids'
-        )
-        filter = create_iom_filter(
-            is_paginating=bool(iom_next_token),
-            last_fetch_filter=iom_last_run.get('last_fetch_filter', ''),
-            last_scan_time=last_scan_time, first_fetch_timestamp=first_fetch_timestamp,
-            configured_fetch_query=fetch_query)
-        demisto.debug(f'IOM {filter=}')
-        iom_resource_ids, iom_new_next_token = iom_ids_pagination(filter=filter,
-                                                                  iom_next_token=iom_next_token,
-                                                                  fetch_limit=INCIDENTS_PER_FETCH,
-                                                                  api_limit=500)
-        demisto.debug(f'Fetched the following IOM resource IDS: {", ".join(iom_resource_ids)}')
-        iom_incidents, fetched_resource_ids, new_scan_time = parse_ioa_iom_incidents(
-            fetched_data=get_iom_resources(iom_resource_ids=iom_resource_ids),
-            last_date=last_scan_time,
-            last_fetched_ids=last_resource_ids, date_key='scan_time',
-            id_key='id', date_format=IOM_DATE_FORMAT, is_paginating=bool(iom_new_next_token or iom_next_token),
-            to_incident_context=iom_resource_to_incident,
-            incident_type='iom_configurations')
-
-        iom_last_run = {'iom_next_token': iom_new_next_token, 'last_scan_time': new_scan_time,
-                        'last_fetch_filter': filter,
-                        'last_resource_ids': fetched_resource_ids or last_resource_ids}
-
-    if 'Indicator of Attack' in fetch_incidents_or_detections:
-        demisto.debug('Fetching Indicator of Attack incidents')
-        demisto.debug(f'{ioa_last_run=}')
-        fetch_query = demisto.params().get('ioa_fetch_query', '')
-        validate_ioa_fetch_query(ioa_fetch_query=fetch_query)
-
-        last_fetch_event_ids, ioa_next_token, last_date_time_since, _ = get_current_fetch_data(
-            last_run_object=ioa_last_run, date_format=DATE_FORMAT,
-            last_date_key='last_date_time_since', next_token_key='ioa_next_token',
-            last_fetched_ids_key='last_event_ids'
-        )
-        ioa_fetch_query = create_ioa_query(
-            is_paginating=bool(ioa_next_token),
-            configured_fetch_query=fetch_query,
-            last_fetch_query=ioa_last_run.get('last_fetch_query', ''),
-            last_date_time_since=last_date_time_since)
-        demisto.debug(f'IOA {ioa_fetch_query=}')
-        ioa_events, ioa_new_next_token = ioa_events_pagination(ioa_fetch_query=ioa_fetch_query,
-                                                               ioa_next_token=ioa_next_token,
-                                                               fetch_limit=INCIDENTS_PER_FETCH,
-                                                               api_limit=1000)
-        demisto.debug(f'Fetched the following IOA event IDs: {[event.get("event_id") for event in ioa_events]}')
-
-        ioa_incidents, ioa_event_ids, new_date_time_since = parse_ioa_iom_incidents(
-            fetched_data=ioa_events, last_date=last_date_time_since,
-            last_fetched_ids=last_fetch_event_ids, date_key='event_created',
-            id_key='event_id', date_format=DATE_FORMAT,
-            is_paginating=bool(ioa_new_next_token or ioa_next_token),
-            to_incident_context=ioa_event_to_incident, incident_type='ioa_events')
-
-        ioa_last_run = {'ioa_next_token': ioa_new_next_token, 'last_date_time_since': new_date_time_since,
-                        'last_fetch_query': ioa_fetch_query, 'last_event_ids': ioa_event_ids or last_fetch_event_ids}
-    demisto.setLastRun([current_fetch_info_detections, current_fetch_info_incidents, current_fetch_info_idp_detections,
-                        iom_last_run, ioa_last_run])
-    return incidents + detections + idp_detections + iom_incidents + ioa_incidents
-
-
-def parse_ioa_iom_incidents(fetched_data: list[dict[str, Any]], last_date: str,
-                            last_fetched_ids: list[str], date_key: str, id_key: str,
-                            date_format: str, is_paginating: bool,
-                            to_incident_context: Callable[[dict[str, Any], str], dict[str, Any]],
-                            incident_type: str) -> tuple[list[dict[str, Any]], list[str], str]:
-    """This function is in charge of parsing IOA, and IOM data from their respective API,
-    to create incidents from them.
-
-    Args:
-        fetched_data (list[dict[str, Any]]): The fetched data.
-        last_date (str): The last date saved in the last run object.
-        last_fetched_ids (list[str]): The last fetched IDs.
-        date_key (str): The key of the value that holds the date in the API.
-        id_key (str): The key of the value that holds the ID in the API.
-        date_format (str): The date format.
-        is_paginating (bool): Whether we are doing pagination or not. When false, the previously fetched IDs
-        will NOT be considered for duplicates removal.
-        new_next_token (str | None): The next token that will be used in the next run.
-        next_token (str | None): The next token that was used in the current round.
-        to_incident_context (Callable[[dict[str, Any], str], dict[str, Any]]): The function that is used to convert
-        data from the API to an incident.
-        incident_type (str): The incident type.
-
-    Returns:
-        tuple[list[dict[str, Any]], list[str], str]: The fetched incidents, the fetched ids, the largest date
-        found withing the fetched incidents.
-    """
-    incidents: list[dict[str, Any]] = []
-    fetched_ids: list[str] = []
-    # Hold the date_time_since of all fetched incidents, to acquire the largest date
-    fetched_dates: list[datetime] = [datetime.strptime(last_date, date_format)]
-    for data in fetched_data:
-        data_id = data.get(id_key, '')
-        if data_id not in last_fetched_ids:
-            demisto.debug(f'Creating an incident for CrowdStrike CSPM ID: {data_id}')
-            fetched_ids.append(data_id)
-            incident_context = to_incident_context(data, incident_type)
-            incidents.append(incident_context)
-            event_created = reformat_timestamp(data.get(date_key, ''), date_format)
-            fetched_dates.append(datetime.strptime(event_created, date_format))
-        else:
-            demisto.debug(f'Ignoring CSPM incident with {data_id=} - was already fetched in the previous run')
-    new_last_date = max(fetched_dates).strftime(date_format)
-    if is_paginating:
-        demisto.debug(f'Current run did pagination, or next one will, keeping {len(last_fetched_ids)} IDs from last fetch')
-        # If the next run will do pagination, or the current run did pagination, we should keep the ids from the last fetch
-        # until progress is made, so we exclude them in the next fetch.
-        fetched_ids.extend(last_fetched_ids)
-    return incidents, fetched_ids, new_last_date
-
-
-def get_current_fetch_data(last_run_object: dict[str, Any],
-                           date_format: str,
-                           last_date_key: str,
-                           next_token_key: str,
-                           last_fetched_ids_key: str,
-                           ) -> tuple[list[str], str | None, str, str]:
-    """Returns the last fetched ids, next token that will be used in current round, last date
-    found in the last run object, and the first fetch timestamp.
-
-    Args:
-        last_run_object (dict[str, Any]): The last run object.
-        date_format (str): The date format.
-        last_date_key (str): The key of the value that holds the date in the last run object.
-        next_token_key (str): The key of the value that holds the next token in the last run object.
-        last_fetched_ids_key (str): The key of the value that holds the last fetched ids in the
-        last run object.
-
-    Returns:
-        tuple[list[str], str | None, str, str]: The last fetched IDs, the next token that will be used
-        in the current fetch round, the last date saved in the last run object, and the first
-        fetch timestamp.
-    """
-    first_fetch_timestamp = reformat_timestamp(
-        time=FETCH_TIME,
-        date_format=date_format,
-        dateparser_settings={'TIMEZONE': 'UTC', 'RETURN_AS_TIMEZONE_AWARE': True})
-    last_date = last_run_object.get(
-        last_date_key, first_fetch_timestamp)
-    # The next token is used when not all the results have been returned from the API, therefore,
-    # we would need to do pagination using the next token query parameter
-    next_token = last_run_object.get(next_token_key)
-    # In order to deal with duplicates, we retrieve the last resource ids of the last run, so we can
-    # compare them with the newly fetched ids, and ignore any duplicates
-    last_fetched_ids: list[str] = last_run_object.get(last_fetched_ids_key, [])
-    return last_fetched_ids, next_token, last_date, first_fetch_timestamp
-
-
-def create_iom_filter(is_paginating: bool, last_fetch_filter: str,
-                      last_scan_time: str, first_fetch_timestamp: str,
-                      configured_fetch_query: str) -> str:
-    """Retrieve the IOM filter that will be used in the current fetch round.
-
-    Args:
-        is_paginating (bool): Whether we are doing pagination or not.
-        last_fetch_filter (str): The last fetch filter that was used in the previous round.
-        last_scan_time (str): The last scan time.
-        first_fetch_timestamp (str): The first fetch timestamp.
-        configured_fetch_query (str): The fetched query configured by the user.
-
-    Raises:
-        DemistoException: If paginating and last filter is an empty string.
-
-    Returns:
-        str: The IOM filter that will be used in the current fetch.
-    """
-    filter = 'scan_time:'
-    if is_paginating:
-        if not last_fetch_filter:
-            raise DemistoException('Last fetch filter must not be empty when doing pagination')
-        # Doing pagination, we need to use the same fetch query as the previous round
-        filter = last_fetch_filter
-        demisto.debug(f'Doing pagination, using the same query as the previous round. Filter is {filter}')
-    else:
-        # If entered here, that means we aren't doing pagination
-        if last_scan_time == first_fetch_timestamp:
-            # First fetch, we want to include resources with a scan time
-            # EQUAL or GREATER than the first fetch timestamp
-            filter = f"{filter} >='{last_scan_time}'"
-            demisto.debug(f'First fetch, looking for scan time >= {last_scan_time=}. Filter is {filter}')
-        else:
-            # Not first fetch, we only want to include resources with a scan time
-            # GREATER than the last configured scan time, to prevent duplicates.
-            filter = f"{filter} >'{last_scan_time}'"
-            demisto.debug(f'Not first fetch, only looking for scan time > {last_scan_time=}. Filter is {filter}')
-    if configured_fetch_query and not is_paginating:
-        # If the user entered a fetch query, then append it to the filter
-        demisto.debug('User entered fetch query, appending to filter')
-        filter = f"{filter}+{configured_fetch_query}"
-    return filter
-
-
-def validate_iom_fetch_query(iom_fetch_query: str) -> None:
-    if 'scan_time' in iom_fetch_query:
-        raise DemistoException('scan_time is not allowed as part of the IOM fetch query.')
-
-
-def add_seconds_to_date(date: str, seconds_to_add: int, date_format: str) -> str:
-    """Takes in a date in string format, and adds seconds to it according to seconds_to_add.
-
-    Args:
-        date (str): The date we want to add seconds to it.
-        seconds_to_add (int): The amount of seconds to add to the date.
-        date_format (str): The date format.
-
-    Returns:
-        str: The date with an increase in seconds.
-    """
-    added_datetime = datetime.strptime(date, date_format) + timedelta(seconds=seconds_to_add)
-    return added_datetime.strftime(date_format)
-
-
-def create_ioa_query(is_paginating: bool, last_fetch_query: str,
-                     configured_fetch_query: str, last_date_time_since: str) -> str:
-    """Retrieve the IOA query that will be used in the current fetch round.
-
-    Args:
-        is_paginating (bool): Whether we are doing pagination or not.
-        last_fetch_query (str): The last fetch query that was used in the previous round.
-        configured_fetch_query (str): The fetched query configured by the user.
-        last_date_time_since (str): The last date time since.
-
-    Raises:
-        DemistoException: If paginating and last fetch query is an empty string.
-
-    Returns:
-        str: The IOA query that will be used in the current fetch.
-    """
-    fetch_query = configured_fetch_query
-    if is_paginating:
-        # If entered here, that means we are currently doing pagination, and we need to use the
-        # same fetch query as the previous round
-        fetch_query = last_fetch_query
-        if not fetch_query:
-            raise DemistoException('Last fetch query must not be empty when doing pagination')
-        demisto.debug(f'Doing pagination, using the same query as the previous round. Query is {fetch_query}')
-    else:
-        # If entered here, that means we aren't doing pagination, and we need to use the latest
-        # date_time_since time
-        fetch_query = f'{fetch_query}&date_time_since={last_date_time_since}'
-        demisto.debug(f'Not doing pagination. Query is {fetch_query}')
-    return fetch_query
-
-
-def ioa_event_to_incident(ioa_event: dict[str, Any], incident_type: str) -> dict[str, Any]:
-    """Create an incident from an IOA event.
-
-    Args:
-        ioa_event (dict[str, Any]): An IOA event.
-        incident_type (str): The incident type.
-
-    Returns:
-        dict[str, Any]: An incident from an IOA event.
-    """
-    resource = demisto.get(ioa_event, 'aggregate.resource', {})
-    id = resource.get('id', [])
-    uuid = resource.get('uuid', [])
-    incident_metadata = assign_params(
-        mirror_direction=MIRROR_DIRECTION,
-        mirror_instance=INTEGRATION_INSTANCE,
-        extracted_account_id=demisto.get(ioa_event, 'cloud_account_id.aws_account_id')
-        or demisto.get(ioa_event, 'cloud_account_id.azure_account_id'),
-        extracted_uuid=uuid[0] if uuid else None,
-        extracted_resource_id=id[0] if id else None,
-        incident_type=incident_type
-    )
-    incident_context = {
-        'name': f'IOA Event ID: {ioa_event.get("event_id")}',
-        'rawJSON': json.dumps(ioa_event | incident_metadata)
-    }
-    return incident_context
-
-
-def ioa_events_pagination(ioa_fetch_query: str, api_limit: int, ioa_next_token: str | None,
-                          fetch_limit: int = INCIDENTS_PER_FETCH) -> tuple[list[dict[str, Any]], str | None]:
-    """This is in charge of doing the pagination process in a single fetch run, since the fetch limit can be greater than
-    the api limit, in such a case, we do multiple API calls until we reach the fetch limit, or no more results are found
-    by the API.
-
-    Args:
-        ioa_fetch_query (str): The IOA fetch query.
-        api_limit (int): The API limit
-        ioa_next_token (str | None): The IOA next token to start the pagination from.
-        fetch_limit (int, optional): The fetch limit. Defaults to INCIDENTS_PER_FETCH.
-
-    Returns:
-        tuple[list[dict[str, Any]], str | None]: A tuple where the first element is the fetched events, and the second is the next
-        token that will be used in the next fetch run.
-    """
-    total_incidents_count = 0
-    ioa_new_next_token = ioa_next_token
-    fetched_ioa_events: list[dict[str, Any]] = []
-    continue_pagination = True
-    while continue_pagination:
-        demisto.debug(f'Doing IOA pagination with the arguments: {ioa_fetch_query=}, {api_limit=}, {ioa_new_next_token=},'
-                      f'{fetch_limit=}')
-        ioa_events, ioa_new_next_token = get_ioa_events(ioa_fetch_query=ioa_fetch_query,
-                                                        ioa_next_token=ioa_new_next_token,
-                                                        limit=min(api_limit, fetch_limit - total_incidents_count))
-        fetched_ioa_events.extend(ioa_events)
-        total_incidents_count += len(ioa_events)
-        demisto.debug(f'Results of IOA pagination: {total_incidents_count=}, {ioa_new_next_token=}')
-        if (ioa_new_next_token is None) or (total_incidents_count >= fetch_limit):
-            demisto.debug('Number of incidents reached the fetching limit, or there are no more results, stopping pagination')
-            # If the number of fetched incidents reaches the fetching limit, or there are no more results to be fetched
-            # (by checking the next token variable), then we should stop the pagination process
-            continue_pagination = False
-    return fetched_ioa_events, ioa_new_next_token
-
-
-def get_ioa_events(ioa_fetch_query: str, ioa_next_token: str | None,
-                   limit: int = INCIDENTS_PER_FETCH) -> tuple[list[dict[str, Any]], str | None]:
-    """Do a single API call to receive IOA events.
-
-    Args:
-        ioa_fetch_query (str): The IOA fetch query.
-        ioa_next_token (int | None): The next token to be used as part of the pagination process.
-        limit (int, optional): The maximum amount to fetch IOA events. Defaults to INCIDENTS_PER_FETCH.
-
-    Returns:
-        tuple[list[dict[str, Any]], str | None]: A tuple where the first element is the returned events, and the second is the
-        next token that will be used in the next API call.
-    """
-    # The API does not support a `query` parameter, rather a set of query params
-    if ioa_next_token:
-        ioa_fetch_query = f'{ioa_fetch_query}&next_token={ioa_next_token}'
-    ioa_fetch_query = f'{ioa_fetch_query}&limit={limit}'
-    demisto.debug(f'IOA {ioa_fetch_query=}')
-    raw_response = http_request(method='GET', url_suffix=f'/detects/entities/ioa/v1?{ioa_fetch_query}')
-    events = demisto.get(raw_response, 'resources.events', [])
-    pagination_obj = demisto.get(raw_response, 'meta.pagination', {})
-    demisto.debug(f'{pagination_obj=}')
-    next_token = pagination_obj.get('next_token')
-    if next_token:
-        # If next_token has a value, that means more pagination is needed, and the next run should use it
-        demisto.debug('next_token has a value, more pagination is needed for the next run')
-        return events, next_token
-    else:
-        demisto.debug('next_token is None, no pagination is needed for the next run')
-        # If it is None, that means no more pagination is required, therefore,
-        # the next token for the next run should be None
-        return events, None
-
-
-def validate_ioa_fetch_query(ioa_fetch_query: str) -> None:
-    """Validate the IOA fetch query.
-
-    Args:
-        ioa_fetch_query (str): The IOA fetch query.
-
-    Raises:
-        DemistoException: If the param cloud_provider is not part of the query.
-        DemistoException: If an unsupported parameter has been entered.
-        DemistoException: If the value of a parameter is an empty string.
-        DemistoException: If a query section has a wrong format
-    """
-    demisto.debug(f'Validating IOA {ioa_fetch_query=}')
-    if 'cloud_provider' not in ioa_fetch_query:
-        raise DemistoException('A cloud provider is required as part of the IOA fetch query. Options are: aws, azure')
-    # The following parameters are also supported by the API: 'date_time_since', 'next_token', 'limit', but we don't
-    # allow them to be as part of the original fetch query, since they are used by the fetching mechanism, internally
-    supported_params = ('cloud_provider', 'account_id', 'aws_account_id', 'azure_subscription_id', 'azure_tenant_id',
-                        'severity', 'region', 'service', 'state')
-    # The query has a format of 'param1=val1&param2=val2'
-    for section in ioa_fetch_query.split('&'):
-        param_and_value = section.split('=')
-        # Since each section should have a format of 'param1=val1', then when splitting by '=', we should get
-        # a list of length 2, where the first element holds the parameter that we want to validate
-        if param_and_value and len(param_and_value) == 2:
-            if param_and_value[0] not in supported_params:
-                raise DemistoException(f'An unsupported parameter has been entered, {param_and_value[0]}.'
-                                       f'Use the following parameters: {supported_params}')
-            if param_and_value[1] == '':
-                raise DemistoException(f'The value of the parameter {param_and_value[0]} cannot be an empty string')
-        else:
-            raise DemistoException(f'Query section "{section}" does not match the parameter=value format')
-
-
-def reformat_timestamp(time: str, date_format: str, dateparser_settings: Any | None = None) -> str:
-    """Format the given time according to the supplied date format.
-
-    Args:
-        time (str): The time to format.
-        date_format (str): The date format.
-
-    Raises:
-        DemistoException: If the time is not a proper date string.
-
-    Returns:
-        str: The time in the supplied format.
-    """
-    if parsed_scan_time := dateparser.parse(time, settings=dateparser_settings):
-        return parsed_scan_time.strftime(date_format)
-    else:
-        raise DemistoException(f'{time=} is not a proper date string')
-
-
-def iom_resource_to_incident(iom_resource: dict[str, Any], incident_type: str) -> dict[str, Any]:
-    """Create an incident from an IOM entity.
-
-    Args:
-        iom_resource (dict[str, Any]): An IOM entity.
-        incident_type (str): The incident type.
-
-    Returns:
-        dict[str, Any]: An incident from an IOM entity.
-    """
-    incident_metadata = assign_params(
-        mirror_direction=MIRROR_DIRECTION,
-        mirror_instance=INTEGRATION_INSTANCE,
-        incident_type=incident_type
-    )
-
-    incident_context = {
-        'name': f'IOM Event ID: {iom_resource.get("id")}',
-        'rawJSON': json.dumps(iom_resource | incident_metadata)
-    }
-    return incident_context
-
-
-def iom_ids_pagination(filter: str, api_limit: int, iom_next_token: str | None,
-                       fetch_limit: int = INCIDENTS_PER_FETCH) -> tuple[list[str], str | None]:
-    """This is in charge of doing the pagination process in a single fetch run, since the fetch limit can be greater than
-    the api limit, in such a case, we do multiple API calls until we reach the fetch limit, or no more results are found by the
-    API.
-
-    Args:
-        filter (str): The IOM filter query parameter.
-        api_limit (int): The API limit
-        iom_next_token (str | None): The IOM next token to start the pagination from.
-        fetch_limit (int, optional): The fetch limit. Defaults to INCIDENTS_PER_FETCH.
-
-    Returns:
-        tuple[list[dict[str, Any]], str | None]: A tuple where the first element is the fetched resources, and the second is the
-        next token that will be used in the next fetch run.
-    """
-    total_incidents_count = 0
-    iom_new_next_token = iom_next_token
-    fetched_iom_events: list[str] = []
-    continue_pagination = True
-    while continue_pagination:
-        demisto.debug(f'Doing IOM pagination with the arguments: {filter=}, {api_limit=}, {iom_new_next_token=},'
-                      f'{fetch_limit=}')
-        iom_resource_ids, iom_new_next_token = get_iom_ids_for_fetch(filter=filter, iom_next_token=iom_new_next_token,
-                                                                     limit=min(api_limit, fetch_limit - total_incidents_count))
-        fetched_iom_events.extend(iom_resource_ids)
-        total_incidents_count += len(iom_resource_ids)
-        demisto.debug(f'Results of IOM pagination: {total_incidents_count=}, {iom_new_next_token=}')
-        if total_incidents_count >= fetch_limit or iom_new_next_token is None:
-            # If the number of fetched incidents reaches the fetching limit, or there are no more results to be fetched
-            # (by checking the next token variable), then we should stop the pagination process
-            continue_pagination = False
-    return fetched_iom_events, iom_new_next_token
-
-
-def get_iom_ids_for_fetch(filter: str, iom_next_token: str | None = None,
-                          limit: int = INCIDENTS_PER_FETCH) -> tuple[list[str], str | None]:
-    """Do a single API call to receive IOM resource ids.
-
-    Args:
-        filter (str | None): The filter to use when fetching IOM events.
-        iom_next_token (int | None): The next token to be used as part of the pagination process.
-        limit (int, optional): The maximum amount to fetch IOA events. Defaults to INCIDENTS_PER_FETCH.
-
-    Returns:
-        tuple[list[dict[str, Any]], str | None]: A tuple where the first element is the returned events, and the second is the
-        next token that will be used in the next API call.
-    """
-    query_params = assign_params(
-        filter=filter,
-        limit=limit,
-        next_token=iom_next_token
-    )
-    demisto.debug(f'IOM {query_params=}')
-    raw_response = http_request(method='GET', url_suffix='/detects/queries/iom/v2', params=query_params)
-    resource_ids = raw_response.get('resources', [])
-    pagination_obj = demisto.get(raw_response, 'meta.pagination', {})
-    demisto.debug(f'{pagination_obj=}')
-    next_token = pagination_obj.get('next_token')
-    if next_token:
-        # If next_token has a value, that means more pagination is needed, and the next run should use it
-        return resource_ids, next_token
-    else:
-        # If it is None, that means no more pagination is required, therefore,
-        # the next token for the next run should be None
-        return resource_ids, None
-
-
-def get_iom_resources(iom_resource_ids: list[str]) -> list[dict[str, Any]]:
-    """Get the IOM entities/details that were fetched.
-
-    Args:
-        iom_resource_ids (list[str]): The IOM resource IDs.
-
-    Returns:
-        list[dict[str, Any]]: A list of the IOM entities.
-    """
-    if iom_resource_ids:
-        query_params = '&'.join(f'ids={resource_id}' for resource_id in iom_resource_ids)
-        raw_response = http_request('GET', '/detects/entities/iom/v2',
-                                    params=query_params)
-        return raw_response.get('resources', [])
-    else:
-        return []
->>>>>>> 6f77591c
 
 
 def validate_iom_fetch_query(iom_fetch_query: str) -> None:
@@ -5354,20 +4695,6 @@
                           raw_response=response)
 
 
-<<<<<<< HEAD
-def resolve_incident_command(ids: list[str], status: str):
-    resolve_incident(ids, status)
-    readable = '\n'.join([f'{incident_id} changed successfully to {status}' for incident_id in ids])
-    return CommandResults(readable_output=readable)
-
-
-def update_incident_comment_command(ids: list[str], comment: str):
-    update_incident_comment(ids, comment)
-    readable = '\n'.join([f'{incident_id} updated successfully with comment \"{comment}\"' for incident_id in ids])
-    return CommandResults(readable_output=readable)
-
-
-=======
 def resolve_incident_command(ids: list[str], status: str | None = None, user_uuid: str | None = None,
                              user_name: str | None = None, add_comment: str | None = None, add_tag: str | None = None,
                              remove_tag: str | None = None) -> CommandResults:
@@ -5413,7 +4740,6 @@
     return CommandResults(readable_output=readable)
 
 
->>>>>>> 6f77591c
 def list_host_groups_command(filter: str | None = None, offset: str | None = None, limit: str | None = None) \
         -> CommandResults:
     response = list_host_groups(filter, limit, offset)
@@ -7126,12 +6452,6 @@
     return CommandResults(readable_output=f'IDP Detection(s) {", ".join(ids)} were successfully updated')
 
 
-<<<<<<< HEAD
-''' COMMANDS MANAGER / SWITCH PANEL '''
-
-
-LOG(f'Command being called is {demisto.command()}')
-=======
 def cs_falcon_list_users_command(args: dict[str, Any]) -> CommandResults:
     users_ids = argToList(args.get('id'))
     offset = arg_to_number(args.get('offset')) or 0
@@ -7214,23 +6534,16 @@
         ),
         raw_response=raw_response,
     )
->>>>>>> 6f77591c
 
 
 def main():
     command = demisto.command()
     args = demisto.args()
-<<<<<<< HEAD
-    try:
-        if command == 'test-module':
-            result = test_module()
-=======
     demisto.debug(f'Command being called is {command}')
 
     try:
         if command == 'test-module':
             result = module_test()
->>>>>>> 6f77591c
             return_results(result)
         elif command == 'fetch-incidents':
             demisto.incidents(fetch_incidents())
@@ -7337,10 +6650,6 @@
             return_results(remove_host_group_members_command(host_group_id=args.get('host_group_id'),
                                                              host_ids=argToList(args.get('host_ids'))))
         elif command == 'cs-falcon-resolve-incident':
-<<<<<<< HEAD
-            return_results(resolve_incident_command(status=args.get('status'),
-                                                    ids=argToList(args.get('ids'))))
-=======
             return_results(resolve_incident_command(ids=argToList(args.get('ids')),
                                                     status=args.get('status'),
                                                     user_uuid=args.get('assigned_to_uuid'),
@@ -7349,7 +6658,6 @@
                                                     add_tag=args.get('add_tag'),
                                                     remove_tag=args.get('remove_tag'),
                                                     ))
->>>>>>> 6f77591c
         elif command == 'cs-falcon-update-incident-comment':
             return_results(update_incident_comment_command(comment=args.get('comment'),
                                                            ids=argToList(args.get('ids'))))
@@ -7453,13 +6761,10 @@
             return_results(cs_falcon_cspm_update_policy_settings_command(args=args))
         elif command == 'cs-falcon-resolve-identity-detection':
             return_results(cs_falcon_resolve_identity_detection(args=args))
-<<<<<<< HEAD
-=======
         elif command == 'cs-falcon-list-users':
             return_results(cs_falcon_list_users_command(args=args))
         elif command == 'cs-falcon-get-incident-behavior':
             return_results(get_incident_behavior_command(args=args))
->>>>>>> 6f77591c
         else:
             raise NotImplementedError(f'CrowdStrike Falcon error: '
                                       f'command {command} is not implemented')
