args:
- default: true
  description: IOC XML or JSON in STIX format.
  name: iocXml
- default: true
  description: IOC file entry ID.
  name: entry_id
comment: Parse STIX files to Cortex XSOAR indicators by clicking the **Upload STIX File** button.
commonfields:
  id: StixParser
  version: -1
enabled: true
name: StixParser
outputs:
- contextPath: STIXParser.value
  description: Indicator value.
  type: String
- contextPath: STIXParser.type
  description: Indicator type.
  type: string
- contextPath: STIXParser.rawJSON
  description: Indicator rawJSON.
  type: string
script: '-'
system: true
tags:
- stix
- ioc
timeout: 0s
type: python
subtype: python3
<<<<<<< HEAD
dockerimage: demisto/taxii:1.0.0.48109
=======
dockerimage: demisto/taxii:1.0.0.84046
>>>>>>> 6f77591c
tests:
- No tests
dependson: {}
fromversion: 5.0.0<|MERGE_RESOLUTION|>--- conflicted
+++ resolved
@@ -29,11 +29,7 @@
 timeout: 0s
 type: python
 subtype: python3
-<<<<<<< HEAD
-dockerimage: demisto/taxii:1.0.0.48109
-=======
 dockerimage: demisto/taxii:1.0.0.84046
->>>>>>> 6f77591c
 tests:
 - No tests
 dependson: {}
