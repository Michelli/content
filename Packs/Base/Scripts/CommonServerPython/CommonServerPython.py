--- conflicted
+++ resolved
@@ -45,12 +45,9 @@
 
 XSIAM_EVENT_CHUNK_SIZE = 2 ** 20  # 1 Mib
 XSIAM_EVENT_CHUNK_SIZE_LIMIT = 9 * (10 ** 6)  # 9 MB
-<<<<<<< HEAD
-=======
 ASSETS = "assets"
 EVENTS = "events"
 DATA_TYPES = [EVENTS, ASSETS]
->>>>>>> 6f77591c
 
 
 def register_module_line(module_name, start_end, line, wrapper=0):
@@ -200,9 +197,6 @@
     from requests.adapters import HTTPAdapter
     from urllib3.util import Retry
     from typing import Optional, Dict, List, Any, Union, Set
-    
-    from urllib3 import disable_warnings
-    disable_warnings()
 
     from urllib3 import disable_warnings
     disable_warnings()
@@ -3676,10 +3670,6 @@
                 'data': self.dns_record_data
             }
 
-<<<<<<< HEAD
-
-=======
->>>>>>> 6f77591c
     class CPE:
         """
         Represents one Common Platform Enumeration (CPE) object, see https://nvlpubs.nist.gov/nistpubs/legacy/ir/nistir7695.pdf
@@ -3691,10 +3681,7 @@
         :rtype: ``None``
 
         """
-<<<<<<< HEAD
-=======
-
->>>>>>> 6f77591c
+
         def __init__(self, cpe=None):
             self.cpe = cpe
 
@@ -3703,10 +3690,6 @@
                 'CPE': self.cpe,
             }
 
-<<<<<<< HEAD
-
-=======
->>>>>>> 6f77591c
     class File(Indicator):
         """
         File indicator class - https://xsoar.pan.dev/docs/integrations/context-standards-mandatory#file
@@ -6902,14 +6885,9 @@
                  relationships=None,
                  entry_type=None,
                  content_format=None,
-<<<<<<< HEAD
-                 execution_metrics=None):
-        # type: (str, object, object, list, str, object, IndicatorsTimeline, Common.Indicator, bool, bool, bool, ScheduledCommand, list, int, str, List[Any]) -> None  # noqa: E501
-=======
                  execution_metrics=None,
                  replace_existing=False):
         # type: (str, object, object, list, str, object, IndicatorsTimeline, Common.Indicator, bool, bool, bool, ScheduledCommand, list, int, str, List[Any], bool) -> None  # noqa: E501
->>>>>>> 6f77591c
         if raw_response is None:
             raw_response = outputs
         if outputs is not None:
@@ -6998,13 +6976,6 @@
         if self.outputs is not None and self.outputs != []:
             if not self.readable_output:
                 # if markdown is not provided then create table by default
-<<<<<<< HEAD
-                if isinstance(self.outputs, dict) or isinstance(self.outputs, list):
-                    human_readable = tableToMarkdown('Results', self.outputs)
-                else:
-                    human_readable = self.outputs   # type: ignore[assignment]
-            if self.outputs_prefix and self._outputs_key_field:
-=======
                 if isinstance(self.outputs, (dict, list)):
                     human_readable = tableToMarkdown('Results', self.outputs)
                 else:
@@ -7015,7 +6986,6 @@
                     raise DemistoException('outputs_prefix must be a nested path to replace an existing key.')
                 outputs[next_token_path + '(true)'] = {next_token_key: self.outputs}
             elif self.outputs_prefix and self._outputs_key_field:
->>>>>>> 6f77591c
                 # if both prefix and key field provided then create DT key
                 formatted_outputs_key = ' && '.join(['val.{0} && val.{0} == obj.{0}'.format(key_field)
                                                      for key_field in self._outputs_key_field])
@@ -7099,11 +7069,7 @@
         return
 
     elif results and isinstance(results, list):
-<<<<<<< HEAD
-        result_list = [] # type: list
-=======
         result_list = []  # type: list
->>>>>>> 6f77591c
         for result in results:
             # Results of type dict or str are of the old results format and work with demisto.results()
             if isinstance(result, dict):
@@ -8809,12 +8775,8 @@
                 been exhausted.
             """
             try:
-<<<<<<< HEAD
-                method_whitelist = "allowed_methods" if hasattr(Retry.DEFAULT, "allowed_methods") else "method_whitelist"  # type: ignore[attr-defined]
-=======
                 method_whitelist = "allowed_methods" if hasattr(
                     Retry.DEFAULT, "allowed_methods") else "method_whitelist"  # type: ignore[attr-defined]
->>>>>>> 6f77591c
                 whitelist_kawargs = {
                     method_whitelist: frozenset(['GET', 'POST', 'PUT'])
                 }
@@ -9904,15 +9866,8 @@
             query=query,
             size=size,
             value=value,
-<<<<<<< HEAD
-            searchAfter=self._search_after_param if self._can_use_search_after else None,
-            populateFields=self._filter_fields if self._can_use_filter_fields else None,
-            # use paging as fallback when cannot use search_after
-            page=self.page if not self._can_use_search_after else None,
-=======
             searchAfter=self._search_after_param,
             populateFields=self._filter_fields,
->>>>>>> 6f77591c
         )
         demisto.debug('IndicatorsSearcher: page {}, search_args: {}'.format(self._page, search_args))
         if is_demisto_version_ge('6.6.0'):
@@ -9920,8 +9875,6 @@
         res = demisto.searchIndicators(**search_args)
         self._total = res.get('total')
         demisto.debug('IndicatorsSearcher: page {}, result size: {}'.format(self._page, self._total))
-<<<<<<< HEAD
-=======
         # when total is None, there is a problem with the server for returning indicators, hence need to restart the container,
         # see XSUP-26699
         if self._total is None:
@@ -9929,7 +9882,6 @@
                 "Encountered issue when trying to fetch indicators for integration in instance {integration}. "
                 "Restarting container and trying again.".format(integration=get_integration_instance_name())
             )
->>>>>>> 6f77591c
         if isinstance(self._page, int):
             self._page += 1  # advance pages
         self._search_after_param = res.get(self.SEARCH_AFTER_TITLE)
@@ -10000,12 +9952,8 @@
             # see XSUP-24343
             if not isinstance(last_mirror_run, dict):
                 raise TypeError("non-dictionary passed to set_last_mirror_run")
-<<<<<<< HEAD
-            demisto.debug("encountered JSONDecodeError from server during setLastMirrorRun. As long as the value passed can be converted to json, this error can be ignored.")
-=======
             demisto.debug(
                 "encountered JSONDecodeError from server during setLastMirrorRun. As long as the value passed can be converted to json, this error can be ignored.")
->>>>>>> 6f77591c
             demisto.debug(e)
     else:
         raise DemistoException("You cannot use setLastMirrorRun as your version is below 6.6.0")
@@ -10762,12 +10710,8 @@
         if now - last_run_time < timedelta(minutes=look_back):
             last_run_time = now - timedelta(minutes=look_back)
 
-<<<<<<< HEAD
-    demisto.debug("lb: fetch start time: {}, fetch end time: {}".format(last_run_time.strftime(date_format), now.strftime(date_format)))
-=======
     demisto.debug("lb: fetch start time: {}, fetch end time: {}".format(
         last_run_time.strftime(date_format), now.strftime(date_format)))
->>>>>>> 6f77591c
     return last_run_time.strftime(date_format), now.strftime(date_format)
 
 
@@ -10910,12 +10854,6 @@
 
         if current_time - addition_time <= deletion_threshold_in_seconds:
             new_found_incidents_ids[inc_id] = addition_time
-<<<<<<< HEAD
-            demisto.debug('lb: Adding incident id: {}, its addition time: {}, deletion_threshold_in_seconds: {}'.format(inc_id, addition_time, deletion_threshold_in_seconds))
-        else:
-            demisto.debug('lb: Removing incident id: {}, its addition time: {}, deletion_threshold_in_seconds: {}'.format(inc_id, addition_time, deletion_threshold_in_seconds))
-    demisto.debug('lb: Number of new found ids: {}, their ids: {}'.format(len(new_found_incidents_ids), new_found_incidents_ids.keys()))
-=======
             demisto.debug('lb: Adding incident id: {}, its addition time: {}, deletion_threshold_in_seconds: {}'.format(
                 inc_id, addition_time, deletion_threshold_in_seconds))
         else:
@@ -10923,7 +10861,6 @@
                 inc_id, addition_time, deletion_threshold_in_seconds))
     demisto.debug('lb: Number of new found ids: {}, their ids: {}'.format(
         len(new_found_incidents_ids), new_found_incidents_ids.keys()))
->>>>>>> 6f77591c
     return new_found_incidents_ids
 
 
@@ -10998,13 +10935,6 @@
     :return: The new LastRun object
     :rtype: ``Dict``
     """
-<<<<<<< HEAD
-    demisto.debug("lb: Create updated last run object, len(incidents) is {}," \
-                  "look_back is {}, fetch_limit is {}".format(len(incidents), look_back, fetch_limit))
-    remove_incident_ids = True
-    new_limit = len(last_run.get('found_incident_ids', [])) + len(incidents) + fetch_limit
-    if len(incidents) == 0:
-=======
     demisto.debug("lb: Create updated last run object, len(incidents) is {},"
                   "look_back is {}, fetch_limit is {}, new_offset is {}".format(len(incidents), look_back, fetch_limit, new_offset))
     remove_incident_ids = True
@@ -11015,16 +10945,11 @@
             'time': last_run.get("time"),
         }
     elif len(incidents) == 0:
->>>>>>> 6f77591c
         new_last_run = {
             'time': end_fetch_time,
-            'limit': fetch_limit
+            'limit': fetch_limit,
         }
-<<<<<<< HEAD
-    else:        
-=======
     else:
->>>>>>> 6f77591c
         latest_incident_fetched_time = get_latest_incident_created_time(incidents, created_time_field, date_format,
                                                                         increase_last_run_time)
         new_last_run = {
@@ -11034,15 +10959,10 @@
         if latest_incident_fetched_time == start_fetch_time:
             # we are still on the same time, no need to remove old incident ids
             remove_incident_ids = False
-<<<<<<< HEAD
-            
-
-=======
 
     if new_offset is not None:
         new_last_run['offset'] = new_offset
         new_last_run['limit'] = fetch_limit
->>>>>>> 6f77591c
     demisto.debug("lb: The new_last_run is: {}, the remove_incident_ids is: {}".format(new_last_run,
                                                                                        remove_incident_ids))
 
@@ -11103,10 +11023,7 @@
                                                                            created_time_field,
                                                                            date_format,
                                                                            increase_last_run_time,
-<<<<<<< HEAD
-=======
                                                                            new_offset
->>>>>>> 6f77591c
                                                                            )
 
     found_incidents = get_found_incident_ids(last_run, incidents, look_back, id_field, remove_incident_ids)
@@ -11257,18 +11174,11 @@
     num_of_attempts,
     events_error_handler=None,
     error_msg='',
-<<<<<<< HEAD
-    is_json_response=False
-):
-    """
-    Send the fetched events into the XDR data-collector private api.
-=======
     is_json_response=False,
     data_type=EVENTS
 ):    # pragma: no cover
     """
     Send the fetched events or assests into the XDR data-collector private api.
->>>>>>> 6f77591c
 
     :type client: ``BaseClient``
     :param client: base client containing the XSIAM url.
@@ -11291,12 +11201,9 @@
     :type events_error_handler: ``callable``
     :param events_error_handler: error handler function
 
-<<<<<<< HEAD
-=======
     :type data_type: ``str``
     :param data_type: events or assets
 
->>>>>>> 6f77591c
     :return: Response object or DemistoException
     :rtype: ``requests.Response`` or ``DemistoException``
     """
@@ -11306,12 +11213,8 @@
     response = None
 
     while status_code != 200 and attempt_num < num_of_attempts + 1:
-<<<<<<< HEAD
-        demisto.debug('Sending events into xsiam, attempt number {attempt_num}'.format(attempt_num=attempt_num))
-=======
         demisto.debug('Sending {data_type} into xsiam, attempt number {attempt_num}'.format(
             data_type=data_type, attempt_num=attempt_num))
->>>>>>> 6f77591c
         # in the last try we should raise an exception if any error occurred, including 429
         ok_codes = (200, 429) if attempt_num < num_of_attempts else None
         response = client._http_request(
@@ -11348,11 +11251,7 @@
     :return: An iterable of lists where each list contains events with approx size of chunk size.
     :rtype: ``collections.Iterable[list]``
     """
-<<<<<<< HEAD
-    target_chunk_size = min(target_chunk_size,  XSIAM_EVENT_CHUNK_SIZE_LIMIT)
-=======
     target_chunk_size = min(target_chunk_size, XSIAM_EVENT_CHUNK_SIZE_LIMIT)
->>>>>>> 6f77591c
     chunk = []  # type: ignore[var-annotated]
     chunk_size = 0
     if isinstance(data, str):
@@ -11397,8 +11296,6 @@
     :type chunk_size: ``int``
     :param chunk_size: Advanced - The maximal size of each chunk size we send to API. Limit of 9 MB will be inforced.
 
-<<<<<<< HEAD
-=======
     :return: None
     :rtype: ``None``
     """
@@ -11498,7 +11395,6 @@
     :type data_type: ``str``
     :param data_type: Type of data to send to Xsiam, events or assets.
 
->>>>>>> 6f77591c
     :return: None
     :rtype: ``None``
     """
@@ -11519,31 +11415,18 @@
         demisto.updateModuleHealth({'{data_type}Pulled'.format(data_type=data_type): data_size})
         return
 
-<<<<<<< HEAD
-    # only in case we have events data to send to XSIAM we continue with this flow.
-    # Correspond to case 1: List of strings or dicts where each string or dict represents an event.
-    if isinstance(events, list):
-=======
     # only in case we have data to send to XSIAM we continue with this flow.
     # Correspond to case 1: List of strings or dicts where each string or dict represents an one event or asset or snapshot.
     if isinstance(data, list):
->>>>>>> 6f77591c
         # In case we have list of dicts we set the data_format to json and parse each dict to a stringify each dict.
         if isinstance(data[0], dict):
             data = [json.dumps(item) for item in data]
             data_format = 'json'
         # Separating each event with a new line
-<<<<<<< HEAD
-        data = '\n'.join(events)
-    elif not isinstance(events, str):
-        raise DemistoException(('Unsupported type: {type_events} for the "events" parameter. Should be a string or '
-                                'list.').format(type_events=type(events)))
-=======
         data = '\n'.join(data)
     elif not isinstance(data, str):
         raise DemistoException('Unsupported type: {data} for the {data_type} parameter.'
                                ' Should be a string or list.'.format(data=type(data), data_type=data_type))
->>>>>>> 6f77591c
     if not data_format:
         data_format = 'text'
 
@@ -11598,30 +11481,6 @@
     client = BaseClient(base_url=xsiam_url)
     data_chunks = split_data_to_chunks(data, chunk_size)
     for data_chunk in data_chunks:
-<<<<<<< HEAD
-        amount_of_events += len(data_chunk)
-        data_chunk = '\n'.join(data_chunk)
-        zipped_data = gzip.compress(data_chunk.encode('utf-8'))  # type: ignore[AttributeError,attr-defined]
-        xsiam_api_call_with_retries(client=client, events_error_handler=events_error_handler,
-                                    error_msg=header_msg, headers=headers,
-                                    num_of_attempts=num_of_attempts, xsiam_url=xsiam_url,
-                                    zipped_data=zipped_data, is_json_response=True)
-    demisto.updateModuleHealth({'eventsPulled': amount_of_events})
-
-
-def is_scheduled_command_retry():
-    """
-    Determines if the current command is a polling retry command. This is useful if some actions should not be performed
-    when a command is polling for a response such as submitting data for processing.
-
-    :returns: True if the command is part of a polling retry, otherwise false
-    :rtype: ``Bool``
-
-    """
-    calling_context = demisto.callingContext.get('context', {})
-    sm = get_schedule_metadata(context=calling_context)
-    return True if sm.get('is_polling', False) else False
-=======
         data_size += len(data_chunk)
         data_chunk = '\n'.join(data_chunk)
         zipped_data = gzip.compress(data_chunk.encode('utf-8'))  # type: ignore[AttributeError,attr-defined]
@@ -11631,31 +11490,6 @@
                                     zipped_data=zipped_data, is_json_response=True)
 
     demisto.updateModuleHealth({'{data_type}Pulled'.format(data_type=data_type): data_size})
->>>>>>> 6f77591c
-
-
-def replace_spaces_in_credential(credential):
-    """
-    This function is used in case of credential from type: 9 is in the wrong format
-    of one line with spaces instead of multiple lines.
-
-    :type credential: ``str`` or ``None``
-    :param credential: the credential to replace spaces in.
-
-    :return: the credential with spaces replaced with new lines if the credential is in the correct format,
-             otherwise the credential will be returned as is.
-    :rtype: ``str`` or ``None``
-    """
-    if not credential:
-        return credential
-
-    match_begin = re.search("-----BEGIN(.*?)-----", credential)
-    match_end = re.search("-----END(.*?)-----", credential)
-
-    if match_begin and match_end:
-        return re.sub("(?<={0})(.*?)(?={1})".format(match_begin.group(0), match_end.group(0)),
-                      lambda match: match.group(0).replace(' ', '\n'), credential)
-    return credential
 
 
 ###########################################
