--- conflicted
+++ resolved
@@ -2,11 +2,7 @@
     "name": "Carbon Black Endpoint Standard",
     "description": "Next-generation antivirus + EDR in one cloud-delivered platform that stops commodity malware, advanced malware, non-malware attacks and ransomware.",
     "support": "xsoar",
-<<<<<<< HEAD
-    "currentVersion": "3.0.40",
-=======
     "currentVersion": "3.0.41",
->>>>>>> c21fd9fa
     "author": "Cortex XSOAR",
     "url": "https://www.paloaltonetworks.com/cortex",
     "email": "",
