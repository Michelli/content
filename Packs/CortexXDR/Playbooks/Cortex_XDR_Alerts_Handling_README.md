--- conflicted
+++ resolved
@@ -1,16 +1,4 @@
-<<<<<<< HEAD
-This playbook is used to loop over every alert in a Cortex XDR incident. 
-Supported alert categories:
-- Malware
-- Port Scan
-- Cloud Cryptojacking
-- Cloud Token Theft
-- RDP Brute-Force
-- First SSO Access
-- Cloud IAM User Access Investigation
-=======
 Deprecated. Use Cortex XDR - Alerts Handling v2 instead. When using the v2 version, enabling globally shared context for that playbook is required because outputs are no longer declared.
->>>>>>> 6f77591c
 
 ## Dependencies
 
@@ -18,16 +6,6 @@
 
 ### Sub-playbooks
 
-<<<<<<< HEAD
-* Cortex XDR - Possible External RDP Brute-Force
-* Cortex XDR - Malware Investigation
-* Cortex XDR - XCloud Cryptojacking
-* Cortex XDR - Port Scan - Adjusted
-* Cortex XDR - First SSO Access
-* Cortex XDR - XCloud Token Theft Response
-* Cortex XDR - Cloud IAM User Access Investigation
-* GenericPolling
-=======
 * Cortex XDR Remote PsExec with LOLBIN command execution alert
 * Cortex XDR - Possible External RDP Brute-Force
 * Cortex XDR - Malware Investigation
@@ -38,7 +16,6 @@
 * GenericPolling
 * Cortex XDR - Cloud IAM User Access Investigation
 * Cortex XDR - XCloud Cryptojacking
->>>>>>> 6f77591c
 
 ### Integrations
 
