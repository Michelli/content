--- conflicted
+++ resolved
@@ -1,11 +1,7 @@
 id: Cortex XDR - Port Scan - Adjusted
 version: -1
 name: Cortex XDR - Port Scan - Adjusted
-<<<<<<< HEAD
-description: "The playbook investigates Cortex XDR incidents involving port scan alerts. The playbook is designed to run as a sub-playbook of ‘Cortex XDR Alerts Handling’. \n\nThe playbook consists of the following procedures:\n- Enrichment and investigation of the scanner and scanned hostname and IP address.\n- Enrichment and investigation of the initiator user, process, file, or command if it exists.\n- Detection of related indicators and analysis of the relationship between the detected indicators.\n- Utilize the detected indicators to conduct threat hunting.\n- Blocks detected malicious indicators.\n- Endpoint isolation.\n\nThis playbook supports the following Cortex XDR alert names:\n- Suspicious port scan\n- Port scan by suspicious process\n- Highly suspicious port scan\n- Port scan"
-=======
 description: "The playbook investigates Cortex XDR incidents involving port scan alerts. The playbook is designed to run as a sub-playbook of ‘Cortex XDR Alerts Handling’. \n\nThe playbook consists of the following procedures:\n- Enrichment and investigation of the scanner and scanned hostname and IP address.\n- Enrichment and investigation of the initiator user, process, file, or command if it exists.\n- Detection of related indicators and analysis of the relationship between the detected indicators.\n- Utilize the detected indicators to conduct threat hunting.\n- Blocks detected malicious indicators.\n- Endpoint isolation.\n\nThis playbook supports the following Cortex XDR alert names:\n- Suspicious port scan\n- Port scan by suspicious process\n- Highly suspicious port scan\n- Port scan."
->>>>>>> 6f77591c
 starttaskid: "0"
 tasks:
   "0":
@@ -52,15 +48,9 @@
       description: ''
     nexttasks:
       '#none#':
-<<<<<<< HEAD
-      - "121"
-      - "103"
-      - "149"
-=======
       - "103"
       - "149"
       - "121"
->>>>>>> 6f77591c
     separatecontext: false
     continueonerrortype: ""
     view: |-
@@ -195,13 +185,8 @@
     view: |-
       {
         "position": {
-<<<<<<< HEAD
-          "x": 1780,
-          "y": 570
-=======
           "x": 1790,
           "y": 730
->>>>>>> 6f77591c
         }
       }
     note: false
@@ -234,13 +219,8 @@
     view: |-
       {
         "position": {
-<<<<<<< HEAD
-          "x": 1780,
-          "y": 1350
-=======
           "x": 1790,
           "y": 1510
->>>>>>> 6f77591c
         }
       }
     note: false
@@ -388,13 +368,8 @@
     view: |-
       {
         "position": {
-<<<<<<< HEAD
-          "x": 1330,
-          "y": 1050
-=======
           "x": 1340,
           "y": 1210
->>>>>>> 6f77591c
         }
       }
     note: false
@@ -627,13 +602,6 @@
             value:
               simple: "3"
     continueonerrortype: ""
-<<<<<<< HEAD
-    view: |-
-      {
-        "position": {
-          "x": 1540,
-          "y": 880
-=======
     view: |-
       {
         "position": {
@@ -2132,118 +2100,15 @@
         "position": {
           "x": 2007.5,
           "y": 3460
->>>>>>> 6f77591c
-        }
-      }
-    note: false
-    timertriggers: []
-    ignoreworker: false
-    skipunavailable: false
-    quietmode: 0
-    isoversize: false
-    isautoswitchedtoquietmode: false
-<<<<<<< HEAD
-  "133":
-    id: "133"
-    taskid: f6e9fc1b-acee-424c-872c-b42f8f4f1ea6
-    type: title
-    task:
-      id: f6e9fc1b-acee-424c-872c-b42f8f4f1ea6
-      version: -1
-      name: Containment Complete
-      type: title
-      iscommand: false
-      brand: ""
-      description: ''
-    nexttasks:
-      '#none#':
-      - "112"
-    separatecontext: false
-    continueonerrortype: ""
-    view: |-
-      {
-        "position": {
-          "x": 1330,
-          "y": 1210
-        }
-      }
-    note: false
-    timertriggers: []
-    ignoreworker: false
-    skipunavailable: false
-    quietmode: 0
-    isoversize: false
-    isautoswitchedtoquietmode: false
-  "134":
-    id: "134"
-    taskid: 676497a0-9c1e-4fea-8a6b-f60219387e9e
-    type: playbook
-    task:
-      id: 676497a0-9c1e-4fea-8a6b-f60219387e9e
-      version: -1
-      name: TIM - Indicator Relationships Analysis
-      description: |-
-        This playbook is designed to assist with a security investigation by providing an analysis of indicator relationships. The following information is included:
-        - Indicators of compromise (IOCs) related to the investigation.
-        - Attack patterns related to the investigation.
-        - Campaigns related to the investigation.
-        - IOCs associated with the identified campaigns.
-        - Reports containing details on the identified campaigns.
-      playbookName: TIM - Indicator Relationships Analysis
-      type: playbook
-      iscommand: false
-      brand: ""
-    nexttasks:
-      '#none#':
-      - "194"
-    scriptarguments:
-      Indicator:
-        complex:
-          root: DBotScore
-          accessor: Indicator
-      LimitResults:
-        simple: "200"
-    separatecontext: false
-    continueonerrortype: ""
-    loop:
-      iscommand: false
-      exitCondition: ""
-      wait: 1
-      max: 100
-    view: |-
-      {
-        "position": {
-          "x": 1980,
-          "y": 1500
-        }
-      }
-    note: false
-    timertriggers: []
-    ignoreworker: false
-    skipunavailable: false
-    quietmode: 0
-    isoversize: false
-    isautoswitchedtoquietmode: false
-  "135":
-    id: "135"
-    taskid: 2b4b78da-dfae-4cb4-8a6e-1858b2068389
-    type: playbook
-    task:
-      id: 2b4b78da-dfae-4cb4-8a6e-1858b2068389
-      version: -1
-      name: User Investigation - Generic
-      description: |-
-        This playbook performs an investigation on a specific user, using queries and logs from SIEM, Identity management systems, XDR, and firewalls.
-
-        Supported Integrations:
-        -Okta
-        -Splunk
-        -QRadar
-        -Azure Log Analytics
-        -PAN-OS
-        -XDR By Palo Alto Networks
-      playbookName: User Investigation - Generic
-=======
+        }
+      }
+    note: false
+    timertriggers: []
+    ignoreworker: false
+    skipunavailable: false
+    quietmode: 0
+    isoversize: false
+    isautoswitchedtoquietmode: false
   "178":
     id: "178"
     taskid: 00f2a63f-7fff-4891-8571-7708001fd21c
@@ -2254,46 +2119,23 @@
       name: Cortex XDR - Isolate Endpoint
       description: This playbook accepts an XDR endpoint ID and isolates it using the 'Palo Alto Networks Cortex XDR - Investigation and Response' integration.
       playbookName: Cortex XDR - Isolate Endpoint
->>>>>>> 6f77591c
       type: playbook
       iscommand: false
       brand: ""
     nexttasks:
       '#none#':
-<<<<<<< HEAD
-      - "194"
+      - "180"
     scriptarguments:
-      AzureSearchTime:
-        simple: ago(3d)
-      OktaSearch:
-        simple: "True"
-      QRadarSearchTime:
-        simple: Last 3 days
-      SIEMFailedLogonSearch:
-        simple: "True"
-      SplunkEarliestTime:
-        simple: -1d
-      SplunkIndex:
-        simple: '*'
-      SplunkLatestTime:
-        simple: now
-      ThreatLogSearch:
-        simple: "True"
-      UserEmail:
-        complex:
-          root: Account
-          accessor: Email
+      endpoint_id:
+        complex:
+          root: inputs.EndpointID
           transformers:
           - operator: uniq
-      Username:
-        complex:
-          root: inputs.Username
+      hostname:
+        complex:
+          root: inputs.SrcHostname
           transformers:
           - operator: uniq
-      XDRAlertSearch:
-        simple: "True"
-      XDRUsernameField:
-        simple: actor_effective_username
     separatecontext: true
     continueonerrortype: ""
     loop:
@@ -2304,65 +2146,108 @@
     view: |-
       {
         "position": {
-          "x": 1570,
-          "y": 1660
-        }
-      }
-    note: false
-    timertriggers: []
-    ignoreworker: false
-    skipunavailable: true
-    quietmode: 0
-    isoversize: false
-    isautoswitchedtoquietmode: false
-  "140":
-    id: "140"
-    taskid: dcf85ced-cb7b-4ea7-8c5b-e9fa15f92b87
+          "x": 1600,
+          "y": 3630
+        }
+      }
+    note: false
+    timertriggers: []
+    ignoreworker: false
+    skipunavailable: false
+    quietmode: 0
+    isoversize: false
+    isautoswitchedtoquietmode: false
+  "179":
+    id: "179"
+    taskid: 63bce0cf-ac43-421c-8961-83597c546d03
+    type: condition
+    task:
+      id: 63bce0cf-ac43-421c-8961-83597c546d03
+      version: -1
+      name: Endpoint auto-isolation enabled?
+      description: Determine whether the endpoint should be isolated automatically.
+      type: condition
+      iscommand: false
+      brand: ""
+    nexttasks:
+      '#default#':
+      - "180"
+      "yes":
+      - "178"
+    separatecontext: false
+    conditions:
+    - label: "yes"
+      condition:
+      - - operator: isEqualString
+          left:
+            value:
+              complex:
+                root: inputs.AutoIsolateEndpoint
+            iscontext: true
+          right:
+            value:
+              simple: "True"
+          ignorecase: true
+    continueonerrortype: ""
+    view: |-
+      {
+        "position": {
+          "x": 1600,
+          "y": 3460
+        }
+      }
+    note: false
+    timertriggers: []
+    ignoreworker: false
+    skipunavailable: false
+    quietmode: 0
+    isoversize: false
+    isautoswitchedtoquietmode: false
+  "180":
+    id: "180"
+    taskid: b20f1501-ea86-4987-86a8-1884b8155fdd
     type: title
     task:
-      id: dcf85ced-cb7b-4ea7-8c5b-e9fa15f92b87
-      version: -1
-      name: Investigation - Related Indicators Hunt
+      id: b20f1501-ea86-4987-86a8-1884b8155fdd
+      version: -1
+      name: Done
       type: title
       iscommand: false
       brand: ""
       description: ''
-    nexttasks:
-      '#none#':
-      - "141"
-    separatecontext: false
-    continueonerrortype: ""
-    view: |-
-      {
-        "position": {
-          "x": 1780,
-          "y": 2355
-        }
-      }
-    note: false
-    timertriggers: []
-    ignoreworker: false
-    skipunavailable: false
-    quietmode: 0
-    isoversize: false
-    isautoswitchedtoquietmode: false
-  "141":
-    id: "141"
-    taskid: 89d1e208-6669-43af-8c41-50fb577f4c51
+    separatecontext: false
+    continueonerrortype: ""
+    view: |-
+      {
+        "position": {
+          "x": 2670,
+          "y": 3800
+        }
+      }
+    note: false
+    timertriggers: []
+    ignoreworker: false
+    skipunavailable: false
+    quietmode: 0
+    isoversize: false
+    isautoswitchedtoquietmode: false
+  "192":
+    id: "192"
+    taskid: a601b414-67f1-4d3e-8745-6ee65383bf27
     type: condition
     task:
-      id: 89d1e208-6669-43af-8c41-50fb577f4c51
-      version: -1
-      name: Found related Indicators to hunt?
-      description: Checks whether there are any indicators to hunt for.
+      id: a601b414-67f1-4d3e-8745-6ee65383bf27
+      version: -1
+      name: Has user to investigate?
+      description: 'Checks whether an initiator username is available for investigation. '
       type: condition
       iscommand: false
       brand: ""
     nexttasks:
       '#default#':
-      - "152"
+      - "194"
       "yes":
-      - "142"
+      - "135"
     separatecontext: false
     conditions:
     - label: "yes"
@@ -2371,1463 +2256,6 @@
           left:
             value:
               complex:
-                root: RelatedFiles
-            iscontext: true
-          right:
-            value: {}
-        - operator: isNotEmpty
-          left:
-            value:
-              complex:
-                root: RelatedDomains
-            iscontext: true
-        - operator: isNotEmpty
-          left:
-            value:
-              complex:
-                root: RelatedIPs
-            iscontext: true
-        - operator: isNotEmpty
-          left:
-            value:
-              complex:
-                root: RelatedURLs
-            iscontext: true
-    continueonerrortype: ""
-    view: |-
-      {
-        "position": {
-          "x": 1780,
-          "y": 2490
-        }
-      }
-    note: false
-    timertriggers: []
-    ignoreworker: false
-    skipunavailable: false
-    quietmode: 0
-    isoversize: false
-    isautoswitchedtoquietmode: false
-  "142":
-    id: "142"
-    taskid: f6b64a54-4e85-4350-8a5c-375d7090a5b5
-    type: playbook
-    task:
-      id: f6b64a54-4e85-4350-8a5c-375d7090a5b5
-      version: -1
-      name: Threat Hunting - Generic
-      description: "This playbook enables threat hunting for IOCs in your enterprise. It currently supports the following integrations: \n- Splunk\n- Qradar\n- Pan-os \n- Cortex data lake \n- Autofocus\n- Microsoft 365 Defender"
-      playbookName: Threat Hunting - Generic
-      type: playbook
-      iscommand: false
-      brand: ""
-    nexttasks:
-      '#none#':
-      - "143"
-    scriptarguments:
-      IPAddress:
-        complex:
-          root: DBotScore
-          filters:
-          - - operator: isEqualString
-              left:
-                value:
-                  simple: DBotScore.Type
-                iscontext: true
-              right:
-                value:
-                  simple: IP
-              ignorecase: true
-          - - operator: greaterThanOrEqual
-              left:
-                value:
-                  simple: DBotScore.Score
-                iscontext: true
-              right:
-                value:
-                  simple: "3"
-          accessor: Indicator
-          transformers:
-          - operator: append
-            args:
-              item:
-                value:
-                  simple: RelatedIPs
-                iscontext: true
-          - operator: uniq
-      InternalRange:
-        complex:
-          root: inputs.InternalIPRanges
-      MD5:
-        complex:
-          root: DBotScore
-          filters:
-          - - operator: isEqualString
-              left:
-                value:
-                  simple: DBotScore.Type
-                iscontext: true
-              right:
-                value:
-                  simple: file
-              ignorecase: true
-            - operator: isEqualString
-              left:
-                value:
-                  simple: DBotScore.Type
-                iscontext: true
-              right:
-                value:
-                  simple: hash
-              ignorecase: true
-          - - operator: stringHasLength
-              left:
-                value:
-                  simple: DBotScore.Indicator
-                iscontext: true
-              right:
-                value:
-                  simple: "32"
-          - - operator: greaterThanOrEqual
-              left:
-                value:
-                  simple: DBotScore.Score
-                iscontext: true
-              right:
-                value:
-                  simple: "3"
-          accessor: Indicator
-          transformers:
-          - operator: uniq
-      QRadarTimeFrame:
-        simple: LAST 7 DAYS
-      SHA1:
-        complex:
-          root: DBotScore
-          filters:
-          - - operator: isEqualString
-              left:
-                value:
-                  simple: DBotScore.Type
-                iscontext: true
-              right:
-                value:
-                  simple: file
-              ignorecase: true
-            - operator: isEqualString
-              left:
-                value:
-                  simple: DBotScore.Type
-                iscontext: true
-              right:
-                value:
-                  simple: hash
-              ignorecase: true
-          - - operator: stringHasLength
-              left:
-                value:
-                  simple: DBotScore.Indicator
-                iscontext: true
-              right:
-                value:
-                  simple: "40"
-          - - operator: greaterThanOrEqual
-              left:
-                value:
-                  simple: DBotScore.Score
-                iscontext: true
-              right:
-                value:
-                  simple: "3"
-          accessor: Indicator
-          transformers:
-          - operator: uniq
-      SHA256:
-        complex:
-          root: DBotScore
-          filters:
-          - - operator: isEqualString
-              left:
-                value:
-                  simple: DBotScore.Type
-                iscontext: true
-              right:
-                value:
-                  simple: file
-              ignorecase: true
-            - operator: isEqualString
-              left:
-                value:
-                  simple: DBotScore.Type
-                iscontext: true
-              right:
-                value:
-                  simple: hash
-              ignorecase: true
-          - - operator: stringHasLength
-              left:
-                value:
-                  simple: DBotScore.Indicator
-                iscontext: true
-              right:
-                value:
-                  simple: "64"
-          - - operator: greaterThanOrEqual
-              left:
-                value:
-                  simple: DBotScore.Score
-                iscontext: true
-              right:
-                value:
-                  simple: "3"
-          accessor: Indicator
-          transformers:
-          - operator: append
-            args:
-              item:
-                value:
-                  simple: RelatedFiles
-                iscontext: true
-          - operator: uniq
-      SplunkEarliestTime:
-        simple: -7d@d
-      SplunkLatestTime:
-        simple: now
-      URLDomain:
-        complex:
-          root: RelatedURLs
-          transformers:
-          - operator: append
-            args:
-              item:
-                value:
-                  simple: RelatedDomains
-                iscontext: true
-    separatecontext: true
-    continueonerrortype: ""
-    loop:
-      iscommand: false
-      exitCondition: ""
-      wait: 1
-      max: 100
-    view: |-
-      {
-        "position": {
-          "x": 1540,
-          "y": 2660
-        }
-      }
-    note: false
-    timertriggers: []
-    ignoreworker: false
-    skipunavailable: false
-    quietmode: 0
-    isoversize: false
-    isautoswitchedtoquietmode: false
-  "143":
-    id: "143"
-    taskid: 7df2f070-6394-4152-80ca-a485b961aaae
-    type: condition
-    task:
-      id: 7df2f070-6394-4152-80ca-a485b961aaae
-      version: -1
-      name: Has hunt results?
-      description: Verifies whether there are any threat hunting results.
-      type: condition
-      iscommand: false
-      brand: ""
-    nexttasks:
-      '#default#':
-      - "152"
-      "yes":
-      - "144"
-    separatecontext: false
-    conditions:
-    - label: "yes"
-      condition:
-      - - operator: isNotEmpty
-          left:
-            value:
-              complex:
-                root: Splunk
-            iscontext: true
-          right:
-            value: {}
-        - operator: isNotEmpty
-          left:
-            value:
-              complex:
-                root: PANWHunting
-            iscontext: true
-        - operator: isNotEmpty
-          left:
-            value:
-              complex:
-                root: QRadar
-            iscontext: true
-        - operator: isNotEmpty
-          left:
-            value:
-              complex:
-                root: Microsoft365Defender
-            iscontext: true
-    continueonerrortype: ""
-    view: |-
-      {
-        "position": {
-          "x": 1540,
-          "y": 2820
-        }
-      }
-    note: false
-    timertriggers: []
-    ignoreworker: false
-    skipunavailable: false
-    quietmode: 0
-    isoversize: false
-    isautoswitchedtoquietmode: false
-  "144":
-    id: "144"
-    taskid: 67482103-02eb-43b0-8be6-1636642362ce
-    type: regular
-    task:
-      id: 67482103-02eb-43b0-8be6-1636642362ce
-      version: -1
-      name: Set hunt results true
-      description: Set a value in context under the key you entered.
-      scriptName: Set
-      type: regular
-      iscommand: false
-      brand: ""
-    nexttasks:
-      '#none#':
-      - "152"
-    scriptarguments:
-      key:
-        simple: HasHuntResults
-      value:
-        simple: "true"
-    separatecontext: false
-    continueonerrortype: ""
-    view: |-
-      {
-        "position": {
-          "x": 1540,
-          "y": 2980
-        }
-      }
-    note: false
-    timertriggers: []
-    ignoreworker: false
-    skipunavailable: false
-    quietmode: 0
-    isoversize: false
-    isautoswitchedtoquietmode: false
-  "145":
-    id: "145"
-    taskid: 1f1f6c4f-2c50-4d41-8668-5dc0e95b2e21
-    type: playbook
-    task:
-      id: 1f1f6c4f-2c50-4d41-8668-5dc0e95b2e21
-      version: -1
-      name: Cortex XDR - Endpoint Investigation
-      description: "This playbook is part of the 'Malware Investigation And Response' pack. For more information, refer to https://xsoar.pan.dev/docs/reference/packs/malware-investigation-and-response. This playbook handles all the endpoint investigation actions available with Cortex XSOAR, including the following tasks:\n * Pre-defined MITRE Tactics\n * Host fields (Host ID)\n * Attacker fields (Attacker IP, External host)\n * MITRE techniques\n * File hash (currently, the playbook supports only SHA256)  \n\n Note: The playbook inputs enable manipulating the execution flow; read the input descriptions for details."
-      playbookName: Cortex XDR - Endpoint Investigation
-      type: playbook
-      iscommand: false
-      brand: ""
-    nexttasks:
-      '#none#':
-      - "194"
-    scriptarguments:
-      FileSHA256:
-        complex:
-          root: inputs.Initiator_Process_SHA256
-          transformers:
-          - operator: uniq
-      HuntAttacker:
-        simple: "True"
-      HuntByFile:
-        simple: "True"
-      HuntByHost:
-        simple: "True"
-      HuntCnCTechniques:
-        simple: "True"
-      HuntCollectionTechniques:
-        simple: "True"
-      HuntDefenseEvasionTechniques:
-        simple: Fale
-      HuntDiscoveryTechniques:
-        simple: "True"
-      HuntExecutionTechniques:
-        simple: "True"
-      HuntImpactTechniques:
-        simple: "False"
-      HuntInitialAccessTechniques:
-        simple: Fale
-      HuntLateralMovementTechniques:
-        simple: "True"
-      HuntPersistenceTechniques:
-        simple: "False"
-      HuntPrivilegeEscalationTechniques:
-        simple: "True"
-      HuntReconnaissanceTechniques:
-        simple: "True"
-      RunAll:
-        simple: Fale
-      agentID:
-        complex:
-          root: inputs.EndpointID
-      attackerExternalHost:
-        complex:
-          root: inputs.SrcHostname
-          transformers:
-          - operator: uniq
-      attackerRemoteIP:
-        complex:
-          root: inputs.SrcIPAddress
-          transformers:
-          - operator: uniq
-      timeRange:
-        simple: 6 hours ago
-    separatecontext: true
-    continueonerrortype: ""
-    loop:
-      iscommand: false
-      exitCondition: ""
-      wait: 1
-      max: 100
-    view: |-
-      {
-        "position": {
-          "x": 2387.5,
-          "y": 1500
-        }
-      }
-    note: false
-    timertriggers: []
-    ignoreworker: false
-    skipunavailable: false
-    quietmode: 0
-    isoversize: false
-    isautoswitchedtoquietmode: false
-  "147":
-    id: "147"
-    taskid: 47ee517a-0c40-412c-8994-ee0c69ccc564
-    type: condition
-    task:
-      id: 47ee517a-0c40-412c-8994-ee0c69ccc564
-      version: -1
-      name: Early containment enabled?
-      description: Checks whether early containment is enabled for this playbook before executing containment.
-      type: condition
-      iscommand: false
-      brand: ""
-    nexttasks:
-      '#default#':
-      - "112"
-      "yes":
-      - "128"
-    separatecontext: false
-    conditions:
-    - label: "yes"
-      condition:
-      - - operator: isEqualString
-          left:
-            value:
-              complex:
-                root: inputs.EarlyContainment
-            iscontext: true
-          right:
-            value:
-              simple: "true"
-          ignorecase: true
-    continueonerrortype: ""
-    view: |-
-      {
-        "position": {
-          "x": 1780,
-          "y": 700
-        }
-      }
-    note: false
-    timertriggers: []
-    ignoreworker: false
-    skipunavailable: false
-    quietmode: 0
-    isoversize: false
-    isautoswitchedtoquietmode: false
-  "149":
-    id: "149"
-    taskid: 57d07af1-54fd-433d-884d-eded8e8f2453
-    type: condition
-    task:
-      id: 57d07af1-54fd-433d-884d-eded8e8f2453
-      version: -1
-      name: Was port scanning initiated by a process?
-      description: Checks whether a process initiated the port scanning activity.
-      type: condition
-      iscommand: false
-      brand: ""
-    nexttasks:
-      '#default#':
-      - "109"
-      "yes":
-      - "151"
-    separatecontext: false
-    conditions:
-    - label: "yes"
-      condition:
-      - - operator: isNotEmpty
-          left:
-            value:
-              complex:
-                root: inputs.Initiator_Process_SHA256
-            iscontext: true
-          right:
-            value: {}
-    continueonerrortype: ""
-    view: |-
-      {
-        "position": {
-          "x": 960,
-          "y": -690
-        }
-      }
-    note: false
-    timertriggers: []
-    ignoreworker: false
-    skipunavailable: false
-    quietmode: 0
-    isoversize: false
-    isautoswitchedtoquietmode: false
-  "150":
-    id: "150"
-    taskid: a53126c1-bd98-4d1f-86c1-c75c8191f164
-    type: playbook
-    task:
-      id: a53126c1-bd98-4d1f-86c1-c75c8191f164
-      version: -1
-      name: File Enrichment - Generic v2
-      description: |-
-        Enrich a file using one or more integrations.
-
-        - Provide threat information
-      playbookName: File Enrichment - Generic v2
-      type: playbook
-      iscommand: false
-      brand: ""
-    nexttasks:
-      '#none#':
-      - "109"
-    scriptarguments:
-      SHA256:
-        complex:
-          root: inputs.Initiator_Process_SHA256
-      UseReputationCommand:
-        simple: "True"
-    separatecontext: true
-    continueonerrortype: ""
-    loop:
-      iscommand: false
-      exitCondition: ""
-      wait: 10
-      max: 100
-      forEach: true
-    view: |-
-      {
-        "position": {
-          "x": 790,
-          "y": -390
-        }
-      }
-    note: false
-    timertriggers: []
-    ignoreworker: false
-    skipunavailable: false
-    quietmode: 0
-    isoversize: false
-    isautoswitchedtoquietmode: false
-  "151":
-    id: "151"
-    taskid: 5294a392-a72d-458e-8f90-41b73cc394b7
-    type: title
-    task:
-      id: 5294a392-a72d-458e-8f90-41b73cc394b7
-      version: -1
-      name: File Enrichment
-      type: title
-      iscommand: false
-      brand: ""
-      description: ''
-    nexttasks:
-      '#none#':
-      - "150"
-    separatecontext: false
-    continueonerrortype: ""
-    view: |-
-      {
-        "position": {
-          "x": 790,
-          "y": -520
-        }
-      }
-    note: false
-    timertriggers: []
-    ignoreworker: false
-    skipunavailable: false
-    quietmode: 0
-    isoversize: false
-    isautoswitchedtoquietmode: false
-  "152":
-    id: "152"
-    taskid: 78a08737-3646-48d0-8857-8fd5688dbd67
-    type: title
-    task:
-      id: 78a08737-3646-48d0-8857-8fd5688dbd67
-      version: -1
-      name: Remediation
-      type: title
-      iscommand: false
-      brand: ""
-      description: ''
-    nexttasks:
-      '#none#':
-      - "179"
-      - "177"
-    separatecontext: false
-    continueonerrortype: ""
-    view: |-
-      {
-        "position": {
-          "x": 1780,
-          "y": 3155
-        }
-      }
-    note: false
-    timertriggers: []
-    ignoreworker: false
-    skipunavailable: false
-    quietmode: 0
-    isoversize: false
-    isautoswitchedtoquietmode: false
-  "157":
-    id: "157"
-    taskid: 5ad713e5-65eb-41d6-8c32-5689246a9154
-    type: regular
-    task:
-      id: 5ad713e5-65eb-41d6-8c32-5689246a9154
-      version: -1
-      name: Check if attacker IP is within Internal Range
-      description: Returns yes if the IP is in one of the ranges provided, returns no otherwise.
-      scriptName: IsIPInRanges
-      type: regular
-      iscommand: false
-      brand: ""
-    nexttasks:
-      '#none#':
-      - "162"
-    scriptarguments:
-      ip:
-        complex:
-          root: inputs.SrcIPAddress
-          transformers:
-          - operator: uniq
-      ipRanges:
-        complex:
-          root: inputs.InternalIPRanges
-    separatecontext: false
-    continueonerrortype: ""
-    view: |-
-      {
-        "position": {
-          "x": 2460,
-          "y": -260
-        }
-      }
-    note: false
-    timertriggers: []
-    ignoreworker: false
-    fieldMapping:
-    - incidentfield: Scan Source Type
-      output:
-        complex:
-          root: IP
-          accessor: InRange
-          transformers:
-          - operator: If-Then-Else
-            args:
-              condition:
-                value:
-                  simple: lhs==rhs
-              conditionB: {}
-              conditionInBetween: {}
-              else:
-                value:
-                  simple: External
-              equals: {}
-              lhs:
-                value:
-                  simple: IP.InRange
-                iscontext: true
-              lhsB: {}
-              options: {}
-              optionsB: {}
-              rhs:
-                value:
-                  simple: "yes"
-              rhsB: {}
-              then:
-                value:
-                  simple: Internal
-    skipunavailable: false
-    quietmode: 0
-    isoversize: false
-    isautoswitchedtoquietmode: false
-  "158":
-    id: "158"
-    taskid: 3c0af0f3-57e5-4652-8049-80bf8b1c26fb
-    type: title
-    task:
-      id: 3c0af0f3-57e5-4652-8049-80bf8b1c26fb
-      version: -1
-      name: Source IP & Host Enrichment
-      type: title
-      iscommand: false
-      brand: ""
-      description: ''
-    nexttasks:
-      '#none#':
-      - "193"
-    separatecontext: false
-    continueonerrortype: ""
-    view: |-
-      {
-        "position": {
-          "x": 2460,
-          "y": -550
-        }
-      }
-    note: false
-    timertriggers: []
-    ignoreworker: false
-    skipunavailable: false
-    quietmode: 0
-    isoversize: false
-    isautoswitchedtoquietmode: false
-  "162":
-    id: "162"
-    taskid: 46359a0e-6f65-43b8-8918-ebda6309a008
-    type: condition
-    task:
-      id: 46359a0e-6f65-43b8-8918-ebda6309a008
-      version: -1
-      name: Attacker IP is Internal or External?
-      description: Checks whether the attacker IP address is internal or external.
-      type: condition
-      iscommand: false
-      brand: ""
-    nexttasks:
-      '#default#':
-      - "109"
-      Internal:
-      - "163"
-    separatecontext: false
-    conditions:
-    - label: Internal
-      condition:
-      - - operator: isEqualString
-          left:
-            value:
-              complex:
-                root: IP
-                filters:
-                - - operator: isEqualString
-                    left:
-                      value:
-                        simple: IP.Address
-                      iscontext: true
-                    right:
-                      value:
-                        simple: inputs.SrcIPAddress
-                      iscontext: true
-                accessor: InRange
-            iscontext: true
-          right:
-            value:
-              simple: "yes"
-          ignorecase: true
-    continueonerrortype: ""
-    view: |-
-      {
-        "position": {
-          "x": 2460,
-          "y": -100
-        }
-      }
-    note: false
-    timertriggers: []
-    ignoreworker: false
-    skipunavailable: false
-    quietmode: 0
-    isoversize: false
-    isautoswitchedtoquietmode: false
-  "163":
-    id: "163"
-    taskid: 9cc404c8-b73f-4203-845f-1046fe3bca07
-    type: title
-    task:
-      id: 9cc404c8-b73f-4203-845f-1046fe3bca07
-      version: -1
-      name: Internal Source IP
-      type: title
-      iscommand: false
-      brand: ""
-      description: ''
-    nexttasks:
-      '#none#':
-      - "168"
-    separatecontext: false
-    continueonerrortype: ""
-    view: |-
-      {
-        "position": {
-          "x": 2670,
-          "y": 70
-        }
-      }
-    note: false
-    timertriggers: []
-    ignoreworker: false
-    skipunavailable: false
-    quietmode: 0
-    isoversize: false
-    isautoswitchedtoquietmode: false
-  "168":
-    id: "168"
-    taskid: 77cf6729-2a97-4ada-888a-9b9c4072fb74
-    type: regular
-    task:
-      id: 77cf6729-2a97-4ada-888a-9b9c4072fb74
-      version: -1
-      name: Get time
-      description: |
-        Retrieves the current date and time.
-      scriptName: GetTime
-      type: regular
-      iscommand: false
-      brand: ""
-    nexttasks:
-      '#none#':
-      - "169"
-    scriptarguments:
-      contextKey:
-        simple: Time
-      dateFormat:
-        simple: UTC
-      daysAgo:
-        simple: "3"
-    separatecontext: false
-    continueonerrortype: ""
-    view: |-
-      {
-        "position": {
-          "x": 2670,
-          "y": 205
-        }
-      }
-    note: false
-    timertriggers: []
-    ignoreworker: false
-    skipunavailable: false
-    quietmode: 0
-    isoversize: false
-    isautoswitchedtoquietmode: false
-  "169":
-    id: "169"
-    taskid: ab3b62a3-b0c8-430b-8cec-426a60f660d5
-    type: condition
-    task:
-      id: ab3b62a3-b0c8-430b-8cec-426a60f660d5
-      version: -1
-      name: Source endpoint is new?
-      description: "Checks whether the source endpoint is new on the network\nNew endpoints that use multiple ports can cause a false positive port scan alerts. "
-      type: condition
-      iscommand: false
-      brand: ""
-    nexttasks:
-      '#default#':
-      - "109"
-      "yes":
-      - "170"
-    separatecontext: false
-    conditions:
-    - label: "yes"
-      condition:
-      - - operator: isAfter
-          left:
-            value:
-              complex:
-                root: PaloAltoNetworksXDR.Endpoint
-                accessor: first_seen
-            iscontext: true
-          right:
-            value:
-              complex:
-                root: Time
-            iscontext: true
-    continueonerrortype: ""
-    view: |-
-      {
-        "position": {
-          "x": 2670,
-          "y": 370
-        }
-      }
-    note: false
-    timertriggers: []
-    ignoreworker: false
-    skipunavailable: false
-    quietmode: 0
-    isoversize: false
-    isautoswitchedtoquietmode: false
-  "170":
-    id: "170"
-    taskid: 92e84ec7-6773-4e5d-8eac-f2775eca8cdc
-    type: title
-    task:
-      id: 92e84ec7-6773-4e5d-8eac-f2775eca8cdc
-      version: -1
-      name: False Positive
-      type: title
-      iscommand: false
-      brand: ""
-      description: ''
-    nexttasks:
-      '#none#':
-      - "180"
-    separatecontext: false
-    continueonerrortype: ""
-    view: |-
-      {
-        "position": {
-          "x": 2670,
-          "y": 550
-        }
-      }
-    note: false
-    timertriggers: []
-    ignoreworker: false
-    skipunavailable: false
-    quietmode: 0
-    isoversize: false
-    isautoswitchedtoquietmode: false
-  "176":
-    id: "176"
-    taskid: d9581aa7-edf0-4159-8913-dbe1b9578028
-    type: playbook
-    task:
-      id: d9581aa7-edf0-4159-8913-dbe1b9578028
-      version: -1
-      name: Command-Line Analysis
-      description: "This playbook takes a command line from the alert and performs the following actions:\n- Checks for base64 string and decodes if exists\n- Extracts and enriches indicators from the command line\n- Checks specific arguments for malicious usage \n\nAt the end of the playbook, it sets a possible verdict for the command line, based on the finding:\n1. Indicators found in the command line\n2. Found AMSI techniques\n3. Found suspicious parameters\n4. Usage of malicious tools\n5. Indication of network activity\n6. Indication of suspicious LOLBIN execution\n\nNote: In case you are wishing to run this playbook with a list of command lines, set this playbook to be running in a loop. To do so, navigate to the 'Loop'  and check \"For Each Input\"."
-      playbookName: Command-Line Analysis
-      type: playbook
-      iscommand: false
-      brand: ""
-    nexttasks:
-      '#none#':
-      - "194"
-    scriptarguments:
-      Commandline:
-        complex:
-          root: inputs.Initiator_CMD
-          transformers:
-          - operator: uniq
-      StringSimilarityThreshold:
-        simple: "0.5"
-    separatecontext: true
-    continueonerrortype: ""
-    loop:
-      iscommand: false
-      exitCondition: ""
-      wait: 1
-      max: 100
-    view: |-
-      {
-        "position": {
-          "x": 1170,
-          "y": 1500
-        }
-      }
-    note: false
-    timertriggers: []
-    ignoreworker: false
-    skipunavailable: true
-    quietmode: 0
-    isoversize: false
-    isautoswitchedtoquietmode: false
-  "177":
-    id: "177"
-    taskid: b9ead119-ed52-4d06-86ac-2b8fdc058fbb
-    type: playbook
-    task:
-      id: b9ead119-ed52-4d06-86ac-2b8fdc058fbb
-      version: -1
-      name: Block Indicators - Generic v3
-      description: |+
-        This playbook blocks malicious indicators using all integrations that are enabled, using the following sub-playbooks:
-
-        - Block URL - Generic v2
-        - Block Account - Generic v2
-        - Block IP - Generic v3
-        - Block File - Generic v2
-        - Block Email - Generic v2
-        - Block Domain - Generic v2
-
-      playbookName: Block Indicators - Generic v3
-      type: playbook
-      iscommand: false
-      brand: ""
-    nexttasks:
-      '#none#':
-      - "180"
-    scriptarguments:
-      AutoBlockIndicators:
-        complex:
-          root: inputs.AutoBlockIndicators
-      AutoCommit:
-        simple: "No"
-      CustomBlockRule:
-        simple: "True"
-      CustomURLCategory:
-        simple: XSOAR Remediation - Malicious URLs
-      DomainToBlock:
-        complex:
-          root: DBotScore
-          filters:
-          - - operator: isEqualString
-              left:
-                value:
-                  simple: DBotScore.Type
-                iscontext: true
-              right:
-                value:
-                  simple: domain
-          - - operator: greaterThanOrEqual
-              left:
-                value:
-                  simple: DBotScore.Score
-                iscontext: true
-              right:
-                value:
-                  simple: "3"
-          accessor: Indicator
-          transformers:
-          - operator: uniq
-      EmailToBlock:
-        complex:
-          root: DBotScore
-          filters:
-          - - operator: isEqualString
-              left:
-                value:
-                  simple: DBotScore.Type
-                iscontext: true
-              right:
-                value:
-                  simple: email
-          - - operator: greaterThanOrEqual
-              left:
-                value:
-                  simple: DBotScore.Score
-                iscontext: true
-              right:
-                value:
-                  simple: "3"
-          accessor: Indicator
-          transformers:
-          - operator: uniq
-      FilesToBlock:
-        complex:
-          root: DBotScore.Indicator
-          filters:
-          - - operator: isEqualString
-              left:
-                value:
-                  simple: DBotScore.Type
-                iscontext: true
-              right:
-                value:
-                  simple: file
-          - - operator: greaterThanOrEqual
-              left:
-                value:
-                  simple: DBotScore.Score
-                iscontext: true
-              right:
-                value:
-                  simple: "3"
-          - - operator: notIn
-              left:
-                value:
-                  simple: DBotScore.Indicator
-                iscontext: true
-              right:
-                value:
-                  simple: IndicatorsToBlock
-                iscontext: true
-          transformers:
-          - operator: uniq
-      IP:
-        complex:
-          root: DBotScore.Indicator
-          filters:
-          - - operator: isEqualString
-              left:
-                value:
-                  simple: DBotScore.Type
-                iscontext: true
-              right:
-                value:
-                  simple: ip
-              ignorecase: true
-          - - operator: greaterThanOrEqual
-              left:
-                value:
-                  simple: DBotScore.Score
-                iscontext: true
-              right:
-                value:
-                  simple: "3"
-          - - operator: notIn
-              left:
-                value:
-                  simple: DBotScore.Indicator
-                iscontext: true
-              right:
-                value:
-                  simple: IndicatorsToBlock
-                iscontext: true
-          transformers:
-          - operator: uniq
-      InputEnrichment:
-        simple: "True"
-      MD5:
-        complex:
-          root: DBotScore.Indicator
-          filters:
-          - - operator: stringHasLength
-              left:
-                value:
-                  simple: DBotScore.Indicator
-                iscontext: true
-              right:
-                value:
-                  simple: "32"
-          - - operator: greaterThanOrEqual
-              left:
-                value:
-                  simple: DBotScore.Score
-                iscontext: true
-              right:
-                value:
-                  simple: "3"
-          - - operator: isEqualString
-              left:
-                value:
-                  simple: DBotScore.Type
-                iscontext: true
-              right:
-                value:
-                  simple: file
-            - operator: isEqualString
-              left:
-                value:
-                  simple: DBotScore.Type
-                iscontext: true
-              right:
-                value:
-                  simple: hash
-          transformers:
-          - operator: uniq
-      RuleDirection:
-        simple: inbound
-      RuleName:
-        simple: XSOAR - Block Indicators playbook - ${incident.id}
-      SHA256:
-        complex:
-          root: DBotScore.Indicator
-          filters:
-          - - operator: stringHasLength
-              left:
-                value:
-                  simple: DBotScore.Indicator
-                iscontext: true
-              right:
-                value:
-                  simple: "64"
-          - - operator: greaterThanOrEqual
-              left:
-                value:
-                  simple: DBotScore.Score
-                iscontext: true
-              right:
-                value:
-                  simple: "3"
-          - - operator: isEqualString
-              left:
-                value:
-                  simple: DBotScore.Type
-                iscontext: true
-              right:
-                value:
-                  simple: file
-            - operator: isEqualString
-              left:
-                value:
-                  simple: DBotScore.Type
-                iscontext: true
-              right:
-                value:
-                  simple: hash
-          - - operator: notIn
-              left:
-                value:
-                  simple: DBotScore.Indicator
-                iscontext: true
-              right:
-                value:
-                  simple: IndicatorsToBlock
-                iscontext: true
-          transformers:
-          - operator: uniq
-      URL:
-        complex:
-          root: DBotScore
-          filters:
-          - - operator: isEqualString
-              left:
-                value:
-                  simple: DBotScore.Type
-                iscontext: true
-              right:
-                value:
-                  simple: url
-              ignorecase: true
-          - - operator: greaterThanOrEqual
-              left:
-                value:
-                  simple: DBotScore.Score
-                iscontext: true
-              right:
-                value:
-                  simple: "3"
-          accessor: Indicator
-          transformers:
-          - operator: uniq
-      UserVerification:
-        simple: "False"
-    separatecontext: true
-    continueonerrortype: ""
-    loop:
-      iscommand: false
-      exitCondition: ""
-      wait: 1
-      max: 100
-    view: |-
-      {
-        "position": {
-          "x": 1997.5,
-          "y": 3300
-        }
-      }
-    note: false
-    timertriggers: []
-    ignoreworker: false
-    skipunavailable: false
-    quietmode: 0
-    isoversize: false
-    isautoswitchedtoquietmode: false
-  "178":
-    id: "178"
-    taskid: 00f2a63f-7fff-4891-8571-7708001fd21c
-    type: playbook
-    task:
-      id: 00f2a63f-7fff-4891-8571-7708001fd21c
-      version: -1
-      name: Cortex XDR - Isolate Endpoint
-      description: This playbook accepts an XDR endpoint ID and isolates it using the 'Palo Alto Networks Cortex XDR - Investigation and Response' integration.
-      playbookName: Cortex XDR - Isolate Endpoint
-      type: playbook
-      iscommand: false
-      brand: ""
-    nexttasks:
-      '#none#':
-      - "180"
-    scriptarguments:
-      endpoint_id:
-        complex:
-          root: inputs.EndpointID
-          transformers:
-          - operator: uniq
-      hostname:
-        complex:
-          root: inputs.SrcHostname
-          transformers:
-          - operator: uniq
-    separatecontext: true
-    continueonerrortype: ""
-    loop:
-      iscommand: false
-=======
-      - "180"
-    scriptarguments:
-      endpoint_id:
-        complex:
-          root: inputs.EndpointID
-          transformers:
-          - operator: uniq
-      hostname:
-        complex:
-          root: inputs.SrcHostname
-          transformers:
-          - operator: uniq
-    separatecontext: true
-    continueonerrortype: ""
-    loop:
-      iscommand: false
->>>>>>> 6f77591c
-      exitCondition: ""
-      wait: 1
-      max: 100
-    view: |-
-      {
-        "position": {
-<<<<<<< HEAD
-          "x": 1590,
-          "y": 3470
-=======
-          "x": 1600,
-          "y": 3630
->>>>>>> 6f77591c
-        }
-      }
-    note: false
-    timertriggers: []
-    ignoreworker: false
-    skipunavailable: false
-    quietmode: 0
-    isoversize: false
-    isautoswitchedtoquietmode: false
-  "179":
-    id: "179"
-    taskid: 63bce0cf-ac43-421c-8961-83597c546d03
-    type: condition
-    task:
-      id: 63bce0cf-ac43-421c-8961-83597c546d03
-      version: -1
-      name: Endpoint auto-isolation enabled?
-      description: Determine whether the endpoint should be isolated automatically.
-      type: condition
-      iscommand: false
-      brand: ""
-    nexttasks:
-      '#default#':
-      - "180"
-      "yes":
-      - "178"
-    separatecontext: false
-    conditions:
-    - label: "yes"
-      condition:
-      - - operator: isEqualString
-          left:
-            value:
-              complex:
-                root: inputs.AutoIsolateEndpoint
-            iscontext: true
-          right:
-            value:
-              simple: "True"
-          ignorecase: true
-    continueonerrortype: ""
-    view: |-
-      {
-        "position": {
-<<<<<<< HEAD
-          "x": 1590,
-          "y": 3300
-=======
-          "x": 1600,
-          "y": 3460
->>>>>>> 6f77591c
-        }
-      }
-    note: false
-    timertriggers: []
-    ignoreworker: false
-    skipunavailable: false
-    quietmode: 0
-    isoversize: false
-    isautoswitchedtoquietmode: false
-  "180":
-    id: "180"
-    taskid: b20f1501-ea86-4987-86a8-1884b8155fdd
-    type: title
-    task:
-      id: b20f1501-ea86-4987-86a8-1884b8155fdd
-      version: -1
-      name: Done
-      type: title
-      iscommand: false
-      brand: ""
-      description: ''
-    separatecontext: false
-    continueonerrortype: ""
-    view: |-
-      {
-        "position": {
-          "x": 2670,
-<<<<<<< HEAD
-          "y": 3640
-=======
-          "y": 3800
->>>>>>> 6f77591c
-        }
-      }
-    note: false
-    timertriggers: []
-    ignoreworker: false
-    skipunavailable: false
-    quietmode: 0
-    isoversize: false
-    isautoswitchedtoquietmode: false
-  "192":
-    id: "192"
-    taskid: a601b414-67f1-4d3e-8745-6ee65383bf27
-    type: condition
-    task:
-      id: a601b414-67f1-4d3e-8745-6ee65383bf27
-      version: -1
-      name: Has user to investigate?
-      description: 'Checks whether an initiator username is available for investigation. '
-      type: condition
-      iscommand: false
-      brand: ""
-    nexttasks:
-      '#default#':
-      - "194"
-      "yes":
-      - "135"
-    separatecontext: false
-    conditions:
-    - label: "yes"
-      condition:
-      - - operator: isNotEmpty
-          left:
-            value:
-              complex:
                 root: inputs.Username
             iscontext: true
           right:
@@ -3836,13 +2264,8 @@
     view: |-
       {
         "position": {
-<<<<<<< HEAD
-          "x": 1570,
-          "y": 1500
-=======
           "x": 1580,
           "y": 1660
->>>>>>> 6f77591c
         }
       }
     note: false
@@ -3873,11 +2296,7 @@
       brand: ""
     nexttasks:
       '#none#':
-<<<<<<< HEAD
-      - "157"
-=======
       - "197"
->>>>>>> 6f77591c
     scriptarguments:
       IP:
         complex:
@@ -4053,13 +2472,8 @@
     view: |-
       {
         "position": {
-<<<<<<< HEAD
-          "x": 1780,
-          "y": 1830
-=======
           "x": 1790,
           "y": 1990
->>>>>>> 6f77591c
         }
       }
     note: false
@@ -4108,13 +2522,8 @@
     view: |-
       {
         "position": {
-<<<<<<< HEAD
-          "x": 1780,
-          "y": 2010
-=======
           "x": 1790,
           "y": 2170
->>>>>>> 6f77591c
         }
       }
     note: false
@@ -4143,9 +2552,6 @@
     scriptarguments:
       severity:
         simple: "3"
-<<<<<<< HEAD
-    separatecontext: false
-=======
     separatecontext: false
     continueonerrortype: ""
     view: |-
@@ -4189,18 +2595,12 @@
               complex:
                 root: inputs.InternalIPRanges
             iscontext: true
->>>>>>> 6f77591c
-    continueonerrortype: ""
-    view: |-
-      {
-        "position": {
-<<<<<<< HEAD
-          "x": 1400,
-          "y": 2180
-=======
+    continueonerrortype: ""
+    view: |-
+      {
+        "position": {
           "x": 2460,
           "y": -250
->>>>>>> 6f77591c
         }
       }
     note: false
@@ -4230,11 +2630,7 @@
     },
     "paper": {
       "dimensions": {
-<<<<<<< HEAD
-        "height": 4665,
-=======
         "height": 4825,
->>>>>>> 6f77591c
         "width": 2260,
         "x": 790,
         "y": -960
@@ -4243,42 +2639,6 @@
   }
 inputs:
 - key: InternalIPRanges
-<<<<<<< HEAD
-  value: {}
-  required: true
-  description: 'A list of IP ranges to check the IP against. The list should be provided in CIDR notation, separated by commas. An example of a list of ranges would be: "172.16.0.0/12,10.0.0.0/8,192.168.0.0/16" (without quotes). If a list is not provided, will use default list provided in the IsIPInRanges script (the known IPv4 private address ranges).'
-  playbookInputQuery:
-- key: Username
-  value:
-    complex:
-      root: PaloAltoNetworksXDR.Incident.alerts
-      accessor: user_name
-      transformers:
-      - operator: uniq
-  required: false
-  description: The user name used for port scanning.
-  playbookInputQuery:
-- key: SrcIPAddress
-  value:
-    complex:
-      root: PaloAltoNetworksXDR.Incident.alerts
-      accessor: action_local_ip
-      transformers:
-      - operator: uniq
-  required: false
-  description: The source IP address from which the port scanning was initiated.
-  playbookInputQuery:
-- key: DstIPAddress
-  value:
-    complex:
-      root: PaloAltoNetworksXDR.Incident.alerts
-      accessor: action_remote_ip
-      transformers:
-      - operator: uniq
-  required: false
-  description: 'Scanned destination IP address.'
-  playbookInputQuery:
-=======
   value:
     complex:
       root: lists
@@ -4327,7 +2687,6 @@
   required: false
   description: 'Scanned destination IP address.'
   playbookInputQuery:
->>>>>>> 6f77591c
 - key: DstPort
   value:
     complex:
@@ -4335,7 +2694,6 @@
       accessor: action_remote_port
       transformers:
       - operator: uniq
-<<<<<<< HEAD
   required: false
   description: Scanned port numbers.
   playbookInputQuery:
@@ -4363,35 +2721,6 @@
   required: false
   description: Source host name from which port scanning was initiated.
   playbookInputQuery:
-=======
-  required: false
-  description: Scanned port numbers.
-  playbookInputQuery:
-- key: EarlyContainment
-  value:
-    simple: "True"
-  required: true
-  description: |-
-    Whether early containment should be allowed when the IP address is known to be malicious.
-    Possible values:True/False. Default:True.
-  playbookInputQuery:
-- key: SrcHostname
-  value:
-    complex:
-      root: PaloAltoNetworksXDR.Incident.alerts
-      accessor: host_name
-      transformers:
-      - operator: append
-        args:
-          item:
-            value:
-              simple: PaloAltoNetworksXDR.Incident.alerts.action_external_hostname
-            iscontext: true
-      - operator: uniq
-  required: false
-  description: Source host name from which port scanning was initiated.
-  playbookInputQuery:
->>>>>>> 6f77591c
 - key: EndpointID
   value:
     complex:
@@ -4444,7 +2773,6 @@
       - operator: uniq
   required: false
   description: Process SHA256 file hash initiated port scanning.
-<<<<<<< HEAD
   playbookInputQuery:
 - key: AutoIsolateEndpoint
   value:
@@ -4452,15 +2780,6 @@
   required: true
   description: Whether to automatically isolate endpoints.
   playbookInputQuery:
-=======
-  playbookInputQuery:
-- key: AutoIsolateEndpoint
-  value:
-    simple: "False"
-  required: true
-  description: Whether to automatically isolate endpoints.
-  playbookInputQuery:
->>>>>>> 6f77591c
 - key: AutoBlockIndicators
   value:
     simple: "True"
@@ -4495,14 +2814,6 @@
   description: Port Scan First Date time.
   type: unknown
 tests:
-<<<<<<< HEAD
-- Test XDR Playbook general commands
-- Test Playbook - Cortex XDR - Endpoint Investigation
-- Test XDR Playbook
-fromversion: 5.0.0
-contentitemexportablefields:
-  contentitemfields: {}
-=======
 - Test Playbook - Cortex XDR - Endpoint Investigation
 - Test XDR Playbook general commands
 - Test XDR Playbook
@@ -4510,5 +2821,4 @@
 contentitemexportablefields:
   contentitemfields: {}
 marketplaces:
-- xsoar
->>>>>>> 6f77591c
+- xsoar