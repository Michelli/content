commonfields:
  id: XDRConnectedEndpoints
  version: -1
name: XDRConnectedEndpoints
script: ''
type: python
tags:
- widget
enabled: true
args:
- name: from
  description: 'The start date by which to filter incidents. Date format will be the same as in the incidents query page, for example: "3 days ago", "2019-01-01T00:00:00 +0200").'
- name: to
  description: 'The end date by which to filter incidents. Date format will be the same as in the incidents query page, for example: "3 days ago", "2019-01-01T00:00:00 +0200").'
- name: limit
  description: The maximum number of incidents to fetch. The default value is 100.
  defaultValue: '100'
scripttarget: 0
subtype: python3
<<<<<<< HEAD
dockerimage: demisto/python3:3.10.12.63474
=======
dockerimage: demisto/python3:3.10.13.80014
>>>>>>> 6f77591c
runas: DBotWeakRole
comment: The widget returns the number of the connected endpoints using xdr-get-endpoints command.
fromversion: 6.0.0
tests:
- No tests (auto formatted)<|MERGE_RESOLUTION|>--- conflicted
+++ resolved
@@ -17,11 +17,7 @@
   defaultValue: '100'
 scripttarget: 0
 subtype: python3
-<<<<<<< HEAD
-dockerimage: demisto/python3:3.10.12.63474
-=======
 dockerimage: demisto/python3:3.10.13.80014
->>>>>>> 6f77591c
 runas: DBotWeakRole
 comment: The widget returns the number of the connected endpoints using xdr-get-endpoints command.
 fromversion: 6.0.0
