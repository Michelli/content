--- conflicted
+++ resolved
@@ -895,11 +895,7 @@
     - description: XDR endpoint ID to run the query on.
       isArray: true
       name: endpoint_id
-<<<<<<< HEAD
-    - description: 'event log ID to search. - Windows: Event ID of the event-log - Linux: For action_evtlog_source = AuthLog, one of the following: 0 = Unknown 1 = Successful Login 2 = Failed Login 3 = Failed Password (Same as failed login, but should include a username) 4 = Logout'
-=======
     - description: 'event log ID to search. - Windows: Event ID of the event-log - Linux: For action_evtlog_source = AuthLog, one of the following: 0 = Unknown 1 = Successful Login 2 = Failed Login 3 = Failed Password (Same as failed login, but should include a username) 4 = Logout.'
->>>>>>> 6f77591c
       isArray: true
       name: event_id
       required: true
@@ -1557,11 +1553,7 @@
     - contextPath: PaloAltoNetworksXQL.ProcessCausalityNetworkActivity.results._product
       description: The result product.
       type: String
-<<<<<<< HEAD
-  dockerimage: demisto/python3:3.10.12.63474
-=======
   dockerimage: demisto/python3:3.10.13.80014
->>>>>>> 6f77591c
   runonce: false
   script: '-'
   subtype: python3
