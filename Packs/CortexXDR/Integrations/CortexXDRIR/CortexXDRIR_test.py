--- conflicted
+++ resolved
@@ -1586,37 +1586,6 @@
     assert get_xsoar_close_reasons() == list(XSOAR_RESOLVED_STATUS_TO_XDR.keys()) + ['CustomReason1', 'CustomReason 2', 'Foo']
 
 
-<<<<<<< HEAD
-def test_update_remote_system_command_updating_closed_incident(mocker):
-    """
-    Given:
-        - an XDR client
-        - arguments (incident fields)
-    When
-        - Runnint update_remote_system_command.
-    Then
-        - Verify that closed incident status doesn't change to the defaulted one- resolve_other,
-        when the final 'update-remote-system' called before mirroring is closed.
-    """
-    from CortexXDRIR import update_remote_system_command, Client
-    # get_update_args didn't include reason.
-    # UpdateRemoteSystemArgs(args) remote_data include reason.
-    client = Client(
-        base_url=f'{XDR_URL}/public_api/v1', verify=False, timeout=120, proxy=False)
-    args = {
-        'remoteId': 'remote_id',
-        'data': {'status': 'resolved_true_positive'},
-        'entries': [],
-        'incidentChanged': True,
-        'delta': {'CortexXDRIRstatus': 'resolved_False_positive', 'closeNotes': 'closed'},
-        'status': 2,
-    }
-    mocker.patch('CoreIRApiModule.get_update_args', return_value={})
-    mocker.patch('CortexXDRIR.update_incident_command', return_value=None)
-    mocker_debug = mocker.patch.object(demisto, 'debug')
-    update_remote_system_command(client, args)
-    assert 'updating the status to other' not in mocker_debug.call_args[0][0]
-=======
 @freeze_time('1970-01-01 00:00:00.100')
 def test_fetch_incidents_dedup():
     """
@@ -1702,5 +1671,4 @@
     )
 
     assert not empty_result
-    assert last_run['offset'] == '10'
->>>>>>> a3ec08d7
+    assert last_run['offset'] == '10'