--- conflicted
+++ resolved
@@ -661,11 +661,7 @@
     def test_get_changes(self, mocker):
         mocker.patch.object(demisto, 'getIntegrationContext', return_value={'ts': 1591142400000})
         mocker.patch.object(demisto, 'createIndicators')
-<<<<<<< HEAD
-        mocker.patch.object(demisto, 'searchIndicators', return_value={})
-=======
         mocker.patch.object(demisto, 'searchIndicators', return_value={"total": 0})
->>>>>>> 6f77591c
         xdr_res = {'reply': [xdr_ioc[0] for xdr_ioc in TestXDRIOCToDemisto.data_test_xdr_ioc_to_demisto]}
         mocker.patch.object(Client, 'http_request', return_value=xdr_res)
         get_changes(client)
@@ -1001,9 +997,6 @@
     Then    check the parsed error
     """
     from XDR_iocs import create_validation_errors_response
-<<<<<<< HEAD
-    assert expected_str in create_validation_errors_response(validation_errors)
-=======
     assert expected_str in create_validation_errors_response(validation_errors)
 
 
@@ -1041,5 +1034,4 @@
     mocker.patch.object(demisto, 'getIntegrationContext', return_value={})
     set_integration_context_mock = mocker.patch.object(demisto, 'setIntegrationContext')
     set_new_iocs_to_keep_time()
-    set_integration_context_mock.assert_called_once_with({'next_iocs_to_keep_time': expected_next_time})
->>>>>>> 6f77591c
+    set_integration_context_mock.assert_called_once_with({'next_iocs_to_keep_time': expected_next_time})