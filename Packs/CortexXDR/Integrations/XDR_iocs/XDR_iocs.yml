category: Data Enrichment & Threat Intelligence
commonfields:
  id: Cortex XDR - IOC
  version: -1
configuration:
- display: Server URL (e.g. https://example.net)
  name: url
  required: true
  type: 0
- display: ''
  name: apikey_id_creds
  type: 9
  displaypassword: API Key ID
  hiddenusername: true
  required: false
- display: ''
  name: apikey_creds
  type: 9
  displaypassword: API Key
  hiddenusername: true
  required: false
- display: API Key ID
  name: apikey_id
  type: 4
  hidden: true
  required: false
- display: API Key
  name: apikey
  type: 4
  hidden: true
  required: false
- display: Fetch indicators
  name: feed
  type: 8
  defaultvalue: 'true'
  required: false
- additionalinfo: When enabled, indicators will be synced from Cortex XSOAR to Cortex XDR. Disable if you prefer to use a playbook to sync indicators.
  defaultvalue: 'true'
  display: Auto Sync
  name: autoSync
  type: 8
  required: false
- additionalinfo: When the `override severity` parameter is set to True, the severity level chosen here will be used for all indicators. Otherwise, the severity level of the indicator will be used.
  display: Overriding severity value
  name: severity
  required: true
  type: 15
  options:
  - info
  - low
  - medium
  - high
  - critical
- display: Tags
  name: feedTags
  type: 0
  additionalinfo: Supports CSV values.
  defaultvalue: Cortex XDR
  required: false
- display: Sync Query
  name: query
  required: true
  type: 0
  additionalinfo: The query used to collect indicators to sync from Cortex XSOAR to Cortex XDR.
  defaultvalue: reputation:Bad and (type:File or type:Domain or type:IP)
- display: Trust any certificate (not secure)
  name: insecure
  type: 8
  required: false
- display: Use system proxy settings
  name: proxy
  type: 8
  required: false
- additionalinfo: Indicators from this integration instance will be marked with this reputation
  display: Indicator Reputation
  name: feedReputation
  options:
  - None
  - Good
  - Suspicious
  - Bad
  type: 18
  required: false
- display: 'Source Reliability'
  name: feedReliability
  options:
  - A - Completely reliable
  - B - Usually reliable
  - C - Fairly reliable
  - D - Not usually reliable
  - E - Unreliable
  - F - Reliability cannot be judged
  required: true
  type: 15
  additionalinfo: Reliability of the source providing the intelligence data
  defaultvalue: A - Completely reliable
- display: 'Traffic Light Protocol Color'
  name: tlp_color
  type: 15
  options:
  - RED
  - AMBER
  - GREEN
  - WHITE
  additionalinfo: The Traffic Light Protocol (TLP) designation to apply to indicators fetched from the feed
  required: false
- display: ''
  name: feedExpirationPolicy
  type: 17
  options:
  - never
  - interval
  - indicatorType
  - suddenDeath
  required: false
- display: ''
  name: feedExpirationInterval
  type: 1
  required: false
- display: Incremental Feed
  name: feedIncremental
  type: 8
  defaultvalue: 'true'
  hidden: true
  required: false
- defaultvalue: '1'
  display: Feed Fetch Interval
  name: feedFetchInterval
  type: 19
  required: false
- additionalinfo: The XSOAR indicator field used as severity.
  display: XSOAR Severity Field
  name: xsoar_severity_field
  type: 0
  defaultvalue: 'sourceoriginalseverity'
  required: false
- defaultvalue: 'comments'
  additionalinfo: The Cortex XSOAR field where comments are stored. Default is `comments`. Expecting a Cortex XSOAR IOC format of a comment (nested dictionary). Specifying a different field name assumes the field has a list of strings to be used as comments, or a comma-separated string.
  display: XSOAR Comment Field
  name: xsoar_comments_field
  type: 0
  required: false
- defaultvalue: 'false'
  additionalinfo: Whether to consider the value at `xsoar_comments_field` as CSV. Requires specifying a xsoar_comments_field value different than the default `comments`.
  display: Comments as tags (CSV)
  name: comments_as_tags
  type: 8
  required: false
- additionalinfo: When enabled, the severity value will be taken from the `severity` parameter, regardless of the IOC severity value. Otherwise, the severity value will be taken according to the `xsoar_severity_field` parameter.
  display: Override severity
  name: override_severity
  type: 8
  defaultvalue: 'true'
  required: false
- additionalinfo: When selected, the exclusion list is ignored for indicators from this feed. This means that if an indicator from this feed is on the exclusion list, the indicator might still be added to the system.
  display: Bypass exclusion list
  name: feedBypassExclusionList
  type: 8
  required: false
description: Use the Cortex XDR - IOCs feed integration to sync indicators from Cortex XSOAR to Cortex XDR and back to Cortex XSOAR. Cortex XDR is the world's first detection and response app that natively integrates network, endpoint and cloud data to stop sophisticated attacks.
display: Cortex XDR - IOC
name: Cortex XDR - IOC
script:
  commands:
  - description: Create a file with all the IOCs that are going to sync to Cortex XDR.
    name: xdr-iocs-to-keep-file
  - arguments:
    - description: |-
        For first sync, set to true.
        (do NOT run this twice!).
      name: firstTime
      auto: PREDEFINED
      default: true
      defaultValue: 'false'
      predefined:
      - 'true'
      - 'false'
    description: Sync your IOC with Cortex XDR and delete the old.
    name: xdr-iocs-sync
  - arguments:
    - description: IOCs to push. leave empty to push all recently modified IOCs.the indicators.
<<<<<<< HEAD
      isArray: true
      name: indicator
    description: Push modified IOCs to Cortex XDR.
    name: xdr-iocs-push
  - arguments:
    - description: The time of the file creation (use UTC time zone).
      name: time
      required: true
    description: Set sync time manually (Do not use this command unless you unredstandard the consequences).
    name: xdr-iocs-set-sync-time
=======
      name: indicator
      isArray: true
    description: Push modified IOCs to Cortex XDR.
    name: xdr-iocs-push
  - description: Set sync time manually. (Do not use this command unless you understand the consequences.)
    name: xdr-iocs-set-sync-time
    arguments:
    - description: The time of the file creation (use UTC time zone).
      name: time
      required: true
    deprecated: true
>>>>>>> 6f77591c
  - description: Creates the sync file for the manual process. Run this command when instructed by the XDR support team.
    name: xdr-iocs-create-sync-file
  - arguments:
    - description: The indicator to enable.
      isArray: true
      name: indicator
      required: true
    description: Enables IOCs in the XDR server.
    name: xdr-iocs-enable
  - arguments:
    - description: The indicator to disable.
      isArray: true
      name: indicator
      required: true
    description: Disables IOCs in the XDR server.
    name: xdr-iocs-disable
<<<<<<< HEAD
  dockerimage: demisto/python3:3.10.13.75921
=======
  dockerimage: demisto/python3:3.10.13.80593
>>>>>>> 6f77591c
  feed: true
  runonce: false
  script: '-'
  subtype: python3
  type: python
tests:
- Cortex XDR - IOC - Test
fromversion: 5.5.0<|MERGE_RESOLUTION|>--- conflicted
+++ resolved
@@ -179,18 +179,6 @@
     name: xdr-iocs-sync
   - arguments:
     - description: IOCs to push. leave empty to push all recently modified IOCs.the indicators.
-<<<<<<< HEAD
-      isArray: true
-      name: indicator
-    description: Push modified IOCs to Cortex XDR.
-    name: xdr-iocs-push
-  - arguments:
-    - description: The time of the file creation (use UTC time zone).
-      name: time
-      required: true
-    description: Set sync time manually (Do not use this command unless you unredstandard the consequences).
-    name: xdr-iocs-set-sync-time
-=======
       name: indicator
       isArray: true
     description: Push modified IOCs to Cortex XDR.
@@ -202,7 +190,6 @@
       name: time
       required: true
     deprecated: true
->>>>>>> 6f77591c
   - description: Creates the sync file for the manual process. Run this command when instructed by the XDR support team.
     name: xdr-iocs-create-sync-file
   - arguments:
@@ -219,11 +206,7 @@
       required: true
     description: Disables IOCs in the XDR server.
     name: xdr-iocs-disable
-<<<<<<< HEAD
-  dockerimage: demisto/python3:3.10.13.75921
-=======
   dockerimage: demisto/python3:3.10.13.80593
->>>>>>> 6f77591c
   feed: true
   runonce: false
   script: '-'
