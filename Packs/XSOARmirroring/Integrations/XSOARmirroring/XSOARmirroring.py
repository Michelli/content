--- conflicted
+++ resolved
@@ -4,11 +4,7 @@
 import requests
 import dateparser
 from datetime import timedelta
-<<<<<<< HEAD
-from typing import Any, Dict, List, Optional, Set
-=======
 from typing import Any
->>>>>>> 6f77591c
 import urllib3
 
 # Disable insecure warnings
@@ -38,13 +34,8 @@
 
 
 class Client(BaseClient):
-<<<<<<< HEAD
-    def search_incidents(self, query: Optional[str], max_results: Optional[int],
-                         start_time: Union[str, int], page: int = None, field: str = "id") -> List[Dict[str, Any]]:
-=======
     def search_incidents(self, query: str | None, max_results: int | None,
                          start_time: Union[str, int], page: int = None, field: str = "id") -> list[dict[str, Any]]:
->>>>>>> 6f77591c
         data = remove_empty_elements({
             "filter": {
                 "query": query,
@@ -347,13 +338,9 @@
 
     demisto.debug(f'XSOAR Mirroring: Fetching incidents since last fetch: {last_fetch}')
 
-<<<<<<< HEAD
-    incidents, last_fetched_incidents = get_and_dedup_incidents(client, last_fetched_incidents, query, max_results, last_fetch)
-=======
     incidents, last_fetched_incidents, last_fetched_incident_time = get_and_dedup_incidents(client, last_fetched_incidents, query,
                                                                                             max_results, last_fetch)
     demisto.debug(f"last_fetched_incident_time: {last_fetched_incident_time}")
->>>>>>> 6f77591c
     if fetch_incident_history:
         integration_context = get_integration_context()
         incident_mirror_reset: dict = {incident['id']: True for incident in incidents}
@@ -814,14 +801,9 @@
     return new_incident_id
 
 
-<<<<<<< HEAD
-def get_and_dedup_incidents(client: Client, last_fetched_incidents: List[Any],
-                            query: str, max_results: int, last_fetch: Union[str, int]) -> tuple[list[dict], list[dict]]:
-=======
 def get_and_dedup_incidents(client: Client, last_fetched_incidents: list[Any],
                             query: str, max_results: int, last_fetch: Union[str, int]) -> tuple[list[dict], list[dict],
                                                                                                 Optional[datetime]]:
->>>>>>> 6f77591c
     """ get incidents and dedup the incidents response.
 
     Cases:
@@ -844,11 +826,7 @@
     Returns:
         tuple[list[dict], list[str]: The list of dedup incidents and ID list of incidents of current fetch.
     """
-<<<<<<< HEAD
-    last_fatched_incident = dateparser.parse(str(last_fetch))
-=======
     last_fetched_incident_time = dateparser.parse(str(last_fetch))
->>>>>>> 6f77591c
 
     new_incidents: list = []
     page = 0
@@ -860,10 +838,7 @@
             field="created",
             page=page,
         )
-<<<<<<< HEAD
-=======
         demisto.debug(f"incidents: {incidents}")
->>>>>>> 6f77591c
         # Case 1: Empty response.
         if len(incidents) == 0:
             break
@@ -871,12 +846,6 @@
             if len(new_incidents) >= max_results:
                 break
             incident_id = incident.get("id")
-<<<<<<< HEAD
-            incident_creation_time = dateparser.parse(incident.get("created", last_fatched_incident))
-            if incident_id not in last_fetched_incidents:
-                # Case 3: The last fetched incident with the different timestamp then the previous incident.
-                if last_fatched_incident and incident_creation_time and last_fatched_incident < incident_creation_time:
-=======
             created = incident.get("created", last_fetched_incident_time)
             demisto.debug(f"before incident_creation_time with timezone: {created}")
             incident_creation_time = dateparser.parse(incident.get("created", last_fetched_incident_time),
@@ -885,7 +854,6 @@
             if incident_id not in last_fetched_incidents:
                 # Case 3: The last fetched incident with the different timestamp then the previous incident.
                 if last_fetched_incident_time and incident_creation_time and last_fetched_incident_time < incident_creation_time:
->>>>>>> 6f77591c
                     demisto.debug(f"XSOAR Mirroring: reset the last_fetched_incidents list with id {incident_id}")
                     last_fetched_incidents = [incident_id]
                 # Case 2: The last fetched incident with the same timestamp as the previous incident.
@@ -893,15 +861,9 @@
                     demisto.debug(f"XSOAR Mirroring: attached id {incident_id} to the last_fetched_incidents list")
                     last_fetched_incidents.append(incident_id)
                 new_incidents.append(incident)
-<<<<<<< HEAD
-                last_fatched_incident = incident_creation_time
-        page += 1
-    return new_incidents, last_fetched_incidents
-=======
                 last_fetched_incident_time = incident_creation_time
         page += 1
     return new_incidents, last_fetched_incidents, last_fetched_incident_time
->>>>>>> 6f77591c
 
 
 def main() -> None:  # pragma: no cover
