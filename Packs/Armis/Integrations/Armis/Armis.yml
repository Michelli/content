--- conflicted
+++ resolved
@@ -100,11 +100,7 @@
       description: The maximum number of results to fetch.
       name: max_results
     - defaultValue: 3 days
-<<<<<<< HEAD
-      description: "Filter by start time. \nExamples:\n  \"3 days ago\"\n  \"1 month\"\n  \"2019-10-10T12:22:00\"\n  \"2019-10-10\""
-=======
       description: "Filter by start time. \nExamples:\n  \"3 days ago\"\n  \"1 month\"\n  \"2019-10-10T12:22:00\"\n  \"2019-10-10\"."
->>>>>>> 6f77591c
       name: time_frame
     - description: The ID of the alert.
       name: alert_id
@@ -389,11 +385,7 @@
     - contextPath: Armis.Device.visibility
       description: The visibility of the device.
       type: String
-<<<<<<< HEAD
-  dockerimage: demisto/python3:3.10.12.63474
-=======
   dockerimage: demisto/python3:3.10.13.83255
->>>>>>> 6f77591c
   isfetch: true
   runonce: false
   script: '-'
