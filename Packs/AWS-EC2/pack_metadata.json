--- conflicted
+++ resolved
@@ -2,11 +2,7 @@
     "name": "AWS - EC2",
     "description": "Amazon Web Services Elastic Compute Cloud (EC2)",
     "support": "xsoar",
-<<<<<<< HEAD
-    "currentVersion": "1.4.14",
-=======
     "currentVersion": "1.4.15",
->>>>>>> dc991fd5
     "author": "Cortex XSOAR",
     "url": "https://www.paloaltonetworks.com/cortex",
     "email": "",
