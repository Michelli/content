--- conflicted
+++ resolved
@@ -3805,9 +3805,6 @@
       name: roleSessionDuration
     description: Release on demand dedicated host.
     name: aws-ec2-release-hosts
-<<<<<<< HEAD
-  dockerimage: demisto/boto3py3:1.0.0.76862
-=======
   - arguments:
     - description: The ID of the EBS snapshot.
       name: snapshotId
@@ -3918,7 +3915,6 @@
     description: Gets the public IP addresses that have been discovered by IPAM.
     name: aws-ec2-get-ipam-discovered-public-addresses
   dockerimage: demisto/boto3py3:1.0.0.83986
->>>>>>> 6f77591c
   runonce: false
   script: '-'
   subtype: python3
