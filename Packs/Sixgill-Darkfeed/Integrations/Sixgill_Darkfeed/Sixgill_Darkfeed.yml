category: Data Enrichment & Threat Intelligence
commonfields:
  id: Sixgill_Darkfeed
  version: -1
configuration:
- display: Sixgill API client ID
  name: client_id
  required: true
  type: 0
- display: Sixgill API client secret
  name: client_secret
  required: true
  type: 4
- defaultvalue: 'all'
  display: Sixgill Confidence
  name: confidence
  type: 15
  options:
  - all
  - "90"
  - "80"
  - "70"
  - "60"
  additionalinfo: 'Ingest all IOCs=all, IOC exactly fits description=90, IOC almost exactly fits description=80, IOC mostly fits description=70, IOC generally fits description=60'
  required: false
- defaultvalue: 'true'
  display: Fetch indicators
  name: feed
  type: 8
  required: false
- additionalinfo: Indicators from this integration instance will be marked with this reputation
  defaultvalue: feedInstanceReputationNotSet
  display: Indicator Reputation
  name: feedReputation
  options:
  - None
  - Good
  - Suspicious
  - Bad
  type: 18
  required: false
- additionalinfo: Reliability of the source providing the intelligence data
  display: Source Reliability
  name: feedReliability
  options:
  - A - Completely reliable
  - B - Usually reliable
  - C - Fairly reliable
  - D - Not usually reliable
  - E - Unreliable
  - F - Reliability cannot be judged
  required: true
  type: 15
  defaultvalue: B - Usually reliable
- name: tlp_color
  display: "Traffic Light Protocol Color"
  options:
  - RED
  - AMBER
  - GREEN
  - WHITE
  type: 15
  additionalinfo: The Traffic Light Protocol (TLP) designation to apply to indicators fetched from the feed
  required: false
- defaultvalue: 'indicatorType'
  display: ""
  name: feedExpirationPolicy
  type: 17
  options:
  - never
  - interval
  - indicatorType
  - suddenDeath
  required: false
- defaultvalue: '20160'
  display: ""
  name: feedExpirationInterval
  type: 1
  required: false
- defaultvalue: '2'
  display: Feed Fetch Interval
  name: feedFetchInterval
  type: 19
  required: false
- display: The maximum number of indicators to fetch.
  name: maxIndicators
  type: 0
  defaultvalue: '1000'
  required: false
- display: Bypass exclusion list
  name: feedBypassExclusionList
  type: 8
  additionalinfo: When selected, the exclusion list is ignored for indicators from this feed. This means that if an indicator from this feed is on the exclusion list, the indicator might still be added to the system.
  required: false
- display: Use system proxy settings
  name: proxy
  type: 8
  required: false
- display: Incremental Feed
  name: feedIncremental
  type: 8
  defaultvalue: 'true'
  hidden: true
  required: false
- display: Trust any certificate (not secure)
  name: insecure
  type: 8
  required: false
- additionalinfo: Supports CSV values.
  display: Tags
  name: feedTags
  type: 0
  required: false
description: Leverage the power of Sixgill to supercharge Cortex XSOAR with real-time Threat Intelligence indicators. Get IOCs such as domains, URLs, hashes, and IP addresses straight into the XSOAR platform.
display: Sixgill DarkFeed Threat Intelligence
name: Sixgill_Darkfeed
script:
  script: '-'
  commands:
  - arguments:
    - default: true
      defaultValue: '50'
      description: The maximum number of results to return.
      name: limit
    description: Fetching Sixgill DarkFeed indicators
    execution: true
    name: sixgill-get-indicators
<<<<<<< HEAD
  dockerimage: demisto/sixgill:1.0.0.82351
=======
  dockerimage: demisto/sixgill:1.0.0.83420
>>>>>>> 19e52d5b
  feed: true
  runonce: false
  subtype: python3
  type: python
fromversion: 5.5.0
tests:
- No tests (auto formatted)<|MERGE_RESOLUTION|>--- conflicted
+++ resolved
@@ -125,11 +125,7 @@
     description: Fetching Sixgill DarkFeed indicators
     execution: true
     name: sixgill-get-indicators
-<<<<<<< HEAD
-  dockerimage: demisto/sixgill:1.0.0.82351
-=======
   dockerimage: demisto/sixgill:1.0.0.83420
->>>>>>> 19e52d5b
   feed: true
   runonce: false
   subtype: python3
