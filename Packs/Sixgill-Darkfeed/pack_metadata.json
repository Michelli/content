{
    "name": "Sixgill Darkfeed - Annual Subscription",
    "description": "This edition of Sixgill Darkfeed is intended for customers who have a direct annual subscription to Sixgill Darkfeed.\n\nGet contextual and actionable insights to proactively block underground threats in real-time with the most comprehensive, automated stream of IOCs \n\nFor organizations who are currently Darkfeed customers.",
    "support": "partner",
<<<<<<< HEAD
    "currentVersion": "2.2.13",
=======
    "currentVersion": "2.2.14",
>>>>>>> c21fd9fa
    "author": "Cybersixgill",
    "url": "",
    "email": "sales@cybersixgill.com",
    "created": "2020-03-10T08:37:18Z",
    "categories": [
        "Data Enrichment & Threat Intelligence"
    ],
    "tags": [],
    "useCases": [],
    "certification": "certified",
    "keywords": [
        "sixgill",
        "darkfeed",
        "feed",
        "IOC",
        "IOCs",
        "indicators",
        "threat intelligence",
        "dark web",
        "darkweb",
        "darknet",
        "dark net",
        "deep web",
        "cti",
        "cyber threat intelligence",
        "malware",
        "compromised",
        "rdp",
        "Botnet",
        "virus total",
        "virustotal",
        "emotet",
        "trickbot",
        "ursnif",
        "recorded future",
        "flashpoint",
        "intel471",
        "intsights",
        "digital shadows",
        "C2",
        "command and control",
        "DDoS"
    ],
    "marketplaces": [
        "xsoar",
        "marketplacev2"
    ]
}<|MERGE_RESOLUTION|>--- conflicted
+++ resolved
@@ -2,11 +2,7 @@
     "name": "Sixgill Darkfeed - Annual Subscription",
     "description": "This edition of Sixgill Darkfeed is intended for customers who have a direct annual subscription to Sixgill Darkfeed.\n\nGet contextual and actionable insights to proactively block underground threats in real-time with the most comprehensive, automated stream of IOCs \n\nFor organizations who are currently Darkfeed customers.",
     "support": "partner",
-<<<<<<< HEAD
-    "currentVersion": "2.2.13",
-=======
     "currentVersion": "2.2.14",
->>>>>>> c21fd9fa
     "author": "Cybersixgill",
     "url": "",
     "email": "sales@cybersixgill.com",
