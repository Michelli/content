--- conflicted
+++ resolved
@@ -6,9 +6,6 @@
 MSSP
 Deprecated
 IntSights
-<<<<<<< HEAD
-ThreatCommand
-=======
 ThreatCommand
 severities
 TTPs
@@ -87,5 +84,4 @@
 sdfsdf
 Unassigns
 unflagged
-Malwares
->>>>>>> 6f77591c
+Malwares