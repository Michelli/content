--- conflicted
+++ resolved
@@ -1,8 +1,5 @@
-<<<<<<< HEAD
-=======
 Note: Support for this Pack was moved to Partner starting November 09, 2023. In case of any issues arise, please contact the Partner directly at <support@rapid7.com>.
 
->>>>>>> 6f77591c
 # Rapid7 Threat Command Pack
 Rapid7 Threat Command content pack is designed to help users manage alerts, CVEs, IOCs, and assets by accounts and MSSP accounts.
 
