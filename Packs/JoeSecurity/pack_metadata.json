--- conflicted
+++ resolved
@@ -2,11 +2,7 @@
     "name": "Joe Security",
     "description": "Sandbox Cloud",
     "support": "xsoar",
-<<<<<<< HEAD
-    "currentVersion": "1.1.13",
-=======
     "currentVersion": "1.1.14",
->>>>>>> 6fc5981b
     "author": "Cortex XSOAR",
     "url": "https://www.paloaltonetworks.com/cortex",
     "email": "",
