--- conflicted
+++ resolved
@@ -58,11 +58,7 @@
       description: The Status of the of workflow trigger.
       type: string
     description: Returns a boolean value.
-<<<<<<< HEAD
-  dockerimage: demisto/accessdata:1.1.0.82671
-=======
   dockerimage: demisto/accessdata:1.1.0.83331
->>>>>>> c21fd9fa
   script: '-'
   type: python
   subtype: python3
