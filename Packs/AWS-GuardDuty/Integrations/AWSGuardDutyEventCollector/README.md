Amazon Web Services Guard Duty Service Event Collector integration for Cortex XSIAM.

<<<<<<< HEAD
<~XSIAM>
This is the default integration for this content pack when configured by the Data Onboarder.
</~XSIAM>
=======
This is the default integration for this content pack when configured by the Data Onboarder in Cortex XSIAM.
>>>>>>> 35d850ab

## Configure AWS - GuardDuty Event Collector on Cortex XSOAR

1. Navigate to **Settings** > **Configurations** > **Data Collection** > **Automation and Feed Integrations**.
2. Search for AWS - GuardDuty Event Collector.
3. Click **Add instance** to create and configure a new integration instance.

    | **Parameter** | **Description** | **Required** |
    | --- | --- | --- |
    | AWS Default Region | The AWS Region for this instance of the integration. For example, us-west-2 | True |
    | Role ARN | The Amazon Resource Name (ARN) role used for EC2 instance authentication. If this is used, an access key and secret key are not required. | False |
    | Role Session Name | A descriptive name for the assumed role session. For example, xsiam-IAM.integration-Role_SESSION | False |
    | Role Session Duration | The maximum length of each session in seconds. Default: 900 seconds. The Cortex XSOAR integration will have the permissions assigned only when the session is initiated and for the defined duration. | False |
    | Access Key | The access key ID used for authentication, that was configured during IAM user configuration. If this is used, Role ARN is not required. | False |
    | Secret Key | The secret key used for authentication, that was configured during IAM user configuration. If this is used, Role ARN is not required. | False |
    | Timeout | The time in seconds until a timeout exception is reached. You can specify just the read timeout \(for example 60\) or also the connect timeout preceded by a comma \(for example 60,10\). If a connect timeout is not specified, a default of 10 seconds will be used. | False |
    | Retries | The maximum number of retry attempts when connection or throttling errors are encountered. Set to 0 to disable retries. The default value is 5 and the limit is 10. Note: Increasing the number of retries will increase the execution time. | False |
    | First fetch time | First fetch query `<number> <time unit>`, e.g., `7 days`. Default `3 days`. | False |
    | Number of events to fetch per fetch. | Default is 10. | False |
    | Guard Duty Severity level | The severity level or higher of findings to be fetched: Low, Medium, or High. For example, if you set the severity level to Medium, only findings with severity level Medium or High will be fetched. | True |
    | Trust any certificate (not secure) |  | False |
    | Use system proxy settings |  | False |
    

4. Click **Test** to validate the URLs, token, and connection.
## Commands
You can execute these commands from the Cortex XSOAR CLI, as part of an automation, or in a playbook.
After you successfully execute a command, a DBot message appears in the War Room with the command details.
### aws-gd-get-events
***
Manual command to fetch events and display them.


#### Base Command

`aws-gd-get-events`
#### Input

| **Argument Name** | **Description** | **Required** |
| --- | --- | --- |
| should_push_events | Set this argument to True to create events, otherwise the command will only display them. Possible values are: true, false. Default is false. | Required | 
| severity | The minimum severity of the events to fetch (inclusive). Possible values are: Low, Medium, High. Default is Low. | Required | 
| collect_from | The date to start collecting the events from. | Optional | 
| limit | The maximum amount of events to return. | Optional | 


#### Context Output

There is no context output for this command.

#### Command example
```!aws-gd-get-events severity=Low should_push_events=false limit=1 collect_from="60 days ago"```

#### Human Readable Output

##### AWSGuardDuty Logs
|Account Id|Arn|Created At|Description|Id|Partition|Region|Resource|Schema Version|Service|Severity|Title|Type|Updated At|
|---|---|---|---|---|---|---|---|---|---|---|---|---|---|
| SomeAccountId | SomeArn | 2022-08-16T07:22:39.877Z | A container with a sensitive host path mounted inside was launched on EKS Cluster SomeFindingEKSClusterName. If this behavior is not expected, it may indicate that your credentials are compromised. | <some_id> | aws | <some_region> | EksClusterDetails: {"Name": "SomeFindingEKSClusterName", "Arn": "SomeFindingEKSClusterArn", "VpcId": "SomeFindingEKSClusterVpcId", "Status": "ACTIVE", "Tags": [{"Key": "SomeFindingEKSClusterTag1", "Value": "SomeFindingEKSClusterTagValue1"}, {"Key": "SomeFindingEKSClusterTag2", "Value": "SomeFindingEKSClusterTagValue2"}, {"Key": "SomeFindingEKSClusterTag3", "Value": "SomeFindingEKSClusterTagValue3"}], "CreatedAt": "2021-11-11T10:15:55.218000"}<br>KubernetesDetails: {"KubernetesUserDetails": {"Username": "SomeFindingUserName", "Uid": "SomeFindingUID", "Groups": ["SomeFindingUserGroup"]}, "KubernetesWorkloadDetails": {"Name": "SomeFindingKubernetesWorkloadName", "Type": "SomeFindingKubernetesWorkloadType", "Uid": "SomeFindingKubernetesWorkloadUID", "Namespace": "SomeFindingKubernetesWorkloadNamespace", "Containers": [{"Name": "SomeFindingContainerName", "Image": "SomeFindingContainerImage", "ImagePrefix": "SomeFindingContainerImagePrefix", "VolumeMounts": [{"Name": "SomeFindingVolumeName", "MountPath": "SomeFindingVolumeMountPath"}]}], "Volumes": [{"Name": "SomeFindingVolumeName", "HostPath": {"Path": "SomeFindingHostPath"}}]}}<br>ResourceType: EKSCluster | 2.0 | Action: {"ActionType": "KUBERNETES_API_CALL", "KubernetesApiCallAction": {"RequestUri": "SomeFindingRequestURI", "Verb": "create", "UserAgent": "", "RemoteIpDetails": {"City": {"CityName": "SomeFindingCityName"}, "Country": {"CountryName": "SomeFindingCountryName"}, "GeoLocation": {"Lat": 0, "Lon": 0}, "IpAddressV4": "1.1.1.1", "Organization": {"Asn": "0", "AsnOrg": "SomeFindingASNOrg", "Isp": "SomeFindingISP", "Org": "SomeFindingORG"}}, "StatusCode": 201}}<br>Archived: true<br>Count: 1<br>DetectorId: detectorid<br>EventFirstSeen: 2022-08-16T07:22:39.000Z<br>EventLastSeen: 2022-08-16T07:22:39.000Z<br>ResourceRole: TARGET<br>ServiceName: guardduty<br>AdditionalInfo: {"Value": "{\"sample\":true}", "Type": "default"} | 5 | Container launched with a sensitive host path mounted inside. | Persistence:Kubernetes/ContainerWithSensitiveMount | 2022-08-16T07:22:39.877Z |<|MERGE_RESOLUTION|>--- conflicted
+++ resolved
@@ -1,12 +1,6 @@
 Amazon Web Services Guard Duty Service Event Collector integration for Cortex XSIAM.
 
-<<<<<<< HEAD
-<~XSIAM>
-This is the default integration for this content pack when configured by the Data Onboarder.
-</~XSIAM>
-=======
 This is the default integration for this content pack when configured by the Data Onboarder in Cortex XSIAM.
->>>>>>> 35d850ab
 
 ## Configure AWS - GuardDuty Event Collector on Cortex XSOAR
 
