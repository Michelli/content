import demistomock as demisto  # noqa: F401
from CommonServerPython import *  # noqa: F401

''' IMPORTS '''
import re
import time
import urllib.parse
from distutils.util import strtobool
from enum import Enum
from re import Match
from ssl import PROTOCOL_TLSv1_2, SSLContext, SSLError
from tempfile import NamedTemporaryFile
from threading import Thread
from traceback import format_exc
from typing import Any, cast

import jwt
import requests
from cryptography.hazmat.primitives.asymmetric.rsa import RSAPublicKey
from flask import Flask, Response, request
from gevent.pywsgi import WSGIServer
from jwt.algorithms import RSAAlgorithm

# Disable insecure warnings
requests.packages.urllib3.disable_warnings()  # type: ignore


class FormType(Enum):  # Used for 'send-message', and by the MicrosoftTeamsAsk script
    PREDEFINED_OPTIONS = 'predefined-options'
    OPEN_ANSWER = 'open-answer'


''' GLOBAL VARIABLES'''
EXTERNAL_FORM_URL_DEFAULT_HEADER = 'Microsoft Teams Form'
PARAMS: dict = demisto.params()
BOT_ID: str = PARAMS.get('credentials', {}).get('identifier', '') or PARAMS.get('bot_id', '')
BOT_PASSWORD: str = PARAMS.get('credentials', {}).get('password', '') or PARAMS.get('bot_password', '')
TENANT_ID: str = PARAMS.get('tenant_id', '')
APP: Flask = Flask('demisto-teams')
PLAYGROUND_INVESTIGATION_TYPE: int = 9
GRAPH_BASE_URL: str = 'https://graph.microsoft.com'
CERTIFICATE = replace_spaces_in_credential(PARAMS.get('creds_certificate', {}).get('identifier', '')) \
    or demisto.params().get('certificate', '')
PRIVATE_KEY = replace_spaces_in_credential(PARAMS.get('creds_certificate', {}).get('password', '')) \
    or demisto.params().get('key', '')

INCIDENT_TYPE: str = PARAMS.get('incidentType', '')
URL_REGEX = r'(?<!\]\()https?://[^\s]*'
XSOAR_ENGINE_URL_REGEX = r'\bhttps?://(?:\w+[\w.-]*\w+|\d{1,3}\.\d{1,3}\.\d{1,3}\.\d{1,3}):\d+(?:/(?:\w+/)*\w+)?'
ENTITLEMENT_REGEX: str = \
    r'(\{){0,1}[0-9a-fA-F]{8}\-[0-9a-fA-F]{4}\-[0-9a-fA-F]{4}\-[0-9a-fA-F]{4}\-[0-9a-fA-F]{12}(\}){0,1}'
MENTION_REGEX = r'^@([^@;]+);| @([^@;]+);'
ENTRY_FOOTER: str = 'From Microsoft Teams'
INCIDENT_NOTIFICATIONS_CHANNEL = 'incidentNotificationChannel'

MESSAGE_TYPES: dict = {
    'mirror_entry': 'mirrorEntry',
    'incident_opened': 'incidentOpened',
    'status_changed': 'incidentStatusChanged'
}

NEW_INCIDENT_WELCOME_MESSAGE: str = "Successfully created incident <incident_name>.\nView it on: <incident_link>"
MISS_CONFIGURATION_ERROR_MESSAGE = "Did not receive a tenant ID from Microsoft Teams. Verify that the messaging endpoint in the "\
                                   "Demisto bot configuration in Microsoft Teams is configured correctly.\nUse the "\
                                   "`microsoft-teams-create-messaging-endpoint` command to get the correct messaging endpoint "\
                                   "based on the server URL, the server version, and the instance configurations.\n"\
                                   "For more information See - "\
                                   "https://xsoar.pan.dev/docs/reference/integrations/microsoft-teams#troubleshooting."

CLIENT_CREDENTIALS_FLOW = 'Client Credentials'
AUTHORIZATION_CODE_FLOW = 'Authorization Code'
AUTH_TYPE = PARAMS.get('auth_type', CLIENT_CREDENTIALS_FLOW)

AUTH_CODE: str = PARAMS.get('auth_code_creds', {}).get('password')
REDIRECT_URI: str = PARAMS.get('redirect_uri', '')
SESSION_STATE = 'session_state'
REFRESH_TOKEN = 'refresh_token'

CLIENT_CREDENTIALS = 'client_credentials'
AUTHORIZATION_CODE = 'authorization_code'

CHANNEL_SPECIAL_MARKDOWN_HEADERS: dict = {
    'id': 'Membership id',
    'roles': 'User roles',
    'visibleHistoryStartDateTime': 'Start DateTime',
}

CHAT_SPECIAL_MARKDOWN_HEADERS: dict = {
    'id': 'Chat Id',
    'topic': 'Chat name',
    'webUrl': 'webUrl',
    'roles': 'User roles',
    'displayName': 'Name',
}

USER_TYPE_TO_USER_ROLE = {
    "Guest": "guest",
    "Member": "owner"
}

GROUP_CHAT_ID_SUFFIX = "@thread.v2"
ONEONONE_CHAT_ID_SUFFIX = "@unq.gbl.spaces"
MAX_ITEMS_PER_RESPONSE = 50

EXTERNAL_FORM = "external/form"
MAX_SAMPLES = 10

TOKEN_EXPIRED_ERROR_CODES = {50173, 700082, }  # See: https://login.microsoftonline.com/error?code=
REGEX_SEARCH_ERROR_DESC = r"^[^:]*:\s(?P<desc>.*?\.)"

# must be synced with ones in TeamsAsk
MS_TEAMS_ASK_MESSAGE_KEYS = {'message_text', 'options', 'entitlement', 'investigation_id', 'task_id', 'form_type'}


class Handler:
    @staticmethod
    def write(msg: str):
        demisto.info(msg)


class ErrorHandler:
    @staticmethod
    def write(msg: str):
        demisto.error(f'wsgi error: {msg}')


DEMISTO_LOGGER: Handler = Handler()
ERROR_LOGGER: ErrorHandler = ErrorHandler()


def handle_teams_proxy_and_ssl():
    proxies = None
    use_ssl = not PARAMS.get('insecure', False)
    if not is_demisto_version_ge('8.0.0'):
        return proxies, use_ssl
    CRTX_HTTP_PROXY = os.environ.get('CRTX_HTTP_PROXY', None)
    if CRTX_HTTP_PROXY:
        proxies = {
            "http": CRTX_HTTP_PROXY,
            "https": CRTX_HTTP_PROXY
        }
        use_ssl = True
    return proxies, use_ssl


PROXIES, USE_SSL = handle_teams_proxy_and_ssl()


''' HELPER FUNCTIONS '''


def epoch_seconds(d: datetime = None) -> int:
    """
    Return the number of seconds for given date. If no date, return current.
    :param d: timestamp datetime object
    :return: timestamp in epoch
    """
    if not d:
        d = datetime.utcnow()
    return int((d - datetime.utcfromtimestamp(0)).total_seconds())


def error_parser(resp_err: requests.Response, api: str = 'graph') -> str:
    """
    Parses Microsoft API error message from Requests response
    :param resp_err: response with error
    :param api: API to query (graph/bot)
    :return: string of error
    """
    try:
        response: dict = resp_err.json()
        demisto.debug(f"Error response from {api=}: {response=}")
        if api == 'graph':
            error_codes = response.get("error_codes", [""])
            if set(error_codes).issubset(TOKEN_EXPIRED_ERROR_CODES):
                reset_graph_auth(error_codes, response.get('error_description', ''))

            error = response.get('error', {})
            err_str = (f"{error.get('code', '')}: {error.get('message', '')}" if isinstance(error, dict)
                       else response.get('error_description', ''))
            if err_str:
                return err_str
        elif api == 'bot':
            error_description: str = response.get('error_description', '')
            if error_description:
                return error_description
        # If no error message
        raise ValueError
    except ValueError:
        return resp_err.text


def reset_graph_auth(error_codes: list = [], error_desc: str = ""):
    """
    Reset the Graph API authorization in the integration context.
    This function clears the current graph authorization data: current_refresh_token, graph_access_token, graph_valid_until
    """

    integration_context: dict = get_integration_context()
    integration_context['current_refresh_token'] = ''
    integration_context['graph_access_token'] = ''
    integration_context['graph_valid_until'] = ''
    set_integration_context(integration_context)

    if error_codes or error_desc:
        demisto.debug(f"Detected Error: {error_codes}, Successfully reset the current_refresh_token and graph_access_token.")
        re_search = re.search(REGEX_SEARCH_ERROR_DESC, error_desc)
        err_str = re_search['desc'] if re_search else ""
        raise DemistoException(f"{err_str} Please regenerate the 'Authorization code' "
                               "parameter and then run !microsoft-teams-auth-test to re-authenticate")

    demisto.debug("Successfully reset the current_refresh_token, graph_access_token and graph_valid_until.")
    return_results(CommandResults(readable_output='Authorization was reset successfully.'))


def translate_severity(severity: str) -> float:
    """
    Translates Demisto text severity to int severity
    :param severity: Demisto text severity
    :return: Demisto integer severity
    """
    severity_dictionary = {
        'Unknown': 0.0,
        'Informational': 0.5,
        'Low': 1.0,
        'Medium': 2.0,
        'High': 3.0,
        'Critical': 4.0
    }
    return severity_dictionary.get(severity, 0.0)


def create_incidents(demisto_user: dict, incidents: list) -> dict:
    """
    Creates incidents according to a provided JSON object
    :param demisto_user: The demisto user associated with the request (if exists)
    :param incidents: The incidents JSON
    :return: The creation result
    """
    if demisto_user:
        data = demisto.createIncidents(incidents, userID=demisto_user.get('id', ''))
    else:
        data = demisto.createIncidents(incidents)
    return data


def remove_private_info_from_body(object_to_sanitize: dict):
    """
    Some items like tenant ID are confidential and therefore should be removed from the metadata
    """
    if object_to_sanitize.get('conversation', {}).get('tenantId'):
        del object_to_sanitize['conversation']['tenantId']
    if object_to_sanitize.get('channelData', {}).get('tenant', {}).get('id'):
        del object_to_sanitize['channelData']['tenant']['id']


def add_req_data_to_incidents(incidents: list, request_body: dict) -> list:
    """
    Adds the request_body as a rawJSON to every created incident for further information on the incident
    """
    remove_private_info_from_body(request_body)
    for incident in incidents:
        incident['rawJSON'] = json.dumps(request_body)
    return incidents


def process_incident_create_message(demisto_user: dict, message: str, request_body: dict) -> str:
    """
    Processes an incident creation message
    :param demisto_user: The Demisto user associated with the message (if exists)
    :param message: The creation message
    :param request_body: The original API request body
    :return: Creation result
    """
    json_pattern: str = r'(?<=json=).*'
    name_pattern: str = r'(?<=name=).*'
    type_pattern: str = r'(?<=type=).*'
    json_match: Match[str] | None = re.search(json_pattern, message)
    created_incident: dict | list = []
    data = ''
    if json_match:
        if re.search(name_pattern, message) or re.search(type_pattern, message):
            data = 'No other properties other than json should be specified.'
        else:
            incidents_json: str = json_match.group()
            incidents: dict | list = json.loads(incidents_json.replace('“', '"').replace('”', '"'))
            if not isinstance(incidents, list):
                incidents = [incidents]

            add_req_data_to_incidents(incidents, request_body)  # type: ignore[arg-type]
            created_incident = create_incidents(demisto_user, incidents)    # type: ignore[arg-type]
            if not created_incident:
                data = 'Failed creating incidents.'
    else:
        name_match: Match[str] | None = re.search(name_pattern, message)
        if not name_match:
            data = 'Please specify arguments in the following manner: name=<name> type=[type] or json=<json>.'
        else:
            incident_name: str = re.sub('type=.*', '', name_match.group()).strip()
            incident_type = ''

            type_match: Match[str] | None = re.search(type_pattern, message)
            if type_match:
                incident_type = re.sub('name=.*', '', type_match.group()).strip()

            incident: dict = {'name': incident_name}

            incident_type = incident_type or INCIDENT_TYPE
            if incident_type:
                incident['type'] = incident_type

            incidents = add_req_data_to_incidents([incident], request_body)
            created_incident = create_incidents(demisto_user, incidents)
            if not created_incident:
                data = 'Failed creating incidents.'
    if created_incident:
        update_integration_context_samples(incidents)   # type: ignore[arg-type]
        if isinstance(created_incident, list):
            created_incident = created_incident[0]
        created_incident = cast(dict[Any, Any], created_incident)
        server_links: dict = demisto.demistoUrls()
        server_link: str = server_links.get('server', '')
        server_link = server_link + '/#' if not is_demisto_version_ge('8.0.0') else server_link
        newIncidentWelcomeMessage = demisto.params().get('new_incident_welcome_message', '')
        if not newIncidentWelcomeMessage:
            newIncidentWelcomeMessage = NEW_INCIDENT_WELCOME_MESSAGE
        elif newIncidentWelcomeMessage == "no_welcome_message":
            newIncidentWelcomeMessage = ""

        if (
            newIncidentWelcomeMessage
            and ("<incident_name>" in newIncidentWelcomeMessage)
            and ("<incident_link>" in newIncidentWelcomeMessage)
        ):
            newIncidentWelcomeMessage = newIncidentWelcomeMessage.replace(
                "<incident_name>", f"{created_incident.get('name', '')}"
            ).replace("<incident_link>", f"{server_link}/WarRoom/{created_incident.get('id', '')}")
        data = newIncidentWelcomeMessage

    return data


def is_investigation_mirrored(investigation_id: str, mirrored_channels: list) -> int:
    """
    Checks if investigation is already mirrored
    :param investigation_id: Investigation ID to check if mirrored
    :param mirrored_channels: List of mirrored channels to check if investigation is mirrored in
    :return: Index in mirrored channels list if mirrored, else -1
    """
    for index, channel in enumerate(mirrored_channels):
        if channel.get('investigation_id') == investigation_id:
            return index
    return -1


def urlify_hyperlinks(message: str, url_header: str | None = EXTERNAL_FORM_URL_DEFAULT_HEADER) -> str:
    """
    Converts URLs to Markdown-format hyperlinks.
    e.g. https://www.demisto.com -> [https://www.demisto.com](https://www.demisto.com)
    :param message: Message to look for URLs in
    :return: Formatted message with hyperlinks.
    """
    url_header = url_header or EXTERNAL_FORM_URL_DEFAULT_HEADER

    def replace_url(match):
        url = match.group()
        # is the url is a survey link coming from Data Collection task
        return f'[{url_header if EXTERNAL_FORM in url else url}]({url})'

    # Replace all URLs that are not already part of markdown links
    formatted_message: str = re.sub(URL_REGEX, replace_url, message)

    return formatted_message


def get_team_member(integration_context: dict, team_member_id: str) -> dict:
    """
    Searches for a team member
    :param integration_context: Cached object to search for team member in
    :param team_member_id: Team member ID to search for
    :return: Found team member object
    """
    team_member = {}
    teams: list = json.loads(integration_context.get('teams', '[]'))

    for team in teams:
        team_members: list = team.get('team_members', [])
        for member in team_members:
            if member.get('id') == team_member_id:
                team_member['username'] = member.get('name', '')
                team_member['user_email'] = member.get('userPrincipalName', '')
                return team_member

    raise ValueError('Team member was not found')


def get_team_member_id(requested_team_member: str, integration_context: dict) -> str:
    """
    Gets team member ID based on name, email or principal name
    :param requested_team_member: Team member name / principal name / email to look for
    :param integration_context: Cached object to search for team member in
    :return: Team member ID
    """
    demisto.debug(f"requested team member: {requested_team_member}")
    teams: list = json.loads(integration_context.get('teams', '[]'))
    demisto.debug(f"we've got {len(teams)} teams saved in integration context")
    for team in teams:
        team_members: list = team.get('team_members', [])
        for team_member in team_members:
            if requested_team_member in {team_member.get('name', ''), team_member.get('userPrincipalName', '').lower()}:
                return team_member.get('id')

    raise ValueError(f'Team member {requested_team_member} was not found')


def create_adaptive_card(body: list, actions: list | None = None) -> dict:
    """
    Creates Microsoft Teams adaptive card object given body and actions
    :param body: Adaptive card data
    :param actions: Adaptive card actions
    :return: Adaptive card object
    """
    adaptive_card: dict = {
        'contentType': 'application/vnd.microsoft.card.adaptive',
        'content': {
            '$schema': 'http://adaptivecards.io/schemas/adaptive-card.json',
            'version': '1.0',
            'type': 'AdaptiveCard',
            'msteams': {
                'width': 'Full'
            },
            'body': body
        }
    }
    if actions:
        adaptive_card['content']['actions'] = actions
    return adaptive_card


def process_tasks_list(data_by_line: list) -> dict:
    """
    Processes tasks list assigned to user given from Demisto server and creates adaptive card
    :param data_by_line: List of tasks to process
    :return: Adaptive card of assigned tasks
    """
    body = []
    for line in data_by_line[2:]:
        split_data: list = [stat.strip() for stat in line.split('|')]
        body.append({
            'type': 'FactSet',
            'facts': [
                {
                    'title': 'Task:',
                    'value': split_data[0]
                },
                {
                    'title': 'Incident:',
                    'value': split_data[1]
                },
                {
                    'title': 'Due:',
                    'value': split_data[2]
                },
                {
                    'title': 'Link:',
                    'value': f'[{split_data[3]}]({split_data[3]})'
                }
            ]
        })
    return create_adaptive_card(body)


def process_incidents_list(data_by_line: list) -> dict:
    """
    Processes incidents list assigned to user given from Demisto server and creates adaptive card
    :param data_by_line: List of incidents to process
    :return: Adaptive card of assigned incidents
    """
    body = []
    for line in data_by_line[2:]:
        split_data: list = [stat.strip() for stat in line.split('|')]
        body.append({
            'type': 'FactSet',
            'facts': [
                {
                    'title': 'ID:',
                    'value': split_data[0]
                },
                {
                    'title': 'Name:',
                    'value': split_data[1]
                },
                {
                    'title': 'Status:',
                    'value': split_data[2]
                },
                {
                    'title': 'Type:',
                    'value': split_data[3]
                },
                {
                    'title': 'Owner:',
                    'value': split_data[4]
                },
                {
                    'title': 'Created:',
                    'value': split_data[5]
                },
                {
                    'title': 'Link:',
                    'value': f'[{split_data[6]}]({split_data[6]})'
                }
            ]
        })
    return create_adaptive_card(body)


def process_mirror_or_unknown_message(message: str) -> dict:
    """
    Processes mirror investigation command or unknown direct message and creates adaptive card
    :param message: The direct message to process
    :return: Adaptive card of mirror response / unknown message
    """
    body: list = [{
        'type': 'TextBlock',
        'text': message.replace('\n', '\n\n'),
        'wrap': True
    }]
    return create_adaptive_card(body)


def is_teams_ask_message(msg: str) -> bool:
    try:
        message: dict = json.loads(msg)
        return message.keys() == MS_TEAMS_ASK_MESSAGE_KEYS
    except json.decoder.JSONDecodeError:
        return False


def process_ask_user(message: str) -> dict:
    """
    Processes ask user message and creates adaptive card
    :param message: The question object
    :return: Adaptive card of the question to send
    """
    message_object: dict = json.loads(message)
    text: str = message_object.get('message_text', '')
    entitlement: str = message_object.get('entitlement', '')
    form_type: FormType = FormType(message_object.get('form_type', FormType.PREDEFINED_OPTIONS.value))
    options: list = message_object.get('options', [])
    investigation_id: str = message_object.get('investigation_id', '')
    task_id: str = message_object.get('task_id', '')

    body: list[dict] = []
    actions: list[dict] = []

    if form_type == FormType.PREDEFINED_OPTIONS:
        body.append({
            'type': 'TextBlock',
            'text': text,
            'wrap': True
        })

        for option in options:
            actions.append({
                'type': 'Action.Submit',
                'title': option,
                'data': {
                    'response': option,
                    'entitlement': entitlement,
                    'investigation_id': investigation_id,
                    'task_id': task_id
                }
            })

    elif form_type == FormType.OPEN_ANSWER:
        body.extend([
            {
                'type': 'TextBlock',
                'text': 'Form',
                'id': 'Title',
                'spacing': 'Medium',
                'horizontalAlignment': 'Center',
                'size': 'Medium',
                'weight': 'Bolder',
                'color': 'Accent',
                'wrap': True
            },
            {
                'type': 'Container',
                'items': [
                    {
                        'type': 'TextBlock',
                        'text': text,
                        'wrap': True,
                        'spacing': 'Medium',
                    },
                    {
                        'type': 'Input.Text',
                        'placeholder': 'Enter an answer',
                        'id': 'response',
                        'isMultiline': True,
                    }
                ]
            },
        ])

        actions.append({
            'type': 'Action.Submit',
            'title': 'Submit',
            'data': {
                'entitlement': entitlement,
                'investigation_id': investigation_id,
                'task_id': task_id
            }
        })

    return create_adaptive_card(body, actions)


def add_data_to_actions(card_json, data_value):

    # If the current item is a list, iterate over it
    if isinstance(card_json, list):
        for item in card_json:
            add_data_to_actions(item, data_value)

    # If the current item is a dictionary
    elif isinstance(card_json, dict):
        # Check if this dictionary is an Action.Submit or Action.Execute
        if card_json.get("type") in ["Action.Submit", "Action.Execute"]:
            # Add the 'data' key with the provided value
            card_json["data"] = data_value

        # Only check nested elements within 'actions'
        if "actions" in card_json:
            add_data_to_actions(card_json["actions"], data_value)

        # Handle nested card inside Action.ShowCard
        if card_json.get("type") == "Action.ShowCard" and "card" in card_json:
            add_data_to_actions(card_json["card"], data_value)


def process_adaptive_card(adaptive_card_obj: dict) -> dict:
    """
    Processes adaptive cards coming from MicrosoftTeamsAsk. It will find all action elements
    of type Action.Submit or Action.Execute within adaptive_card_obj['adaptive_card'] and add entitlement,
    investigation_id and task_id to them.
    :param adaptive_card_obj: The adaptive card object.
    :return: Adaptive card with entitlement.
    """

    adaptive_card = adaptive_card_obj.get('adaptive_card', '')
    data_obj: dict = {}
    data_obj["entitlement"] = str(adaptive_card_obj.get('entitlement', ''))
    data_obj["investigation_id"] = str(adaptive_card_obj.get('investigation_id', ''))
    data_obj["task_id"] = str(adaptive_card_obj.get('task_id', ''))

    add_data_to_actions(adaptive_card.get('content', ''), data_obj)
    return adaptive_card


def get_bot_access_token() -> str:
    """
    Retrieves Bot Framework API access token, either from cache or from Microsoft
    :return: The Bot Framework API access token
    """
    integration_context: dict = get_integration_context()
    access_token: str = integration_context.get('bot_access_token', '')
    valid_until: int = integration_context.get('bot_valid_until', int)
    if access_token and valid_until and epoch_seconds() < valid_until:
        return access_token
    url: str = 'https://login.microsoftonline.com/botframework.com/oauth2/v2.0/token'
    data: dict = {
        'grant_type': 'client_credentials',
        'client_id': BOT_ID,
        'client_secret': BOT_PASSWORD,
        'scope': 'https://api.botframework.com/.default'
    }
    response: requests.Response = requests.post(
        url,
        data=data,
        verify=USE_SSL,
        proxies=PROXIES
    )
    if not response.ok:
        error = error_parser(response, 'bot')
        raise ValueError(f'Failed to get bot access token [{response.status_code}] - {error}')
    try:
        response_json: dict = response.json()
        access_token = response_json.get('access_token', '')
        expires_in: int = response_json.get('expires_in', 3595)
        time_now: int = epoch_seconds()
        time_buffer = 5  # seconds by which to shorten the validity period
        if expires_in - time_buffer > 0:
            expires_in -= time_buffer
        integration_context['bot_access_token'] = access_token
        integration_context['bot_valid_until'] = time_now + expires_in
        set_integration_context(integration_context)
        return access_token
    except ValueError:
        raise ValueError('Failed to get bot access token')


def get_refresh_token_from_auth_code_param() -> str:
    """
    The function is based on MicrosoftClient._get_refresh_token_from_auth_code_param() from 'MicrosoftApiModule'
    """
    refresh_prefix = "refresh_token:"
    if AUTH_CODE.startswith(refresh_prefix):  # for testing we allow setting the refresh token directly
        demisto.debug("Using refresh token set as auth_code")
        return AUTH_CODE[len(refresh_prefix):]
    return ''


def get_graph_access_token() -> str:
    """
    Retrieves Microsoft Graph API access token, either from cache or from Microsoft
    :return: The Microsoft Graph API access token
    """
    integration_context: dict = get_integration_context()

    refresh_token = integration_context.get('current_refresh_token', '')
    access_token: str = integration_context.get('graph_access_token', '')
    valid_until: int = integration_context.get('graph_valid_until', int)
    if access_token and valid_until and epoch_seconds() < valid_until:
        demisto.debug('Using access token from integration context')
        return access_token
    tenant_id = integration_context.get('tenant_id')
    if not tenant_id:
        raise ValueError(MISS_CONFIGURATION_ERROR_MESSAGE)
    headers = None
    url: str = f'https://login.microsoftonline.com/{tenant_id}/oauth2/v2.0/token'
    data: dict = {
        'grant_type': CLIENT_CREDENTIALS,
        'client_id': BOT_ID,
        'scope': 'https://graph.microsoft.com/.default',
        'client_secret': BOT_PASSWORD
    }
    if AUTH_TYPE == AUTHORIZATION_CODE_FLOW:
        data['redirect_uri'] = REDIRECT_URI
        headers = {'Content-Type': 'application/x-www-form-urlencoded'}
        if refresh_token := refresh_token or get_refresh_token_from_auth_code_param():
            demisto.debug('Using refresh token from integration context')
            data['grant_type'] = REFRESH_TOKEN
            data['refresh_token'] = refresh_token
        else:
            if SESSION_STATE in AUTH_CODE:
                raise ValueError('Malformed auth_code parameter: Please copy the auth code from the redirected uri '
                                 'without any additional info and without the "session_state" query parameter.')
            data['grant_type'] = AUTHORIZATION_CODE
            data['code'] = AUTH_CODE

    response: requests.Response = requests.post(
        url,
        data=data,
        verify=USE_SSL,
        proxies=PROXIES,
        headers=headers
    )
    if not response.ok:
        error = error_parser(response)
        raise ValueError(f'Failed to get Graph access token [{response.status_code}] - {error}')
    try:
        response_json: dict = response.json()
        access_token = response_json.get('access_token', '')
        expires_in: int = response_json.get('expires_in', 3595)
        refresh_token = response_json.get('refresh_token', '')

        time_now: int = epoch_seconds()
        time_buffer = 5  # seconds by which to shorten the validity period
        if expires_in - time_buffer > 0:
            expires_in -= time_buffer
        integration_context['current_refresh_token'] = refresh_token
        integration_context['graph_access_token'] = access_token
        integration_context['graph_valid_until'] = time_now + expires_in
        set_integration_context(integration_context)
        return access_token
    except ValueError:
        raise ValueError('Failed to get Graph access token')
    
def get_user_impersonation_access_token() -> str:
    """
    Retrieves Microsoft Graph API access token, either from cache or from Microsoft
    :return: The Microsoft Graph API access token
    """
    integration_context: dict = get_integration_context()

    refresh_token = integration_context.get('current_user_impersonation_refresh_token', '')
    access_token: str = integration_context.get('user_impersonation_access_token', '')
    valid_until: int = integration_context.get('user_impersonation_valid_until', int)
    if access_token and valid_until and epoch_seconds() < valid_until:
        demisto.debug('Using access token from integration context')
        return access_token
    tenant_id = integration_context.get('tenant_id')
    if not tenant_id:
        raise ValueError(MISS_CONFIGURATION_ERROR_MESSAGE)
    headers = None
    url: str = f'https://login.microsoftonline.com/{tenant_id}/oauth2/v2.0/token'   
    data: dict = {
        'grant_type': CLIENT_CREDENTIALS,
        'client_id': BOT_ID,
        'scope': 'https://management.azure.com/user_impersonation',
        'client_secret': BOT_PASSWORD
    }
    # old scope: 'https://graph.microsoft.com/.default'
    # new scope: 'https://management.azure.com/user_impersonation'
    if AUTH_TYPE == AUTHORIZATION_CODE_FLOW:
        data['redirect_uri'] = REDIRECT_URI
        headers = {'Content-Type': 'application/x-www-form-urlencoded'}
        if refresh_token := refresh_token or get_refresh_token_from_auth_code_param():
            demisto.debug('Using refresh token from integration context')
            data['grant_type'] = REFRESH_TOKEN
            data['refresh_token'] = refresh_token
        else:
            if SESSION_STATE in AUTH_CODE:
                raise ValueError('Malformed auth_code parameter: Please copy the auth code from the redirected uri '
                                 'without any additional info and without the "session_state" query parameter.')
            data['grant_type'] = AUTHORIZATION_CODE
            data['code'] = AUTH_CODE

    response: requests.Response = requests.post(
        url,
        data=data,
        verify=USE_SSL,
        proxies=PROXIES,
        headers=headers
    )
    if not response.ok:
        error = error_parser(response)
        raise ValueError(f'Failed to get user impersonation access token [{response.status_code}] - {error}')
    try:
        response_json: dict = response.json()
        access_token = response_json.get('access_token', '')
        expires_in: int = response_json.get('expires_in', 3595)
        refresh_token = response_json.get('refresh_token', '')

        time_now: int = epoch_seconds()
        time_buffer = 5  # seconds by which to shorten the validity period
        if expires_in - time_buffer > 0:
            expires_in -= time_buffer
        integration_context['current_user_impersonation_refresh_token'] = refresh_token
        integration_context['user_impersonation_access_token'] = access_token
        integration_context['user_impersonation_valid_until'] = time_now + expires_in
        set_integration_context(integration_context)
        return access_token
    except ValueError:
        raise ValueError('Failed to get user impersonation access token')


def http_request(
        method: str, url: str = '', json_: dict = None, api: str = 'graph', params: dict | None = None
) -> dict | list:
    """A wrapper for requests lib to send our requests and handle requests and responses better
    Headers to be sent in requests

    Args:
        method (str): any restful method
        url (str): URL to query
        json_ (dict): HTTP JSON body
        api (str): API to query (graph/bot)
        params (dict): Object of key-value URL query parameters

    Returns:
        Union[dict, list]: The response in list or dict format.
    """
    if api == 'graph':
        access_token = get_graph_access_token()  
    elif api == 'bot':
        access_token = get_bot_access_token()  # Bot Framework API
    else:
        access_token = get_user_impersonation_access_token() # Azure Service Management user_impersonation 

    headers: dict = {
        'Authorization': f'Bearer {access_token}',
        'Content-Type': 'application/json',
        'Accept': 'application/json'
    }
    try:
        response: requests.Response = requests.request(
            method,
            url,
            headers=headers,
            json=json_,
            verify=USE_SSL,
            proxies=PROXIES,
            params=params,
        )

        if not response.ok:
            error: str = error_parser(response, api)
            raise ValueError(f'Error in API call to Microsoft Teams: [{response.status_code}] - {error}')

        if response.status_code in {202, 204}:
            # Delete channel or remove user from channel return 204 if successful
            # Update message returns 202 if the request has been accepted for processing
            # Create channel with a membershipType value of shared, returns 202 and a link to the teamsAsyncOperation.
            return {}
        if response.status_code == 201 and not response.content:
            # For channel creation query (with a membershipType value of standard or private), chat creation,
            # Send message in a chat, and Add member returns 201 if successful
            return {}
        try:
            return response.json()
        except ValueError:
            raise ValueError(f'Error in API call to Microsoft Teams: {response.text}')
    except requests.exceptions.ConnectTimeout:
        error_message = 'Connection Timeout Error - potential reason may be that Microsoft Teams is not ' \
                        'accessible from your host.'
        raise ConnectionError(error_message)
    except requests.exceptions.SSLError:
        error_message = 'SSL Certificate Verification Failed - try selecting \'Trust any certificate\' in ' \
                        'the integration configuration.'
        raise ConnectionError(error_message)
    except requests.exceptions.ProxyError:
        error_message = 'Proxy Error - if \'Use system proxy settings\' in the integration configuration has been ' \
                        'selected, try deselecting it.'
        raise ConnectionError(error_message)


def integration_health():
    bot_framework_api_health = 'Operational'
    graph_api_health = 'Operational'

    try:
        get_bot_access_token()
    except ValueError as e:
        bot_framework_api_health = f'Non operational - {str(e)}'

    try:
        get_graph_access_token()
    except ValueError as e:
        graph_api_health = f'Non operational - {str(e)}'

    api_health_output: list = [{
        'Bot Framework API Health': bot_framework_api_health,
        'Graph API Health': graph_api_health
    }]

    adi_health_human_readable: str = tableToMarkdown('Microsoft API Health', api_health_output)

    mirrored_channels_output = []
    integration_context: dict = get_integration_context()
    teams: list = json.loads(integration_context.get('teams', '[]'))
    for team in teams:
        mirrored_channels: list = team.get('mirrored_channels', [])
        for channel in mirrored_channels:
            mirrored_channels_output.append({
                'Team': team.get('team_name'),
                'Channel': channel.get('channel_name'),
                'Investigation ID': channel.get('investigation_id')
            })

    mirrored_channels_human_readable: str

    if mirrored_channels_output:
        mirrored_channels_human_readable = tableToMarkdown(
            'Microsoft Teams Mirrored Channels', mirrored_channels_output
        )
    else:
        mirrored_channels_human_readable = 'No mirrored channels.'

    demisto.results({
        'ContentsFormat': formats['json'],
        'Type': entryTypes['note'],
        'HumanReadable': adi_health_human_readable + mirrored_channels_human_readable,
        'Contents': adi_health_human_readable + mirrored_channels_human_readable
    })


def validate_auth_header(headers: dict) -> bool:
    """
    Validated authorization header provided in the bot activity object
    :param headers: Bot activity headers
    :return: True if authorized, else False
    """
    parts: list = headers.get('Authorization', '').split(' ')
    if len(parts) != 2:
        return False
    scehma: str = parts[0]
    jwt_token: str = parts[1]
    if scehma != 'Bearer' or not jwt_token:
        demisto.info('Authorization header validation - failed to verify schema')
        return False

    decoded_payload: dict = jwt.decode(jwt=jwt_token, options={'verify_signature': False})
    issuer: str = decoded_payload.get('iss', '')
    if issuer != 'https://api.botframework.com':
        demisto.info('Authorization header validation - failed to verify issuer')
        return False

    integration_context: dict = get_integration_context()
    open_id_metadata: dict = json.loads(integration_context.get('open_id_metadata', '{}'))
    keys: list = open_id_metadata.get('keys', [])

    unverified_headers: dict = jwt.get_unverified_header(jwt_token)
    key_id: str = unverified_headers.get('kid', '')
    key_object = {}

    # Check if we got the requested key in cache
    for key in keys:
        if key.get('kid') == key_id:
            key_object = key
            break

    if not key_object:
        # Didn't find requested key in cache, getting new keys
        try:
            open_id_url: str = 'https://login.botframework.com/v1/.well-known/openidconfiguration'
            response: requests.Response = requests.get(open_id_url, verify=USE_SSL, proxies=PROXIES)
            if not response.ok:
                demisto.info(f'Authorization header validation failed to fetch open ID config - {response.reason}')
                return False
            response_json: dict = response.json()
            jwks_uri: str = response_json.get('jwks_uri', '')
            keys_response: requests.Response = requests.get(jwks_uri, verify=USE_SSL, proxies=PROXIES)
            if not keys_response.ok:
                demisto.info(f'Authorization header validation failed to fetch keys - {response.reason}')
                return False
            keys_response_json: dict = keys_response.json()
            keys = keys_response_json.get('keys', [])
            open_id_metadata['keys'] = keys
        except ValueError:
            demisto.info('Authorization header validation - failed to parse keys response')
            return False

    if not keys:
        # Didn't get new keys
        demisto.info('Authorization header validation - failed to get keys')
        return False

    # Find requested key in new keys
    for key in keys:
        if key.get('kid') == key_id:
            key_object = key
            break

    if not key_object:
        # Didn't find requested key in new keys
        demisto.info('Authorization header validation - failed to find relevant key')
        return False

    endorsements: list = key_object.get('endorsements', [])
    if not endorsements or 'msteams' not in endorsements:
        demisto.info('Authorization header validation - failed to verify endorsements')
        return False

    public_key = RSAAlgorithm.from_jwk(json.dumps(key_object))
    public_key: RSAPublicKey = cast(RSAPublicKey, public_key)

    options = {
        'verify_aud': False,
        'verify_exp': True,
        'verify_signature': False,
    }
    decoded_payload = jwt.decode(jwt_token, public_key, options=options)

    audience_claim: str = decoded_payload.get('aud', '')
    if audience_claim != BOT_ID:
        demisto.debug(f"failed to verify audience_claim: {audience_claim} with BOT_ID: {BOT_ID}.")
        demisto.info('Authorization header validation - failed to verify audience_claim')
        return False

    integration_context['open_id_metadata'] = json.dumps(open_id_metadata)
    set_integration_context(integration_context)
    return True


''' COMMANDS + REQUESTS FUNCTIONS '''


def get_team_aad_id(team_name: str) -> str:
    """
    Gets Team AAD ID
    :param team_name: Team name to get AAD ID of
    :return: team AAD ID
    """
    demisto.debug(f'Team String {team_name}')
    integration_context: dict = get_integration_context()
    if integration_context.get('teams'):
        teams: list = json.loads(integration_context['teams'])
        for team in teams:
            if team_name == team.get('team_name', ''):
                return team.get('team_aad_id', '')
    url: str = (f"{GRAPH_BASE_URL}/v1.0/groups?$filter=displayName eq '{urllib.parse.quote(team_name)}' "
                f"and resourceProvisioningOptions/Any(x:x eq 'Team')")
    response: dict = cast(dict[Any, Any], http_request('GET', url))
    demisto.debug(f'Response {response}')
    teams = response.get('value', [])
    for team in teams:
        if team.get('displayName', '') == team_name:
            return team.get('id', '')
    raise ValueError('Could not find requested team.')


def get_chat_id_and_type(chat: str) -> tuple[str, str]:
    """
    :param chat: Represents the identity of the chat - chat_name, chat_id or member in case of "oneOnOne" chat_type.
    :return: chat_id, chat_type
    """
    demisto.debug(f'Given chat: {chat}')
    url = f"{GRAPH_BASE_URL}/v1.0/chats/"

    # case1 - chat = chat_id
    if chat.endswith((GROUP_CHAT_ID_SUFFIX, ONEONONE_CHAT_ID_SUFFIX)):
        demisto.debug(f"Received chat id as chat: {chat=}")
        response: dict = cast(dict[Any, Any], http_request('GET', url + chat))  # raise 404 if the chat id was not found
        return response.get('id', ''), response.get('chatType', '')

    # case2 - chat = chat_name (topic) in case of "group" chat_type
    params = {'$filter': f"topic eq '{chat}'", '$select': 'id, chatType', '$top': MAX_ITEMS_PER_RESPONSE}
    chats_response = cast(dict[Any, Any], http_request('GET', url, params=params))
    chats, _ = pages_puller(chats_response)
    if chats and chats[0]:
        demisto.debug(f"Received chat's topic as chat: {chat=}")
        return chats[0].get('id', ''), chats[0].get('chatType', '')

    # case3 - chat = member in case of "oneOnOne" chat_type.
    # Check if the given "chat" argument is representing an existing member
    user_data: list = get_user(chat)
    if not (user_data and user_data[0].get('id')):
        raise ValueError(f'Could not find chat: {chat}')
    demisto.debug(f"Received member as chat: {chat=}")
    # Find the chat_id in case of 'oneOnOne' chat by calling "create_chat"
    # If a one-on-one chat already exists, this operation will return the existing chat and not create a new one
    chat_data: dict = create_chat("oneOnOne", [(user_data[0].get('id'), user_data[0].get('userType'))])
    return chat_data.get('id', ''), chat_data.get('chatType', '')


# def add_member_to_team(user_principal_name: str, team_id: str):
#     url: str = f'{GRAPH_BASE_URL}/v1.0/groups/{team_id}/members/$ref'
#     requestjson_: dict = {
#          '@odata.id': f'{GRAPH_BASE_URL}/v1.0/directoryObjects/{user_principal_name}'
#     }
#     http_request('POST', url, json_=requestjson_)


def get_user(user: str) -> list:
    """Retrieves the AAD ID of requested user and the userType

    Args:
        user (str): Display name/mail/UPN of user to get ID of.

    Return:
        list: List containing the requsted user object
    """
    demisto.debug(f"Given user = {user}")
    url: str = f'{GRAPH_BASE_URL}/v1.0/users'
    params = {
        '$filter': f"displayName eq '{user}' or mail eq '{user}' or userPrincipalName eq '{user}'",
        '$select': 'id, userType'
    }
    users = cast(dict[Any, Any], http_request('GET', url, params=params))
    return users.get('value', [])


def add_user_to_channel(team_aad_id: str, channel_id: str, user_id: str, is_owner: bool = False):
    """
    Request for adding user to channel
    """
    url = f'{GRAPH_BASE_URL}/v1.0/teams/{team_aad_id}/channels/{channel_id}/members'
    user_role = ["owner"] if is_owner else []
    request_json: dict = create_conversation_member(user_id, user_role)
    http_request('POST', url, json_=request_json)


def add_user_to_channel_command():
    """
    Add user to channel
    This operation is allowed only for channels with a membershipType value of private or shared.
    """
    channel_name: str = demisto.args().get('channel', '')
    team_name: str = demisto.args().get('team', '')
    member = demisto.args().get('member', '')
    is_owner: bool = argToBoolean(demisto.args().get('owner', False))

    user: list = get_user(member)
    if not (user and user[0].get('id')):
        raise ValueError(f'User {member} was not found')

    team_aad_id = get_team_aad_id(team_name)
    channel_id = get_channel_id(channel_name, team_aad_id, investigation_id=None)
    if get_channel_type(channel_id, team_aad_id) == 'standard':
        raise ValueError('Adding a member is allowed only for private or shared channels.')

    add_user_to_channel(team_aad_id, channel_id, user[0].get('id'), is_owner)

    demisto.results(f'The User "{member}" has been added to channel "{channel_name}" successfully.')


# def create_group_request(
#         display_name: str, mail_enabled: bool, mail_nickname: str, security_enabled: bool,
#         owners_ids: list, members_ids: list = None
# ) -> str:
#     url = f'{GRAPH_BASE_URL}/v1.0/groups'
#     data: dict = {
#         'displayName': display_name,
#         'groupTypes': ['Unified'],
#         'mailEnabled': mail_enabled,
#         'mailNickname': mail_nickname,
#         'securityEnabled': security_enabled,
#         'owners@odata.bind': owners_ids,
#         'members@odata.bind': members_ids or owners_ids
#     }
#     group_creation_response: dict = cast(Dict[Any, Any], http_request('POST', url, json_=data))
#     group_id: str = group_creation_response.get('id', '')
#     return group_id
#
#
# def create_team_request(group_id: str) -> str:
#     url = f'{GRAPH_BASE_URL}/v1.0/groups/{group_id}/team'
#     team_creation_response: dict = cast(Dict[Any, Any], http_request('PUT', url, json_={}))
#     team_id: str = team_creation_response.get('id', '')
#     return team_id
#
#
# def add_bot_to_team(team_id: str):
#     url: str = f'{GRAPH_BASE_URL}/v1.0/teams/{team_id}/installedApps'
#     bot_app_id: str = ''
#     data: dict = {
#         'teamsApp@odata.bind': f'https://graph.microsoft.com/v1.0/appCatalogs/teamsApps/{bot_app_id}'
#     }
#     print(http_request('POST', url, json_=data))
#
#
# def create_team():
#     display_name: str = demisto.args().get('display_name', '')
#     mail_enabled: bool = bool(strtobool(demisto.args().get('mail_enabled', True)))
#     mail_nickname: str = demisto.args().get('mail_nickname', '')
#     security_enabled: bool = bool(strtobool(demisto.args().get('security_enabled', True)))
#     owners = argToList(demisto.args().get('owner', ''))
#     members = argToList(demisto.args().get('members', ''))
#     owners_ids: list = list()
#     members_ids: list = list()
#     users: list = get_users()
#     user_id: str = str()
#     for member in members:
#         found_member: bool = False
#         for user in users:
#             if member in {user.get('displayName', ''), user.get('mail'), user.get('userPrincipalName')}:
#                 found_member = True
#                 user_id = user.get('id', '')
#                 members_ids.append(f'https://graph.microsoft.com/v1.0/users/{user_id}')
#                 break
#         if not found_member:
#             demisto.results({
#                 'Type': entryTypes['warning'],
#                 'Contents': f'User {member} was not found',
#                 'ContentsFormat': formats['text']
#             })
#     for owner in owners:
#         found_owner: bool = False
#         for user in users:
#             if owner in {user.get('displayName', ''), user.get('mail'), user.get('userPrincipalName')}:
#                 found_owner = True
#                 user_id = user.get('id', '')
#                 owners_ids.append(f'https://graph.microsoft.com/v1.0/users/{user_id}')
#                 break
#         if not found_owner:
#             demisto.results({
#                 'Type': entryTypes['warning'],
#                 'Contents': f'User {owner} was not found',
#                 'ContentsFormat': formats['text']
#             })
#     if not owners_ids:
#         raise ValueError('Could not find given users to be Team owners.')
#     group_id: str = create_group_request(
#         display_name, mail_enabled, mail_nickname, security_enabled, owners_ids, members_ids
#     )
#     team_id: str = create_team_request(group_id)
#     add_bot_to_team(team_id)
#     demisto.results(f'Team {display_name} was created successfully')

def create_conversation_member(user_id: str, user_role: list) -> dict:
    """
    Create a conversation member dictionary for the specified user ID.
    """
    return {
        "@odata.type": '#microsoft.graph.aadUserConversationMember',
        "user@odata.bind": f"https://graph.microsoft.com/v1.0/users('{user_id}')",
        "roles": user_role
    }


def create_channel(team_aad_id: str, channel_name: str, channel_description: str = '',
                   membership_type: str = 'standard', owner_id: str = "") -> str:
    """
    Creates a Microsoft Teams channel
    :param team_aad_id: Team AAD ID to create channel in
    :param channel_name: Name of channel to create
    :param channel_description: Description of channel to create
    :param membership_type: Channel membership type, Standard, Private or Shared. default is 'standard'
    :param owner_id: The channel owner id.
    :return: ID of created channel
    """
    url: str = f'{GRAPH_BASE_URL}/v1.0/teams/{team_aad_id}/channels'
    request_json: dict = {
        'displayName': channel_name,
        'description': channel_description,
        'membershipType': membership_type
    }

    if owner_id:
        request_json["members"] = [create_conversation_member(owner_id, ["owner"])]

    # For membershipType: standard or private - returns 201 in successful and a channel object
    # For shared, returns 202 Accepted response code and a link to the teamsAsyncOperation.
    channel_data: dict = cast(dict[Any, Any], http_request('POST', url, json_=request_json))
    channel_id: str = channel_data.get('id', '')
    return channel_id


def create_meeting(user_id: str, subject: str, start_date_time: str, end_date_time: str) -> dict:
    """
    Creates a Microsoft Teams meeting
    :param user_id: The User's ID
    :param subject: The meeting's subject
    :param start_date_time: The meeting's start time
    :param end_date_time: The meeting's end time
    :return: Dict with info about the created meeting.
    """
    url: str = f'{GRAPH_BASE_URL}/v1.0/users/{user_id}/onlineMeetings'
    request_json: dict = {
        'subject': subject
    }
    if start_date_time:
        request_json['startDateTime'] = start_date_time
    if end_date_time:
        request_json['endDateTime'] = end_date_time

    channel_data: dict = cast(dict[Any, Any], http_request('POST', url, json_=request_json))
    return channel_data


def send_message_in_chat(content: str, message_type: str, chat_id: str, content_type: str) -> dict:
    """
    Sends an HTTP request to send message in chat to Microsoft Teams
    :param content: The content of the chat message.
    :param message_type: The type of chat message.
    :param chat_id: The chat id
    :param content_type: The content type: html/text
    :return: dict of the chatMessage object
    """
    url = f'{GRAPH_BASE_URL}/v1.0/chats/{chat_id}/messages'
    request_json = {
        "body": {
            "content": content,
            "contentType": content_type
        },
        "messageType": message_type
    }

    response: dict = cast(dict[Any, Any], http_request('POST', url, json_=request_json))
    return response


def chat_update_name(chat_id: str, topic: str):
    """
    Updates the chat name
    :param chat_id: The chat id
    :param topic: The new chat name
    """
    url = f"{GRAPH_BASE_URL}/v1.0/chats/{chat_id}"
    request_json = {'topic': topic}
    http_request('PATCH', url, json_=request_json)


def add_user_to_chat(chat_id: str, user_type: str, user_id: str, share_history: bool):
    """
    Adds member to given chat
    :param chat_id: The chat id
    :param user_type: The user_type: guest/member
    :param user_id: The user id
    :param share_history: whether to share history
    """

    url = f"{GRAPH_BASE_URL}/v1.0/chats/{chat_id}/members"

    request_json = {
        '@odata.type': '#microsoft.graph.aadUserConversationMember',
        'roles': [USER_TYPE_TO_USER_ROLE.get(user_type)],
        'user@odata.bind': f"https://graph.microsoft.com/v1.0/users/{user_id}",
        'visibleHistoryStartDateTime': '0001-01-01T00:00:00Z' if share_history else ''
    }

    http_request('POST', url, json_=request_json)


def pages_puller(response: dict[str, Any], limit: int = 1) -> tuple[list, str | None]:
    """
    Retrieves a limited number of pages by repeatedly making requests to the API using the nextLink URL
    until it has reached the specified limit or there are no more pages to retrieve,
    :param response: response body, contains collection of chat/message objects
    :param limit: the requested limit
    :return: tuple of the limited response_data and the last nextLink URL.
    """

    response_data = response.get('value', [])
    while (next_link := response.get('@odata.nextLink')) and len(response_data) < limit:
        demisto.debug(f"Using response {next_link=}")
        response = cast(dict[str, Any], http_request('GET', next_link))
        response_data.extend(response.get('value', []))
    demisto.debug(f'The limited response contains: {len(response_data[:limit])}')
    return response_data[:limit], next_link


def get_chats_list(odata_params: dict, chat_id: str | None = None) -> dict[str, Any]:
    """
    :param odata_params: The OData query parameters.
    :param chat_id: when chat argument was provided - Retrieve a single chat
    :return: The response body - collection of chat objects.
    """
    url = f"{GRAPH_BASE_URL}/v1.0/chats/"
    if chat_id:
        url += chat_id
    return cast(dict[str, Any], http_request('GET', url, params=odata_params))


def get_messages_list(chat_id: str, odata_params: dict) -> dict[str, Any]:
    """
    Retrieve the list of messages in a chat.
    :param chat_id: The chat_id
    :param odata_params: The OData query parameters.
    :return: The response body - collection of chatMessage objects.
    """
    url = f"{GRAPH_BASE_URL}/v1.0/chats/{chat_id}/messages"
    return cast(dict[str, Any], http_request('GET', url, params=odata_params))


def get_chat_members(chat_id: str) -> list[dict[str, Any]]:
    """
    Retrieves chat members given a chat
    :param chat_id: ID of the chat
    :return: List of chat members
    """

    url = f"{GRAPH_BASE_URL}/v1.0/chats/{chat_id}/members"
    response: dict = cast(dict[Any, Any], http_request('GET', url))
    return response.get('value', [])


def get_signed_in_user() -> dict[str, str]:
    """
    Get the properties of the signed-in user
    :return: the properties of the signed-in user
    """
    url = f"{GRAPH_BASE_URL}/v1.0/me"
    return cast(dict[str, str], http_request('GET', url))


def create_chat(chat_type: str, users: list, chat_name: str = "") -> dict:
    """
    Create a new chat object.
    :param chat_type: Specifies the type of chat. Possible values are: group and oneOnOne.
    :param chat_name: The title of the chat. The chat title can be provided only if the chat is of group type.
    :param users: List of conversation members that should be added, contains the (user_id, user_type)
    :return: The chat data
    """
    demisto.debug(f'create {chat_type} chat with users = {users}')
    url = f'{GRAPH_BASE_URL}/v1.0/chats'

    # Add the caller as owner member
    caller_id: str = get_signed_in_user().get('id', '')
    members: list = [create_conversation_member(caller_id, ["owner"])]

    members += [create_conversation_member(user_id, [USER_TYPE_TO_USER_ROLE.get(user_type)])
                for user_id, user_type in users]

    request_json: dict = {
        "chatType": chat_type,
        "members": members,
    }

    if chat_type == 'group' and chat_name:  # The chat title can be provided only if the chat is of group type.
        request_json["topic"] = chat_name
    chat_data: dict = cast(dict[Any, Any], http_request('POST', url, json_=request_json))
    return chat_data


def create_channel_command():
    channel_name: str = demisto.args().get('channel_name', '')
    channel_description: str = demisto.args().get('description', '')
    team_name: str = demisto.args().get('team', '')
    membership_type: str = demisto.args().get('membership_type', 'standard')

    owner_user = demisto.args().get("owner_user")
    if not owner_user and membership_type != "standard" and AUTH_TYPE == CLIENT_CREDENTIALS_FLOW:
        raise ValueError("When using the 'Client Credentials flow', you must specify an 'owner_user'.")

    owner_id: str = ""
    if owner_user:
        owner: list = get_user(owner_user)
        if not (owner and owner[0].get('id')):
            raise ValueError(f'The given owner_user "{owner_user}" was not found')
        owner_id = owner[0].get('id')

    team_aad_id = get_team_aad_id(team_name)
    channel_id: str = create_channel(team_aad_id, channel_name, channel_description, membership_type, owner_id)
    if channel_id or membership_type == 'shared':
        demisto.results(f'The channel "{channel_name}" was created successfully')


def create_meeting_command():
    subject: str = demisto.args().get('subject', '')
    start_date_time: str = demisto.args().get('start_time', '')
    end_date_time: str = demisto.args().get('end_time', '')
    member = demisto.args().get('member', '')

    user: list = get_user(member)
    if not (user and user[0].get('id')):
        raise ValueError(f'User {member} was not found')
    meeting_data: dict = create_meeting(user[0].get('id'), subject, start_date_time, end_date_time)

    thread_id = ''
    message_id = ''
    if chat_info := meeting_data.get('chatInfo', {}):
        thread_id = chat_info.get('threadId', '')
        message_id = chat_info.get('messageId', '')

    participant_id, participant_display_name = get_participant_info(meeting_data.get('participants', {}))

    outputs = {
        'creationDateTime': meeting_data.get('creationDateTime', ''),
        'threadId': thread_id,
        'messageId': message_id,
        'id': meeting_data.get('id', ''),
        'joinWebUrl': meeting_data.get('joinWebUrl', ''),
        'participantId': participant_id,
        'participantDisplayName': participant_display_name
    }
    result = CommandResults(
        readable_output=f'The meeting "{subject}" was created successfully',
        outputs_prefix='MicrosoftTeams.CreateMeeting',
        outputs_key_field='id',
        outputs=outputs
    )
    return_results(result)


def channel_user_list_command():
    """
    Retrieve a list of conversationMembers from a channel.
    """
    channel_name: str = demisto.args().get('channel_name', '')
    team_name: str = demisto.args().get('team', '')
    team_aad_id = get_team_aad_id(team_name)

    channel_id = get_channel_id(channel_name, team_aad_id, investigation_id=None)
    channel_members: list = get_channel_members(team_aad_id, channel_id)
    [member.pop('@odata.type', None) for member in channel_members]
    result = CommandResults(
        readable_output=tableToMarkdown(
            f'Channel "{channel_name}" Members List:',
            channel_members,
            headers=['userId', 'email', 'tenantId', 'id', 'roles', 'displayName', 'visibleHistoryStartDateTime'],
            headerTransform=lambda h: CHANNEL_SPECIAL_MARKDOWN_HEADERS.get(h, pascalToSpace(h)),
        ),
        outputs_prefix='MicrosoftTeams.ChannelList',
        outputs_key_field='channelId',
        outputs={'members': channel_members, 'channelName': channel_name, 'channelId': channel_id}
    )
    return_results(result)


def is_bot_in_chat(chat_id: str) -> bool:
    """
    check if the bot is already in the chat.
    """

    url_suffix = f"v1.0/chats/{chat_id}/installedApps"
    res = http_request('GET', urljoin(GRAPH_BASE_URL, url_suffix),
                       params={"$expand": "teamsApp,teamsAppDefinition",
                               "$filter": f"teamsApp/externalId eq '{BOT_ID}'"})
    return bool(res.get('value'))   # type: ignore


def add_bot_to_chat(chat_id: str):
    """
    Add the Dbot to a chat.
    :param chat_id: chat id which to add the bot to.
    """

    demisto.debug(f'adding bot with id {BOT_ID} to chat')

    # bot is already part of the chat
    if is_bot_in_chat(chat_id):
        return
    res = http_request('GET', f"{GRAPH_BASE_URL}/v1.0/appCatalogs/teamsApps",
                       params={"$filter": f"externalId eq '{BOT_ID}'"})
    app_data = res.get('value')[0]      # type: ignore
    bot_internal_id = app_data.get('id')

    request_json = {"teamsApp@odata.bind": f"https://graph.microsoft.com/v1.0/appCatalogs/teamsApps/{bot_internal_id}"}
    http_request('POST', f'{GRAPH_BASE_URL}/v1.0/chats/{chat_id}/installedApps', json_=request_json)

    demisto.debug(f"Bot {app_data.get('displayName')} with {BOT_ID} ID was added to chat successfully")


def chat_create_command():
    """
    Create a new chat object.
    Note: Only one one-on-one chat can exist between two members.
    If a one-on-one chat already exists, this operation will return the existing chat and not create a new one.
    """
    args = demisto.args()
    chat_type: str = args.get('chat_type', 'group')
    chat_name: str = args.get('chat_name', '')
    members: list = argToList(args.get('member', ''))

    # get users ids and userTypes:
    users, invalid_members = [], []
    for member in members:
        user_data: list = get_user(member)
        if not (user_data and user_data[0].get('id')):
            invalid_members.append(member)
        else:
            users.append((user_data[0].get('id'), user_data[0].get('userType')))

    if invalid_members:
        return_warning(f'The following members were not found: {", ".join(invalid_members)}')
    if chat_type == 'oneOnOne' and len(users) != 1:
        raise ValueError("Creation of 'oneOnOne' chat requires 2 members. Please enter one 'member'.")

    chat_data: dict = create_chat(chat_type, users, chat_name)
    chat_data.pop('@odata.context', '')
    chat_data['chatId'] = chat_data.pop('id', '')

    add_bot_to_chat(chat_data.get("chatId", ''))

    hr_title = f"The chat '{chat_name}' was created successfully" if chat_type == 'group' else \
        f'The chat with "{members[0]}" was created successfully'

    result = CommandResults(
        readable_output=tableToMarkdown(
            hr_title,
            chat_data,
            headers=['chatId', 'topic', 'createdDateTime', 'lastUpdatedDateTime', 'webUrl', 'tenantId'],
            url_keys=['webUrl'],
            headerTransform=lambda h: CHAT_SPECIAL_MARKDOWN_HEADERS.get(h, pascalToSpace(h)),
        ),
        outputs_prefix='MicrosoftTeams.ChatList',
        outputs_key_field='chatId',
        outputs=chat_data
    )
    return_results(result)


def message_send_to_chat_command():
    """
    Send a new chatMessage in the specified chat.
    """
    args = demisto.args()
    content: str = args.get('content', '')
    content_type: str = args.get('content_type', 'text')
    message_type: str = args.get('message_type', 'message')
    chat: str = args.get('chat', '')
    chat_id, _ = get_chat_id_and_type(chat)

    add_bot_to_chat(chat_id)

    message_data: dict = send_message_in_chat(content, message_type, chat_id, content_type)
    message_data.pop('@odata.context', '')
    hr = get_message_human_readable(message_data)
    result = CommandResults(
        readable_output=tableToMarkdown(
            f"Message was sent successfully in the '{chat}' chat.",
            hr,
            removeNull=True
        ),
        outputs_prefix='MicrosoftTeams.ChatList',
        outputs_key_field='chatId',
        outputs={"messages": message_data, "chatId": chat_id}
    )
    return_results(result)


def get_message_human_readable(message_data: dict) -> dict:
    """
    Get Message human-readable.
    :param message_data: The message data
    :return: message human readable.
    """
    return {'Message id': message_data.get('id'),
            'Message Type': message_data.get('messageType'),
            "Etag": message_data.get('etag'),
            'Created DateTime': message_data.get('createdDateTime'),
            'lastModified DateTime': message_data.get('lastModifiedDateTime'),
            'Subject': message_data.get('subject'),
            'Chat Id': message_data.get('chatId'),
            'Importance': message_data.get('importance'),
            'Message Content': demisto.get(message_data, 'body.content'),
            'Message contentType': demisto.get(message_data, 'body.contentType'),
            'Initiator application': demisto.get(message_data, 'eventDetail.initiator.application'),
            'Initiator device': demisto.get(message_data, 'eventDetail.initiator.device'),
            'Initiator user id': demisto.get(message_data, 'eventDetail.initiator.user.id'),
            'Initiator displayName': demisto.get(message_data, 'eventDetail.initiator.user.displayName'),
            'Initiator userIdentityType': demisto.get(message_data, 'eventDetail.initiator.user.userIdentityType'),
            'From application': demisto.get(message_data, 'application'),
            'From device': demisto.get(message_data, 'device'),
            'From user id': demisto.get(message_data, 'from.user.id'),
            'From user': demisto.get(message_data, 'from.user.displayName'),
            'From user userIdentityType': demisto.get(message_data, 'from.user.userIdentityType'),
            'From user tenantId': demisto.get(message_data, 'from.user.tenantId'),
            }


def chat_add_user_command():
    """
    Add a conversationMember to a chat.
    """
    args = demisto.args()
    chat: str = args.get('chat', '')
    chat_id, chat_type = get_chat_id_and_type(chat)
    if chat_type != 'group':
        raise ValueError("Adding a member is allowed only on group chat.")
    members: list = argToList(args.get('member', ''))
    share_history = argToBoolean(args.get('share_history', True))

    invalid_members, hr_members = [], []
    for member in members:
        user_data: list = get_user(member)
        if not (user_data and user_data[0].get('id')):
            invalid_members.append(member)
        else:
            add_user_to_chat(chat_id, user_data[0].get('userType'), user_data[0].get('id'), share_history)
            hr_members.append(member)

    if invalid_members:
        return_warning(f'The following members were not found: {", ".join(invalid_members)}',
                       exit=len(members) == len(invalid_members))

    hr: str = f'The Users "{", ".join(hr_members)}" have been added to chat "{chat}" successfully.' \
        if len(hr_members) > 1 else f'The User "{", ".join(hr_members)}" has been added to chat "{chat}" successfully.'
    demisto.results(hr)


def chat_message_list_command():
    """
    Retrieve the list of messages in a chat.
    """
    args = demisto.args()
    chat = args.get('chat')
    chat_id, _ = get_chat_id_and_type(chat)
    next_link = args.get('next_link', '')

    limit = arg_to_number(args.get('limit')) or MAX_ITEMS_PER_RESPONSE
    page_size = arg_to_number(args.get('page_size')) or MAX_ITEMS_PER_RESPONSE

    top = MAX_ITEMS_PER_RESPONSE if limit >= MAX_ITEMS_PER_RESPONSE else limit

    if next_link and page_size:
        limit = page_size
        messages_list_response: dict = cast(dict[str, Any], http_request('GET', next_link))
    else:
        messages_list_response = get_messages_list(chat_id=chat_id,
                                                   odata_params={'$orderBy': args.get('order_by') + " desc",
                                                                 '$top': top})
    messages_data, next_link = pages_puller(messages_list_response, limit)

    hr = [get_message_human_readable(message) for message in messages_data]
    result = CommandResults(
        readable_output=tableToMarkdown(
            f'Messages list in "{chat}" chat:',
            hr,
            url_keys=['webUrl'],
            removeNull=True) + (f"\nThere are more results than shown. "
                                f"For more data please enter the next_link argument:\n "
                                f"next_link={next_link}" if next_link else ""),
        outputs_key_field='chatId',
        outputs={'MicrosoftTeams(true)': {'MessageListNextLink': next_link},
                 'MicrosoftTeams.ChatList(val.chatId && val.chatId === obj.chatId)': {'messages': messages_data,
                                                                                      'chatId': chat_id}}

    )
    return_results(result)


def chat_list_command():
    """
    Retrieve the list of chats that the user is part of.
    """
    args = demisto.args()
    chat = args.get('chat')
    filter_query = args.get('filter')
    next_link = args.get('next_link')
    page_size = arg_to_number(args.get('page_size')) or MAX_ITEMS_PER_RESPONSE
    limit = arg_to_number(args.get('limit')) or MAX_ITEMS_PER_RESPONSE

    if chat:
        if filter_query:
            raise ValueError("Retrieve a single chat does not support the 'filter' ODate query parameter.")
        chat_id = chat if chat.endswith((GROUP_CHAT_ID_SUFFIX, ONEONONE_CHAT_ID_SUFFIX)) else \
            get_chat_id_and_type(chat)[0]
        chats_list_response: dict = get_chats_list(odata_params={'$expand': args.get('expand')}, chat_id=chat_id)
        chats_list_response.pop('@odata.context', '')
        chats_data = [chats_list_response]
    else:
        if next_link and page_size:
            demisto.debug(f"Get chat-list using the given arguments: {next_link=} and {page_size=}")
            limit = page_size
            # the $top in the request will be as in the previous query.
            chats_list_response = cast(dict[str, Any], http_request('GET', next_link))
        else:
            demisto.debug(f"Get chat-list using the given arguments: {limit=}")
            top = MAX_ITEMS_PER_RESPONSE if limit >= MAX_ITEMS_PER_RESPONSE else limit
            chats_list_response = get_chats_list(odata_params={'$filter': filter_query,
                                                               '$expand': args.get('expand'),
                                                               '$top': top})

        chats_data, next_link = pages_puller(chats_list_response, limit)

    hr = [{**chat_data, 'lastMessageReadDateTime': demisto.get(chat_data, "viewpoint.lastMessageReadDateTime")}
          for chat_data in chats_data]
    for chat_data in chats_data:
        chat_data['chatId'] = chat_data.pop('id', '')
    result = CommandResults(
        readable_output=tableToMarkdown(
            ("Chat Data:" if chat else "Chats List:"),
            hr,
            url_keys=['webUrl'],
            removeNull=True,
            headers=['id', 'topic', 'createdDateTime', 'lastUpdatedDateTime', 'chatType', 'webUrl', 'onlineMeetingInfo',
                     'tenantId', 'lastMessageReadDateTime'],
            headerTransform=lambda h: CHAT_SPECIAL_MARKDOWN_HEADERS.get(h, pascalToSpace(h))
        ) + (f"\nThere are more results than shown. "
             f"For more data please enter the next_link argument:\n next_link={next_link}" if next_link else ""),
        outputs_key_field='chatId',
        outputs={'MicrosoftTeams(true)': {'ChatListNextLink': next_link},
                 'MicrosoftTeams.ChatList(val.chatId && val.chatId == obj.chatId)': chats_data}
    )
    return_results(result)


def chat_member_list_command():
    """
    List all conversation members in a chat.
    """

    chat: str = demisto.args().get('chat', '')
    chat_id, _ = get_chat_id_and_type(chat)

    chat_members: list = get_chat_members(chat_id)
    [member.pop('@odata.type', None) for member in chat_members]
    result = CommandResults(
        readable_output=tableToMarkdown(
            f'Chat "{chat}" Members List:',
            chat_members,
            headers=['userId', 'roles', 'displayName', 'email', 'tenantId'],
            headerTransform=lambda h: CHAT_SPECIAL_MARKDOWN_HEADERS.get(h, pascalToSpace(h)),
        ),
        outputs_prefix='MicrosoftTeams.ChatList',
        outputs_key_field='chatId',
        outputs={"members": chat_members, "chatId": chat_id}
    )
    return_results(result)


def chat_update_command():
    """
    Update the title of the chat.
    """
    chat: str = demisto.args().get('chat', '')
    new_name: str = demisto.args().get('chat_name', '')

    chat_id, chat_type = get_chat_id_and_type(chat)
    if chat_type != 'group':
        raise ValueError("Setting chat name is allowed only on group chats.")

    chat_update_name(chat_id, new_name)
    hr = f"The name of chat '{chat}' has been successfully changed to '{new_name}'."
    return_results(hr)


def remove_user_from_channel(team_id: str, channel_id: str, membership_id: str):
    """
    Request for removing user from channel
    :param team_id: The team id
    :param channel_id: The channel id
    :param membership_id: the user membership_id
    """
    url = f'{GRAPH_BASE_URL}/v1.0/teams/{team_id}/channels/{channel_id}/members/{membership_id}'
    http_request('DELETE', url)


def get_user_membership_id(member: str, team_id: str, channel_id: str) -> str:
    """
    Searches for the given member in the channel's members and returns its membership id
    :param member: The display name of the user
    :param team_id: The team id
    :param channel_id: The channel id
    :return: the user membership_id
    """
    channel_members: list[dict[str, Any]] = get_channel_members(team_id, channel_id)
    return next(
        (
            user.get('id', '') for user in channel_members if user.get('displayName') == member
        ),
        '',
    )


def user_remove_from_channel_command():
    """
    remove user from channel
    This operation is allowed only for channels with a membershipType value of private or shared.
    """
    args = demisto.args()
    channel_name: str = args.get('channel_name', '')
    team_name: str = args.get('team', '')
    member = args.get('member', '')
    team_id = get_team_aad_id(team_name)
    channel_id = get_channel_id(channel_name, team_id, investigation_id=None)
    if get_channel_type(channel_id, team_id) == 'standard':
        raise ValueError('Removing a member is allowed only for private or shared channels.')

    user_membership_id = get_user_membership_id(member, team_id, channel_id)
    if not user_membership_id:
        raise ValueError(f'User "{member}" was not found in channel "{channel_name}".')

    remove_user_from_channel(team_id, channel_id, user_membership_id)
    return_results(f'The user "{member}" has been removed from channel "{channel_name}" successfully.')


def get_participant_info(participants: dict) -> tuple[str, str]:
    """
    Retrieves the participant ID and name
    :param participants: The participants in the Team meeting
    :return: The participant ID and name
    """
    participant_id = ''
    participant_display_name = ''

    if participants:
        user = participants.get('organizer', {}).get('identity', {}).get('user', {})
        if user:
            participant_id = user.get('id')
            participant_display_name = user.get('displayName')

    return participant_id, participant_display_name


def get_channel_id(channel_name: str, team_aad_id: str, investigation_id: str = None) -> str:
    """
    Retrieves Microsoft Teams channel ID
    :param channel_name: Name of channel to get ID of
    :param team_aad_id: AAD ID of team to search channel in
    :param investigation_id: Demisto investigation ID to search mirrored channel of
    :return: Requested channel ID
    """
    investigation_id = investigation_id or ''
    integration_context: dict = get_integration_context()
    teams: list = json.loads(integration_context.get('teams', '[]'))
    for team in teams:
        mirrored_channels: list = team.get('mirrored_channels', [])
        for channel in mirrored_channels:
            if channel.get('channel_name') == channel_name or channel.get('investigation_id') == investigation_id:
                return channel.get('channel_id')
    url: str = f'{GRAPH_BASE_URL}/v1.0/teams/{team_aad_id}/channels'
    response: dict = cast(dict[Any, Any], http_request('GET', url))
    channel_id: str = ''
    channels: list = response.get('value', [])
    for channel in channels:
        channel_display_name: str = channel.get('displayName', '')
        if channel_display_name == channel_name:
            channel_id = channel.get('id', '')
            break
    if not channel_id:
        raise ValueError(f'Could not find channel: {channel_name}')
    return channel_id


def get_channel_type(channel_id, team_id) -> str:
    """
    Returns the channel membershipType
    :param channel_id: The name of the channel
    :param team_id: ID of the channel's team
    :return: The channel's membershipType
    """
    url = f'{GRAPH_BASE_URL}/v1.0/teams/{team_id}/channels/{channel_id}'
    response: dict = cast(dict[Any, Any], http_request('GET', url))
    demisto.debug(f"The channel membershipType = {response.get('membershipType')}")
    return response.get('membershipType', 'standard')


def get_team_members(service_url: str, team_id: str) -> list:
    """
    Retrieves team members given a team
    :param team_id: ID of team to get team members of
    :param service_url: Bot service URL to query
    :return: List of team members
    """
    url = f'{service_url}/v3/conversations/{team_id}/members'
    response: list = cast(list[Any], http_request('GET', url, api='bot'))
    return response


def get_channel_members(team_id: str, channel_id: str) -> list[dict[str, Any]]:
    """
    Retrieves channel members given a channel
    :param team_id: ID of the channel's team
    :param channel_id: ID of channel to get channel members of
    :return: List of channel members
    """
    url = f'{GRAPH_BASE_URL}/v1.0/teams/{team_id}/channels/{channel_id}/members'
    response: dict = cast(dict[Any, Any], http_request('GET', url))
    return response.get('value', [])


def update_message(service_url: str, conversation_id: str, activity_id: str, text: str):
    """
    Updates a message in Microsoft Teams channel
    :param service_url: Bot service URL to query
    :param conversation_id: Conversation ID of message to update
    :param activity_id: Activity ID of message to update
    :param text: Text to update in the message
    :return: None
    """
    body = [{
        'type': 'TextBlock',
        'text': text
    }]
    adaptive_card: dict = create_adaptive_card(body=body)
    conversation = {
        'type': 'message',
        'attachments': [adaptive_card]
    }
    url: str = f'{service_url}/v3/conversations/{conversation_id}/activities/{activity_id}'
    http_request('PUT', url, json_=conversation, api='bot')


def close_channel_request(team_aad_id: str, channel_id: str):
    """
    Sends an HTTP request to close a Microsoft Teams channel
    :param team_aad_id: AAD ID of team to close the channel in
    :param channel_id: ID of channel to close
    :return: None
    """
    url: str = f'{GRAPH_BASE_URL}/v1.0/teams/{team_aad_id}/channels/{channel_id}'
    http_request('DELETE', url)


def close_channel():
    """
    Deletes a mirrored Microsoft Teams channel
    """
    integration_context: dict = get_integration_context()
    channel_name: str = demisto.args().get('channel', '')
    investigation: dict = demisto.investigation()
    investigation_id: str = investigation.get('id', '')
    channel_id = ''
    team_aad_id: str
    mirrored_channels: list
    if not channel_name:
        # Closing channel as part of autoclose in mirroring process
        teams: list = json.loads(integration_context.get('teams', '[]'))
        for team in teams:
            team_aad_id = team.get('team_aad_id', '')
            mirrored_channels = team.get('mirrored_channels', [])
            for channel_index, channel in enumerate(mirrored_channels):
                if channel.get('investigation_id') == investigation_id:
                    channel_id = channel.get('channel_id', '')
                    close_channel_request(team_aad_id, channel_id)
                    mirrored_channels.pop(channel_index)
                    team['mirrored_channels'] = mirrored_channels
                    break
        if not channel_id:
            raise ValueError('Could not find Microsoft Teams channel to close.')
        integration_context['teams'] = json.dumps(teams)
        set_integration_context(integration_context)
    else:
        team_name: str = demisto.args().get('team') or demisto.params().get('team')
        team_aad_id = get_team_aad_id(team_name)
        channel_id = get_channel_id(channel_name, team_aad_id, investigation_id)
        close_channel_request(team_aad_id, channel_id)
    demisto.results('Channel was successfully closed.')


def create_personal_conversation(integration_context: dict, team_member_id: str) -> str:
    """
    Create a personal conversation with a team member
    :param integration_context: Cached object to retrieve relevant data for the conversation creation
    :param team_member_id: ID of team member to create a conversation with
    :return: ID of created conversation
    """
    bot_id: str = BOT_ID
    bot_name: str = integration_context.get('bot_name', '')
    tenant_id: str = integration_context.get('tenant_id', '')
    conversation: dict = {
        'bot': {
            'id': f'28:{bot_id}',
            'name': bot_name
        },
        'members': [{
            'id': team_member_id
        }],
        'channelData': {
            'tenant': {
                'id': tenant_id
            }
        }
    }
    service_url: str = integration_context.get('service_url', '')
    if not service_url:
        raise ValueError('Did not find service URL. Try messaging the bot on Microsoft Teams')
    url: str = f'{service_url}/v3/conversations'
    response: dict = cast(dict[Any, Any], http_request('POST', url, json_=conversation, api='bot'))
    return response.get('id', '')


def send_message_request(service_url: str, channel_id: str, conversation: dict):
    """
    Sends an HTTP request to send message to Microsoft Teams
    :param channel_id: ID of channel to send message in
    :param conversation: Conversation message object to send
    :param service_url: Bot service URL to query
    :return: None
    """
    url: str = f'{service_url}/v3/conversations/{channel_id}/activities'
    http_request('POST', url, json_=conversation, api='bot')


def process_mentioned_users_in_message(message: str) -> tuple[list, str]:
    """
    Processes the message to include all mentioned users in the right format. For example:
    Input: 'good morning @Demisto'
    Output (Formatted message): 'good morning <at>@Demisto</at>'
    :param message: The message to be processed
    :return: A list of the mentioned users, The processed message
    """
    mentioned_users: list = [''.join(user) for user in re.findall(MENTION_REGEX, message)]
    for user in mentioned_users:
        message = message.replace(f'@{user};', f'<at>@{user}</at>')
    return mentioned_users, message


def mentioned_users_to_entities(mentioned_users: list, integration_context: dict) -> list:
    """
    Returns a list of entities built from the mentioned users
    :param mentioned_users: A list of mentioned users in the message
    :param integration_context: Cached object to retrieve relevant data from
    :return: A list of entities
    """
    return [{'type': 'mention', 'mentioned': {'id': get_team_member_id(user, integration_context), 'name': user},
             'text': f'<at>@{user}</at>'} for user in mentioned_users]


def send_message():
    message_type: str = demisto.args().get('messageType', '')
    original_message: str = demisto.args().get('originalMessage', '')
    message: str = demisto.args().get('message', '')
    external_form_url_header: str | None = demisto.args().get(
        'external_form_url_header') or demisto.params().get('external_form_url_header')
    demisto.debug(f"in send message with message type: {message_type}, and channel name:{demisto.args().get('channel')}")
    try:
        adaptive_card: dict = json.loads(demisto.args().get('adaptive_card', '{}'))
    except ValueError:
        raise ValueError('Given adaptive card is not in valid JSON format.')

    if message_type == MESSAGE_TYPES['mirror_entry'] and ENTRY_FOOTER in original_message:
        demisto.debug(f"the message '{message}' was already mirrored, skipping it")
        # Got a message which was already mirrored - skipping it
        return
    channel_name: str = demisto.args().get('channel', '')

    if (not channel_name and message_type in {MESSAGE_TYPES['status_changed'], MESSAGE_TYPES['incident_opened']}) \
            or channel_name == INCIDENT_NOTIFICATIONS_CHANNEL:
        demisto.debug("Got a notification from server.")
        # Got a notification from server
        channel_name = demisto.params().get('incident_notifications_channel', 'General')
        severity: float = float(demisto.args().get('severity'))

        # Adding disable and not enable because of adding new boolean parameter always defaults to false value in server
        if (disable_auto_notifications := demisto.params().get('auto_notifications')) is not None:
            disable_auto_notifications = argToBoolean(disable_auto_notifications)
        else:
            disable_auto_notifications = False

        if not disable_auto_notifications:
            severity_threshold: float = translate_severity(demisto.params().get('min_incident_severity', 'Low'))
            if severity < severity_threshold:
                return
        else:
            return

    team_member: str = demisto.args().get('team_member', '') or demisto.args().get('to', '')
    if re.match(r'\b[^@]+@[^@]+\.[^@]+\b', team_member):  # team member is an email
        team_member = team_member.lower()

    if not (team_member or channel_name):
        raise ValueError('No channel or team member to send message were provided.')

    if team_member and channel_name:
        raise ValueError('Provide either channel or team member to send message to, not both.')

    if not (message or adaptive_card):
        raise ValueError('No message or adaptive card to send were provided.')

    if message and adaptive_card:
        raise ValueError('Provide either message or adaptive to send, not both.')

    integration_context: dict = get_integration_context()
    channel_id = ''
    personal_conversation_id = ''
    if channel_name:
        channel_id = get_channel_id_for_send_notification(channel_name, message_type)
    elif team_member:
        team_member_id: str = get_team_member_id(team_member, integration_context)
        personal_conversation_id = create_personal_conversation(integration_context, team_member_id)

    recipient: str = channel_id or personal_conversation_id

    conversation: dict = {}

    if message:
        entitlement_match_msg: Match[str] | None = re.search(ENTITLEMENT_REGEX, message)
        if entitlement_match_msg and is_teams_ask_message(message):
            # In TeamsAsk process
            adaptive_card = process_ask_user(message)
            conversation = {
                'type': 'message',
                'attachments': [adaptive_card]
            }
            demisto.debug(f"The following Adaptive Card will be used:\n{json.dumps(adaptive_card)}")
        else:
            # Sending regular message
            formatted_message: str = urlify_hyperlinks(message, external_form_url_header)
            mentioned_users, formatted_message_with_mentions = process_mentioned_users_in_message(formatted_message)
            entities = mentioned_users_to_entities(mentioned_users, integration_context)
            demisto.info(f'msg: {formatted_message_with_mentions}, ent: {entities}')
            conversation = {
                'type': 'message',
                'text': formatted_message_with_mentions,
                'entities': entities
            }
    else:  # Adaptive card
        entitlement_match_ac: Match[str] | None = re.search(ENTITLEMENT_REGEX, adaptive_card.get('entitlement', ''))
        if entitlement_match_ac:
            adaptive_card_processed = process_adaptive_card(adaptive_card)
            conversation = {
                'type': 'message',
                'attachments': [adaptive_card_processed]
            }

    service_url: str = integration_context.get('service_url', '')
    if not service_url:
        raise ValueError('Did not find service URL. Try messaging the bot on Microsoft Teams')

    send_message_request(service_url, recipient, conversation)
    demisto.results('Message was sent successfully.')


def get_channel_id_for_send_notification(channel_name: str, message_type: str):
    """
    Returns the channel ID to send the message to
    :param channel_name: The name of the channel.
    :param message_type: The type of message to be sent.
    :return: the channel ID
    """
    team_name: str = demisto.args().get('team', '') or demisto.params().get('team', '')
    team_aad_id: str = get_team_aad_id(team_name)
    investigation_id = ''
    if message_type == MESSAGE_TYPES['mirror_entry']:
        # Got an entry from the War Room to mirror to Teams
        # Getting investigation ID in case channel name is custom and not the default
        investigation: dict = demisto.investigation()
        investigation_id = investigation.get('id', '')
    channel_id = get_channel_id(channel_name, team_aad_id, investigation_id)
    if get_channel_type(channel_id, team_aad_id) != 'standard':
        raise ValueError('Posting a message or adaptive card to a private/shared channel is currently '
                         'not supported.')
    return channel_id


def mirror_investigation():
    """
    Updates the integration context with a new or existing mirror.
    """
    investigation: dict = demisto.investigation()

    if investigation.get('type') == PLAYGROUND_INVESTIGATION_TYPE:
        raise ValueError('Can not perform this action in playground.')

    integration_context: dict = get_integration_context()

    mirror_type: str = demisto.args().get('mirror_type', 'all')
    auto_close: str = demisto.args().get('autoclose', 'true')
    mirror_direction: str = demisto.args().get('direction', 'both').lower()
    team_name: str = demisto.args().get('team', '')
    if not team_name:
        team_name = demisto.params().get('team', '')
    team_aad_id: str = get_team_aad_id(team_name)
    mirrored_channels = []
    teams: list = json.loads(integration_context.get('teams', '[]'))
    team = {}
    for team in teams:
        if team.get('team_aad_id', '') == team_aad_id:
            if team.get('mirrored_channels'):
                mirrored_channels = team['mirrored_channels']
            break
    if mirror_direction != 'both':
        mirror_type = f'{mirror_type}:{mirror_direction}'

    investigation_id: str = investigation.get('id', '')
    investigation_mirrored_index: int = is_investigation_mirrored(investigation_id, mirrored_channels)

    if investigation_mirrored_index > -1:
        # Updating channel mirror configuration
        mirrored_channels[investigation_mirrored_index]['mirror_type'] = mirror_type
        mirrored_channels[investigation_mirrored_index]['mirror_direction'] = mirror_direction
        mirrored_channels[investigation_mirrored_index]['auto_close'] = auto_close
        mirrored_channels[investigation_mirrored_index]['mirrored'] = False
        demisto.results('Investigation mirror was updated successfully.')
    else:
        channel_name: str = demisto.args().get('channel_name', '') or f'incident-{investigation_id}'
        channel_description: str = f'Channel to mirror incident {investigation_id}'
        channel_id: str = create_channel(team_aad_id, channel_name, channel_description)
        service_url: str = integration_context.get('service_url', '')
        server_links: dict = demisto.demistoUrls()
        server_link: str = server_links.get('server', '')
        server_link = server_link + '/#' if not is_demisto_version_ge('8.0.0') else server_link
        warroom_link = f"{server_link}/WarRoom/{investigation_id}"
        conversation: dict = {
            'type': 'message',
            'text': f'This channel was created to mirror [incident {investigation_id}]({warroom_link}) '
                    f'between Teams and Demisto. In order for your Teams messages to be mirrored in Demisto, '
                    f'you need to mention the Demisto Bot in the message.'
        }
        send_message_request(service_url, channel_id, conversation)
        mirrored_channels.append({
            'channel_id': channel_id,
            'investigation_id': investigation_id,
            'mirror_type': mirror_type,
            'mirror_direction': mirror_direction,
            'auto_close': auto_close,
            'mirrored': False,
            'channel_name': channel_name
        })
        demisto.results(f'Investigation mirrored successfully in channel {channel_name}.')
    team['mirrored_channels'] = mirrored_channels
    integration_context['teams'] = json.dumps(teams)
    set_integration_context(integration_context)


def channel_mirror_loop():
    """
    Runs in a long running container - checking for newly mirrored investigations.
    """
    while True:
        found_channel_to_mirror: bool = False
        integration_context = {}
        try:
            integration_context = get_integration_context()
            teams: list = json.loads(integration_context.get('teams', '[]'))
            for team in teams:
                mirrored_channels = team.get('mirrored_channels', [])
                channel: dict
                for channel in mirrored_channels:
                    investigation_id = channel.get('investigation_id', '')
                    if not channel['mirrored']:
                        demisto.info(f'Mirroring incident: {investigation_id} in Microsoft Teams')
                        channel_to_update: dict = channel
                        if channel_to_update['mirror_direction'] and channel_to_update['mirror_type']:
                            demisto.mirrorInvestigation(
                                channel_to_update['investigation_id'],
                                channel_to_update['mirror_type'],
                                bool(strtobool(channel_to_update['auto_close']))
                            )
                            channel_to_update['mirrored'] = True
                            demisto.info(f'Mirrored incident: {investigation_id} to Microsoft Teams successfully')
                        else:
                            demisto.info(f'Could not mirror {investigation_id}')
                        team['mirrored_channels'] = mirrored_channels
                        integration_context['teams'] = json.dumps(teams)
                        set_integration_context(integration_context)
                        found_channel_to_mirror = True
                        break
                if found_channel_to_mirror:
                    break
        except json.decoder.JSONDecodeError as json_decode_error:
            demisto.error(
                f'An error occurred in channel mirror loop while trying to deserialize teams from cache: '
                f'{str(json_decode_error)}'
            )
            demisto.updateModuleHealth(f'An error occurred: {str(json_decode_error)}')
        except Exception as e:
            demisto.error(f'An error occurred in channel mirror loop: {str(e)}')
            demisto.updateModuleHealth(f'An error occurred: {str(e)}')
        finally:
            time.sleep(5)


def member_added_handler(integration_context: dict, request_body: dict, channel_data: dict):
    """
    Handles member added activity
    :param integration_context: Cached object to retrieve relevant data from
    :param request_body: Activity payload
    :param channel_data: Microsoft Teams tenant, team and channel details
    :return: None
    """
    bot_id = BOT_ID

    team: dict = channel_data.get('team', {})
    team_id: str = team.get('id', '')
    team_aad_id: str = team.get('aadGroupId', '')
    team_name: str = team.get('name', '')

    tenant: dict = channel_data.get('tenant', {})
    tenant_id: str = tenant.get('id', '')

    recipient: dict = request_body.get('recipient', {})
    recipient_name: str = recipient.get('name', '')

    members_added: list = request_body.get('membersAdded', [])

    teams: list = json.loads(integration_context.get('teams', '[]'))

    service_url: str = integration_context.get('service_url', '')
    if not service_url:
        raise ValueError('Did not find service URL. Try messaging the bot on Microsoft Teams')

    for member in members_added:
        member_id = member.get('id', '')
        if bot_id in member_id:
            # The bot was added to a team, caching team ID and team members
            demisto.info(f'The bot was added to team {team_name}')
        else:
            demisto.info(f'Someone was added to team {team_name}')
        integration_context['tenant_id'] = tenant_id
        integration_context['bot_name'] = recipient_name
        break

    team_members: list = get_team_members(service_url, team_id)

    found_team: bool = False
    for team in teams:
        if team.get('team_aad_id', '') == team_aad_id:
            team['team_members'] = team_members
            found_team = True
            break
    if not found_team:
        # Didn't found an existing team, adding new team object
        teams.append({
            'team_aad_id': team_aad_id,
            'team_id': team_id,
            'team_name': team_name,
            'team_members': team_members
        })
    integration_context['teams'] = json.dumps(teams)
    set_integration_context(integration_context)


def handle_external_user(user_identifier: str, allow_create_incident: bool, create_incident: bool) -> str:
    """
    Handles message from non xsoar user
    :param user_identifier: the user name or email
    :param allow_create_incident: if external user is allowed to create incidents or not
    :param create_incident: if the message (command) sent by the user is "new incident"
    :return: data: the response from the bot the user
    """
    # external user is not allowed to run any command
    if not allow_create_incident:
        data = f"I'm sorry but I was unable to find you as a Cortex XSOAR user " \
               f"for {user_identifier}. You're not allowed to run any command"

    # allowed creating new incident, but the command sent is not new incident
    elif not create_incident:
        data = "As a non Cortex XSOAR user, you're only allowed to run command:\nnew incident [details]"
    # allowed to create incident, and tried to create incident
    else:
        data = ""

    return data


def direct_message_handler(integration_context: dict, request_body: dict, conversation: dict, message: str):
    """
    Handles a direct message sent to the bot
    :param integration_context: Cached object to retrieve relevant data from
    :param request_body: Activity payload
    :param conversation: Conversation object sent
    :param message: The direct message sent
    :return: None
    """
    conversation_id: str = conversation.get('id', '')

    from_property: dict = request_body.get('from', {})
    user_id: str = from_property.get('id', '')

    team_member: dict = get_team_member(integration_context, user_id)
    if team_member:
        # enrich our data with the sender info
        request_body['from'].update(team_member)

    username: str = team_member.get('username', '')
    user_email: str = team_member.get('user_email', '')
    demisto_user = demisto.findUser(email=user_email) if user_email else demisto.findUser(username=username)

    formatted_message = ''

    attachment = {}

    return_card: bool = False

    allow_external_incidents_creation: bool = demisto.params().get('allow_external_incidents_creation', False)

    lowered_message = message.lower()
    # the command is to create new incident
    create_incident = 'incident' in lowered_message and ('create' in lowered_message
                                                         or 'open' in lowered_message
                                                         or 'new' in lowered_message)
    data = ("" if demisto_user else handle_external_user(user_email or username,
                                                         allow_external_incidents_creation,
                                                         create_incident,))
    # internal user or external who's trying to create incident
    if not data:
        if create_incident:
            data = process_incident_create_message(demisto_user, message, request_body)
            formatted_message = urlify_hyperlinks(data)
        else:   # internal user running any command except for new incident
            try:
                data = demisto.directMessage(message, username, user_email, allow_external_incidents_creation)
                return_card = True
                if data.startswith('`'):  # We got a list of incidents/tasks:
                    data_by_line: list = data.replace('```', '').strip().split('\n')
                    return_card = True
                    if data_by_line[0].startswith('Task'):
                        attachment = process_tasks_list(data_by_line)
                    else:
                        attachment = process_incidents_list(data_by_line)
                else:  # Mirror investigation command / unknown direct message
                    attachment = process_mirror_or_unknown_message(data)
            except Exception as e:
                data = str(e)

    if return_card:
        conversation = {
            'type': 'message',
            'attachments': [attachment]
        }
    else:
        formatted_message = formatted_message or data
        conversation = {
            'type': 'message',
            'text': formatted_message
        }

    service_url: str = integration_context.get('service_url', '')
    if not service_url:
        raise ValueError('Did not find service URL. Try messaging the bot on Microsoft Teams')

    send_message_request(service_url, conversation_id, conversation)


def entitlement_handler(integration_context: dict, request_body: dict, value: dict, conversation_id: str):
    """
    Handles activity the bot received as part of TeamsAsk flow, which includes entitlement
    :param integration_context: Cached object to retrieve relevant data from
    :param request_body: Activity payload
    :param value: Object which includes
    :param conversation_id: Message conversation ID
    :return: None
    """
    response: str = value.get('response', '')
    if not response:
        # Adaptive Card Response Received
        remove_keys = ['entitlement', 'investigation_id', 'task_id']
        response_dict = {key: value for key, value in value.items() if key not in remove_keys}
        response = tableToMarkdown("Response", response_dict, headers=list(response_dict.keys()))

    demisto.debug(f"Entitlement Response Received\n{value}")
    entitlement_guid: str = value.get('entitlement', '')
    investigation_id: str = value.get('investigation_id', '')
    task_id: str = value.get('task_id', '')
    from_property: dict = request_body.get('from', {})
    team_members_id: str = from_property.get('id', '')
    team_member: dict = get_team_member(integration_context, team_members_id)
    demisto.handleEntitlementForUser(
        incidentID=investigation_id,
        guid=entitlement_guid,
        taskID=task_id,
        email=team_member.get('user_email', ''),
        content=response
    )
    activity_id: str = request_body.get('replyToId', '')
    service_url: str = integration_context.get('service_url', '')
    if not service_url:
        raise ValueError('Did not find service URL. Try messaging the bot on Microsoft Teams')
    update_message(service_url, conversation_id, activity_id, 'Your response was submitted successfully.')


def message_handler(integration_context: dict, request_body: dict, channel_data: dict, message: str):
    """
    Handles a message in which the bot was mentioned
    :param integration_context: Cached object to retrieve relevant data from
    :param request_body: Activity payload
    :param channel_data: Microsoft Teams tenant, team and channel details
    :param message: The message which was sent mentioning the bot
    :return: None
    """
    channel: dict = channel_data.get('channel', {})
    channel_id: str = channel.get('id', '')
    team_id: str = channel_data.get('team', {}).get('id', '')

    from_property: dict = request_body.get('from', {})
    team_member_id: str = from_property.get('id', '')

    if integration_context.get('teams'):
        teams: list = json.loads(integration_context['teams'])
        for team in teams:
            if team.get('team_id', '') == team_id:
                mirrored_channels: list = team.get('mirrored_channels', [])
                for mirrored_channel in mirrored_channels:
                    if mirrored_channel.get('channel_id') == channel_id:
                        if mirrored_channel.get('mirror_direction', '') != 'FromDemisto' \
                                and 'none' not in mirrored_channel.get('mirror_type', ''):
                            investigation_id: str = mirrored_channel.get('investigation_id', '')
                            username: str = from_property.get('name', '')
                            user_email: str = get_team_member(integration_context, team_member_id).get('user_email', '')
                            demisto.debug(f"Adding Entry {message} to investigation {investigation_id}")
                            demisto.addEntry(
                                id=investigation_id,
                                # when pasting the message into the chat, it contains leading and trailing whitespaces
                                entry=message.strip(),
                                username=username,
                                email=user_email,
                                footer=f'\n**{ENTRY_FOOTER}**'
                            )
                        return


@APP.route('/health', methods=['GET'])
def health_check():
    demisto.debug("Microsoft Teams Integration received a local health check")
    return Response('Microsoft Teams long running integration server is up.', status=200, mimetype='text/plain')


@APP.route('/', methods=['POST'])
def messages() -> Response:
    """
    Main handler for messages sent to the bot
    """
    try:
        demisto.debug("Microsoft Teams Integration received a message from Teams")
        demisto.debug('Processing POST query...')
        headers: dict = cast(dict[Any, Any], request.headers)

        if validate_auth_header(headers) is False:
            demisto.info(f'Authorization header failed: {str(headers)}')
        else:
            request_body: dict = request.json   # type: ignore[assignment]
            integration_context: dict = get_integration_context()
            service_url: str = request_body.get('serviceUrl', '')
            if service_url:
                service_url = service_url[:-1] if service_url.endswith('/') else service_url
                integration_context['service_url'] = service_url
                set_integration_context(integration_context)

            channel_data: dict = request_body.get('channelData', {})
            event_type: str = channel_data.get('eventType', '')
            demisto.debug(f"Event Type is: {event_type}")

            conversation: dict = request_body.get('conversation', {})
            conversation_type: str = conversation.get('conversationType', '')
            conversation_id: str = conversation.get('id', '')
            demisto.debug(f"conversation type is: {conversation_type}")

            message_text: str = request_body.get('text', '')

            # Remove bot mention
            bot_name = integration_context.get('bot_name', '')
            formatted_message: str = message_text.replace(f'<at>{bot_name}</at>', '')

            value: dict = request_body.get('value', {})

            if event_type == 'teamMemberAdded':
                demisto.info('New Microsoft Teams team member was added')
                member_added_handler(integration_context, request_body, channel_data)
                demisto.debug(f'Updated team in the integration context. '
                              f'Current saved teams: {json.dumps(get_integration_context().get("teams"))}')
            elif value:
                # In TeamsAsk process
                demisto.info('Got response from user in MicrosoftTeamsAsk process')
                entitlement_handler(integration_context, request_body, value, conversation_id)
            elif conversation_type == 'personal':
                demisto.info('Got direct message to the bot')
                demisto.debug(f"Text is : {request_body.get('text')}")
                if request_body.get("membersAdded", []):
                    demisto.debug("the bot was added to a one-to-one chat")
                direct_message_handler(integration_context, request_body, conversation, formatted_message)
            else:
                demisto.info('Got message mentioning the bot')
                demisto.debug(f"the message is from: {request_body.get('from', {})}")
                message_handler(integration_context, request_body, channel_data, formatted_message)
        demisto.info('Finished processing Microsoft Teams activity successfully')
        demisto.updateModuleHealth('')
        return Response(status=200)
    except Exception as e:
        err_msg = f'Error occurred when handling incoming message {str(e)}'
        demisto.error(err_msg)
        return Response(response=err_msg, status=400)


def ring_user_request(call_request_data):
    return http_request(method='POST', url=f'{GRAPH_BASE_URL}/v1.0/communications/calls',
                        json_=call_request_data)


def ring_user():
    """Rings a user on Teams.

    Notes:
        This is a ring only! no media plays in case the generated call is answered.

    Returns:
        None.
    """
    if AUTH_TYPE == AUTHORIZATION_CODE_FLOW:
        raise DemistoException("In order to use the 'microsoft-teams-ring-user' command, you need to use "
                               "the 'Client Credentials flow'.")

    bot_id = BOT_ID
    integration_context: dict = get_integration_context()
    tenant_id: str = integration_context.get('tenant_id', '')
    if not tenant_id:
        raise ValueError(MISS_CONFIGURATION_ERROR_MESSAGE)
    # get user to call name and id
    username_to_call = demisto.args().get('username')
    user: list = get_user(username_to_call)
    if not (user and user[0].get('id')):
        raise ValueError(f'User {username_to_call} was not found')

    call_request_data = {
        "@odata.type": "#microsoft.graph.call",
        "callbackUri": 'https://callback.url',
        "direction": "outgoing",
        "source": {
            "@odata.type": "#microsoft.graph.participantInfo",
            "identity": {
                "@odata.type": "#microsoft.graph.identitySet",
                "application": {
                    "@odata.type": "#microsoft.graph.identity",
                    "id": bot_id
                }
            }
        },
        "targets": [
            {
                "@odata.type": "#microsoft.graph.invitationParticipantInfo",
                "identity": {
                    "@odata.type": "#microsoft.graph.identitySet",
                    "user": {
                        "@odata.type": "#microsoft.graph.identity",
                        "displayName": username_to_call,
                        "id": user[0].get('id')
                    }
                }
            }
        ],
        "requestedModalities": [
            "audio"
        ],
        "mediaConfig": {
            "@odata.type": "#microsoft.graph.serviceHostedMediaConfig",
        },
        "tenantId": tenant_id
    }
    response = ring_user_request(call_request_data)

    return_outputs(f"Calling {username_to_call}", {}, response)


def update_integration_context_samples(incidents: list, max_samples: int = MAX_SAMPLES):
    """
    Updates the integration context samples with the newly created incident.
    If the size of the samples has reached `MAX_SAMPLES`, will pop out the latest sample.
    Args:
        incidents (list): The list of the newly created incidents.
        max_samples (int): Max samples size.
    """
    ctx = get_integration_context()
    updated_samples_list: list[dict] = incidents + ctx.get('samples', [])
    ctx['samples'] = updated_samples_list[:max_samples]
    set_integration_context(ctx)


def long_running_loop():
    """
    The infinite loop which runs the mirror loop and the bot app in two different threads
    """
    while True:
        certificate: str = CERTIFICATE
        private_key: str = PRIVATE_KEY

        certificate_path = ''
        private_key_path = ''

        server = None

        try:
            port_mapping: str = PARAMS.get('longRunningPort', '')
            port: int
            if port_mapping:
                port = int(port_mapping.split(':')[1]) if ':' in port_mapping else int(port_mapping)
            else:
                raise ValueError('No port mapping was provided')
            Thread(target=channel_mirror_loop, daemon=True).start()
            demisto.info('Started channel mirror loop thread')

            ssl_args = {}

            if certificate and private_key:
                certificate_file = NamedTemporaryFile(delete=False)
                certificate_path = certificate_file.name
                certificate_file.write(bytes(certificate, 'utf-8'))
                certificate_file.close()

                private_key_file = NamedTemporaryFile(delete=False)
                private_key_path = private_key_file.name
                private_key_file.write(bytes(private_key, 'utf-8'))
                private_key_file.close()

                context = SSLContext(PROTOCOL_TLSv1_2)
                context.load_cert_chain(certificate_path, private_key_path)
                ssl_args['ssl_context'] = context

                demisto.info('Starting HTTPS Server')
            else:
                demisto.info('Starting HTTP Server')

            server = WSGIServer(('0.0.0.0', port), APP, log=DEMISTO_LOGGER, error_log=ERROR_LOGGER, **ssl_args)
            demisto.updateModuleHealth('')
            server.serve_forever()
        except SSLError as e:
            ssl_err_message = f'Failed to validate certificate and/or private key: {str(e)}'
            demisto.error(ssl_err_message)
            raise ValueError(ssl_err_message) from e
        except Exception as e:
            error_message = str(e)
            demisto.error(f'An error occurred in long running loop: {error_message} - {format_exc()}')
            demisto.updateModuleHealth(f'An error occurred: {error_message}')
        finally:
            if certificate_path:
                os.unlink(certificate_path)
            if private_key_path:
                os.unlink(private_key_path)
            if server:
                server.stop()
            time.sleep(5)


def token_permissions_list_command():
    """
    Gets the Graph access token stored in the integration context and displays the token's API permissions in the war room.

    Use-case:
    This command is ideal for users encountering insufficient permissions errors when attempting to
    execute an integration command.
    By utilizing this command, the user can identify the current permissions associated with their token (app), compare them to
    the required permissions for executing the desired command (detailed in the integration's docs), and determine any additional
    permissions needed to be added to their application.
    """
    # Get the used token from the integration context:
    access_token: str = get_graph_access_token()

    # Decode the token and extract the roles:
    if access_token:
        decoded_token = jwt.decode(access_token, options={"verify_signature": False})

        if AUTH_TYPE == CLIENT_CREDENTIALS_FLOW:
            roles = decoded_token.get('roles', [])

        else:  # Authorization code flow
            roles = decoded_token.get('scp', '')
            roles = roles.split()

        if roles:
            hr = tableToMarkdown(f'The current API permissions in the Teams application are: ({len(roles)})',
                                 sorted(roles), headers=['Permission'])
        else:
            hr = 'No permissions obtained for the used graph access token.'

    else:
        hr = 'Graph access token is not set.'

    demisto.debug(f"'microsoft-teams-token-permissions-list' command result is: {hr}. Authorization type is: {AUTH_TYPE}.")

    result = CommandResults(
        readable_output=hr
    )

    return_results(result)


def create_messaging_endpoint_command():
    """
    Generates the messaging endpoint, based on the server url, the server version and the instance configurations.

    The messaging endpoint should be added to the Demisto bot configuration in Microsoft Teams as part of the Prerequisites of
    the integration's set-up.
    Link to documentation: https://xsoar.pan.dev/docs/reference/integrations/microsoft-teams#1-using-cortex-xsoar-or-cortex-xsiam-rerouting
    """
    server_address = ''
    messaging_endpoint = ''

    # Get instance name and server url:
    urls = demisto.demistoUrls()
    instance_name = demisto.integrationInstance()
    xsoar_url = urls.get('server', '')
    engine_url = demisto.args().get('engine_url', '')

    if is_using_engine():  # In case of an XSOAR engine user - The user must provide the engine address.
        if not engine_url:
            raise ValueError("Your instance configuration involves a Cortex XSOAR engine.\nIn that case the messaging endpoint "
                             "that should be added to the Demisto bot configuration in Microsoft Teams is the engine's IP "
                             "(or DNS name) and the port in use, in the following format - `https://IP:port` or `http://IP:port`."
                             " For example - `https://my-engine.name:443`, `http://1.1.1.1:443`.\nTo test the format validity run"
                             " this command with your engine's URL set as the value of the `engine_url` argument.")

        elif engine_url and not re.search(XSOAR_ENGINE_URL_REGEX, engine_url):  # engine url is not valid
            raise ValueError("Invalid engine URL - Please ensure that the `engine_url` includes the IP (or DNS name)"
                             " and the port in use, and that it is in the correct format: `https://IP:port` or `http://IP:port`.")
        else:
            messaging_endpoint = engine_url

    elif engine_url:  # engine_url was unnecessarily set
        raise ValueError("Your instance configuration doesn't involve a Cortex XSOAR engine, but an `engine_url` was set.\n"
                         "If you wish to run on an engine - set this option in the instance configuration. Otherwise, delete "
                         "the value of the `engine_url` argument.")

    elif is_xsoar_on_prem():
        messaging_endpoint = urljoin(urljoin(xsoar_url, 'instance/execute'), instance_name)

    else:  # XSIAM or XSOAR SAAS
<<<<<<< HEAD
=======
        if is_xsiam():
            # Replace the 'xdr' with 'crtx' in the hostname of XSIAM tenants
            # This substitution is related to this platform ticket: https://jira-dc.paloaltonetworks.com/browse/CIAC-12256.
            xsoar_url = xsoar_url.replace('xdr', 'crtx', 1)

>>>>>>> f7c818d9
        # Add the 'ext-' prefix to the xsoar url
        if xsoar_url.startswith('http://'):
            server_address = xsoar_url.replace('http://', 'http://ext-', 1)
        elif xsoar_url.startswith('https://'):
            server_address = xsoar_url.replace('https://', 'https://ext-', 1)

        messaging_endpoint = urljoin(urljoin(server_address, 'xsoar/instance/execute'), instance_name)

<<<<<<< HEAD
        if is_xsiam():
            # Replace the '.xdr-' with '.crtx-' for XSIAM tenants
            # This substitution is related to this platform ticket: https://jira-dc.paloaltonetworks.com/browse/CIAC-12256.
            messaging_endpoint = messaging_endpoint.replace('.xdr-', '.crtx-', 1)

=======
>>>>>>> f7c818d9
    hr = f"The messaging endpoint is:\n `{messaging_endpoint}`\n\n The messaging endpoint should be added to the Demisto bot"\
         f" configuration in Microsoft Teams as part of the prerequisites of the integration's setup.\n"\
         f"For more information see: [Integration Documentation](https://xsoar.pan.dev/docs/reference/integrations/microsoft-teams#create-the-demisto-bot-in-microsoft-teams)."

    demisto.debug(
        f"The messaging endpoint that should be added to the Demisto bot configuration in Microsoft Teams is:"
<<<<<<< HEAD
        f"{messaging_endpoint}")
=======
        f" {messaging_endpoint}")
>>>>>>> f7c818d9

    result = CommandResults(
        readable_output=hr
    )

    return_results(result)
<<<<<<< HEAD
    
def bot_configuration_list_command():
    """
    Retrieves the configuration details of the bots configured in Microsoft Teams.
    
    """
    args= demisto.args()
    subscription_ids = argToList(args.get('subscription_id', []))
    limit = int(args.get('limit', MAX_ITEMS_PER_RESPONSE))
    all_results = argToBoolean(args.get('all_results', False))
    bots_configuration = []
    
    # TODO: take it out to a separate func
    for subscription_id in subscription_ids:
        demisto.debug(f'Given subscription: {subscription_id}')
        url = f"https://management.azure.com/subscriptions/{subscription_id}/providers/Microsoft.BotService/botServices?api-version=2021-03-01"
        
        response: dict = cast(dict[Any, Any], http_request('GET', url, api="user_impersonation"))
        if bots_configuration_info := response.get('value'):
            for bot in bots_configuration_info:
                bot_config = {
                    "ID": bot.get('id'),
                    "Name": bot.get('name'),
                    "Messaging Endpoint": bot.get('properties',[]).get('endpoint', ''),
                    "App ID": bot.get('properties',[]).get('msaAppId', ''),
                }
                bots_configuration.append(bot_config)
        
    result = CommandResults(
        readable_output=tableToMarkdown(
            "Configuration info of the Bots configured in Microsoft Teams:\n",
            bots_configuration,
            removeNull=True, 
            headers=["ID", "Name", "Messaging Endpoint", "App ID"]
        ),
        outputs_prefix='MicrosoftTeams.BotList',
        outputs_key_field='',
        outputs=bots_configuration,
        raw_response=bots_configuration_info
    )
    return_results(result) 
    
=======

>>>>>>> f7c818d9

def validate_auth_code_flow_params(command: str = ''):
    """
    Validates that the necessary parameters for the Authorization Code flow have been received.
    Raises a DemistoException if a required parameter is missing.
    :param command: the command that should be executed
    """
    if not all([AUTH_CODE, REDIRECT_URI, AUTH_TYPE == AUTHORIZATION_CODE_FLOW]):
        err = f"In order to use the '{command}' command, "
        if not AUTH_CODE and not REDIRECT_URI and AUTH_TYPE != AUTHORIZATION_CODE_FLOW:
            raise DemistoException(err + "Please set the necessary parameters for the Authorization Code flow in the "
                                         "integration configuration.")
        elif AUTH_TYPE != AUTHORIZATION_CODE_FLOW:
            raise DemistoException(err + "you must set the 'Authentication Type' parameter to 'Authorization Code' in "
                                         "the integration configuration.")
        else:  # not all([AUTH_CODE, REDIRECT_URI]):
            raise DemistoException(err + "you must provide both 'Application redirect URI' and 'Authorization code' in "
                                         "the integration configuration for the Authorization Code flow.")


def test_connection():
    """
    Test connectivity in the Authorization Code flow mode.
    """
    resource = demisto.args().get('resource', 'Graph')
    if resource == 'User Impersonation':
        get_user_impersonation_access_token()
    else:
        get_graph_access_token()  # If fails, get_graph_access_token returns an error
    return_results(CommandResults(readable_output='✅ Success!'))


def test_module():
    """Tests API connectivity and authentication for Bot Framework API only.
    Returning 'ok' indicates that the integration works like it is supposed to.
    Connection to the service is successful.
    Raises exceptions if something goes wrong.
    :return: 'ok' if test passed.
    :rtype: ``str``
    """
    if not BOT_ID or not BOT_PASSWORD:
        raise DemistoException("Bot ID and Bot Password must be provided.")
    if 'Client' not in AUTH_TYPE:
        raise DemistoException(
            "Test module is available for Client Credentials only."
            " For other authentication types use the !microsoft-teams-auth-test command")

    get_bot_access_token()  # Tests token retrieval for Bot Framework API
    return_results('ok')


def generate_login_url_command():
    tenant_id = get_integration_context().get('tenant_id')
    if not tenant_id:
        raise Exception("Tenant ID is missing, please make sure that the messaging endpoint is configured correctly,"
                        " and the bot is added to a team.")
    login_url = f'https://login.microsoftonline.com/{tenant_id}/oauth2/v2.0/authorize?' \
                f'response_type=code&scope=offline_access%20https://graph.microsoft.com/.default' \
                f'&client_id={BOT_ID}&redirect_uri={REDIRECT_URI}'

    result_msg = f"""### Authorization instructions
1. Click on the [login URL]({login_url}) to sign in and grant Cortex XSOAR permissions for your Azure Service Management.
You will be automatically redirected to a link with the following structure:
```REDIRECT_URI?code=AUTH_CODE&session_state=SESSION_STATE```
2. Copy the `AUTH_CODE` (without the `code=` prefix, and the `session_state` parameter)
and paste it in your instance configuration under the **Authorization code** parameter.
    """
    return_results(CommandResults(readable_output=result_msg))


def fetch_samples():
    """
    The integration fetches incidents in the long-running-execution command. Fetch incidents is called
    only when "Pull From Instance" is clicked in create new classifier section in Cortex XSOAR.
    The fetch incidents returns samples of incidents generated by the long-running-execution.
    """
    demisto.incidents(get_integration_context().get('samples'))


def main():   # pragma: no cover
    """ COMMANDS MANAGER / SWITCH PANEL """
    demisto.debug("Main started...")
    commands: dict = {
        'test-module': test_module,
        'long-running-execution': long_running_loop,
        'send-notification': send_message,
        'mirror-investigation': mirror_investigation,
        'close-channel': close_channel,
        'microsoft-teams-integration-health': integration_health,
        'create-channel': create_channel_command,
        'add-user-to-channel': add_user_to_channel_command,
        'fetch-incidents': fetch_samples,
        # 'microsoft-teams-create-team': create_team,
        # 'microsoft-teams-send-file': send_file,
        'microsoft-teams-ring-user': ring_user,
        'microsoft-teams-create-channel': create_channel_command,
        'microsoft-teams-add-user-to-channel': add_user_to_channel_command,
        'microsoft-teams-create-meeting': create_meeting_command,
        'microsoft-teams-channel-user-list': channel_user_list_command,
        'microsoft-teams-user-remove-from-channel': user_remove_from_channel_command,
        'microsoft-teams-generate-login-url': generate_login_url_command,
        'microsoft-teams-auth-reset': reset_graph_auth,
        'microsoft-teams-token-permissions-list': token_permissions_list_command,
<<<<<<< HEAD
        'microsoft-teams-create-messaging-endpoint': create_messaging_endpoint_command,
=======
        'microsoft-teams-create-messaging-endpoint': create_messaging_endpoint_command
>>>>>>> f7c818d9
    }

    commands_auth_code: dict = {
        'microsoft-teams-auth-test': test_connection,
        'microsoft-teams-chat-create': chat_create_command,
        'microsoft-teams-message-send-to-chat': message_send_to_chat_command,
        'microsoft-teams-chat-add-user': chat_add_user_command,
        'microsoft-teams-chat-list': chat_list_command,
        'microsoft-teams-chat-member-list': chat_member_list_command,
        'microsoft-teams-chat-message-list': chat_message_list_command,
        'microsoft-teams-chat-update': chat_update_command,
        'microsoft-teams-bot-configuration-list': bot_configuration_list_command,
    }

    ''' EXECUTION '''
    command: str = demisto.command()

    try:
        support_multithreading()
        handle_proxy()
        LOG(f'Command being called is {command}')
        if command in commands:
            commands[command]()
        elif command in commands_auth_code:
            validate_auth_code_flow_params(command)  # raises error in case one of the required params is missing
            commands_auth_code[command]()
        else:
            raise NotImplementedError(f"command {command} is not implemented.")
    # Log exceptions
    except Exception as e:
        return_error(f'Failed to execute {command} command.\nError:\n{str(e)}')


if __name__ in ('__main__', '__builtin__', 'builtins'):
    main()<|MERGE_RESOLUTION|>--- conflicted
+++ resolved
@@ -2931,14 +2931,12 @@
         messaging_endpoint = urljoin(urljoin(xsoar_url, 'instance/execute'), instance_name)
 
     else:  # XSIAM or XSOAR SAAS
-<<<<<<< HEAD
-=======
+      
         if is_xsiam():
             # Replace the 'xdr' with 'crtx' in the hostname of XSIAM tenants
             # This substitution is related to this platform ticket: https://jira-dc.paloaltonetworks.com/browse/CIAC-12256.
             xsoar_url = xsoar_url.replace('xdr', 'crtx', 1)
 
->>>>>>> f7c818d9
         # Add the 'ext-' prefix to the xsoar url
         if xsoar_url.startswith('http://'):
             server_address = xsoar_url.replace('http://', 'http://ext-', 1)
@@ -2947,32 +2945,19 @@
 
         messaging_endpoint = urljoin(urljoin(server_address, 'xsoar/instance/execute'), instance_name)
 
-<<<<<<< HEAD
-        if is_xsiam():
-            # Replace the '.xdr-' with '.crtx-' for XSIAM tenants
-            # This substitution is related to this platform ticket: https://jira-dc.paloaltonetworks.com/browse/CIAC-12256.
-            messaging_endpoint = messaging_endpoint.replace('.xdr-', '.crtx-', 1)
-
-=======
->>>>>>> f7c818d9
     hr = f"The messaging endpoint is:\n `{messaging_endpoint}`\n\n The messaging endpoint should be added to the Demisto bot"\
          f" configuration in Microsoft Teams as part of the prerequisites of the integration's setup.\n"\
          f"For more information see: [Integration Documentation](https://xsoar.pan.dev/docs/reference/integrations/microsoft-teams#create-the-demisto-bot-in-microsoft-teams)."
 
     demisto.debug(
         f"The messaging endpoint that should be added to the Demisto bot configuration in Microsoft Teams is:"
-<<<<<<< HEAD
-        f"{messaging_endpoint}")
-=======
         f" {messaging_endpoint}")
->>>>>>> f7c818d9
 
     result = CommandResults(
         readable_output=hr
     )
 
     return_results(result)
-<<<<<<< HEAD
     
 def bot_configuration_list_command():
     """
@@ -3014,10 +2999,6 @@
         raw_response=bots_configuration_info
     )
     return_results(result) 
-    
-=======
-
->>>>>>> f7c818d9
 
 def validate_auth_code_flow_params(command: str = ''):
     """
@@ -3121,11 +3102,7 @@
         'microsoft-teams-generate-login-url': generate_login_url_command,
         'microsoft-teams-auth-reset': reset_graph_auth,
         'microsoft-teams-token-permissions-list': token_permissions_list_command,
-<<<<<<< HEAD
-        'microsoft-teams-create-messaging-endpoint': create_messaging_endpoint_command,
-=======
         'microsoft-teams-create-messaging-endpoint': create_messaging_endpoint_command
->>>>>>> f7c818d9
     }
 
     commands_auth_code: dict = {
