--- conflicted
+++ resolved
@@ -2547,13 +2547,8 @@
      'http://ext-viso-test-dummy.crtx-qa-ttt.ss.paloaltonetworks.com/xsoar/instance/execute/teams'),
     ('https://viso-test-dummy.xdr-qa-ttt.ss.paloaltonetworks.com', False, True,
      'https://ext-viso-test-dummy.crtx-qa-ttt.ss.paloaltonetworks.com/xsoar/instance/execute/teams'),
-<<<<<<< HEAD
-    ('http://viso-test-dummy.xdr-qa-ttt.ss.paloaltonetworks.com', False, True,
-     'http://ext-viso-test-dummy.crtx-qa-ttt.ss.paloaltonetworks.com/xsoar/instance/execute/teams'),
-=======
     ('http://viso-test-dummy.xdr.qa-ttt.ss.paloaltonetworks.com', False, True,
      'http://ext-viso-test-dummy.crtx.qa-ttt.ss.paloaltonetworks.com/xsoar/instance/execute/teams'),
->>>>>>> f7c818d9
     ('http://viso-test-dummy.crtx-qa-ttt.ss.paloaltonetworks.com', False, True,
      'http://ext-viso-test-dummy.crtx-qa-ttt.ss.paloaltonetworks.com/xsoar/instance/execute/teams'),
 ],
@@ -2562,11 +2557,7 @@
          "Test xsoar 8 server url (with http:// prefix)",
          "Test xsiam server url (with https:// prefix)",
          "Test xsiam server url (with http:// prefix)",
-<<<<<<< HEAD
-         "Test xsiam server url without the '.xdr-' string in the dns name"
-=======
          "Test xsiam server url without the 'xdr' string in the dns name"
->>>>>>> f7c818d9
          ])
 def test_create_messaging_endpoint_command(mocker, xsoar_server, is_xsoar_on_prem, is_xsiam, expected_hr):
     """
@@ -2578,11 +2569,7 @@
         3. An xsoar 8 server url (with http:// prefix).
         4. An xsiam server url (with https:// prefix).
         5. An xsiam server url (with http:// prefix).
-<<<<<<< HEAD
-        6. An xsiam server url without the '.xdr-' string in the dns name.
-=======
         6. An xsiam server url without the 'xdr' string in the dns name.
->>>>>>> f7c818d9
 
     When:
         - Running the create_messaging_endpoint_command.
@@ -2591,15 +2578,9 @@
         1. The 'instance/execute/teams' suffix was added.
         2. The 'ext' prefix was added to the dns name, and the 'xsoar/instance/execute/teams' suffix was added.
         3. The 'ext' prefix was added to the dns name, and the 'xsoar/instance/execute/teams' suffix was added.
-<<<<<<< HEAD
-        4. The 'ext' prefix was added to the dns name, the 'xdr-' was replaced with 'crtx-' and the 'xsoar/instance/execute/teams'
-           suffix was added.
-        5. The 'ext' prefix was added to the dns name, the 'xdr-' was replaced with 'crtx-' and the 'xsoar/instance/execute/teams'
-=======
         4. The 'ext' prefix was added to the dns name, the 'xdr' was replaced with 'crtx' and the 'xsoar/instance/execute/teams'
            suffix was added.
         5. The 'ext' prefix was added to the dns name, the 'xdr' was replaced with 'crtx' and the 'xsoar/instance/execute/teams'
->>>>>>> f7c818d9
            suffix was added.
         6. The 'ext' prefix was added to the dns name, and the 'xsoar/instance/execute/teams' suffix was added.
     """
