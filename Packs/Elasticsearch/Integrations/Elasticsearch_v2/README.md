--- conflicted
+++ resolved
@@ -9,7 +9,6 @@
 - **!get-mapping-fields** - If the Elasticsearch security features are enabled, you must have the *view_index_metadata* or *manage* [index privilege](https://www.elastic.co/guide/en/elasticsearch/reference/current/security-privileges.html#privileges-list-indices) for the target data stream, index, or alias.
 - **!es-index** - If the Elasticsearch security features are enabled, you must have the *write* [index privilege](https://www.elastic.co/guide/en/elasticsearch/reference/current/security-privileges.html#privileges-list-indices) for the target data stream, index, or alias.
 
-<<<<<<< HEAD
 ## Configure Elasticsearch v2 in Cortex
 
 
@@ -19,7 +18,7 @@
 | Username for server login | Provide Username \+ Passoword instead of API key \+ API ID | False |
 | Trust any certificate (not secure) |  | False |
 | Use system proxy settings |  | False |
-| Client type | In some hosted ElasticSearch environments, the standard ElasticSearch client is not supported. If you encounter any related client issues, please consider using the OpenSearch client type. | False |
+| Client type | For Elasticsearch version 7 and below, select 'Elasticsearch'. For Elasticsearch server version 8, select 'Elasticsearch_v8'. In some hosted Elasticsearch environments, the standard Elasticsearch client is not supported. If you encounter any related client issues, consider using the 'OpenSearch' client type. | False |
 | Index from which to fetch incidents (CSV) |  | False |
 | Query String | The query will be used when fetching incidents. Index time field will be used as a filter in the query | False |
 | Index time field (for sorting sort and limiting data) | The time field on which sorting and limiting are performed. If using a nested field, separate field names using dot notation. | False |
@@ -32,34 +31,6 @@
 | Incident type |  | False |
 | Fetch incidents |  | False |
 
-=======
-## Configure Elasticsearch v2 on Cortex XSOAR
-
-1. Navigate to **Settings** > **Integrations** > **Servers & Services**.
-2. Search for Elasticsearch v2.
-3. Click **Add instance** to create and configure a new integration instance.
-
-    | **Parameter** | **Description** | **Required** |
-    | --- | --- | --- |
-    | Server URL | The Elasticsearch server to which the integration connects. Ensure that the URL includes the correct Elasticsearch port. By default this is 9200. | True |
-    | Username for server login | Provide Username \+ Passoword instead of API key \+ API ID | False |
-    | Trust any certificate (not secure) |  | False |
-    | Use system proxy settings |  | False |
-    | Client type | For Elasticsearch version 7 and below, select 'Elasticsearch'. For Elasticsearch server version 8, select 'Elasticsearch_v8'. In some hosted Elasticsearch environments, the standard Elasticsearch client is not supported. If you encounter any related client issues, consider using the 'OpenSearch' client type. | False |
-    | Index from which to fetch incidents (CSV) |  | False |
-    | Query String | The query will be used when fetching incidents. Index time field will be used as a filter in the query | False |
-    | Index time field (for sorting sort and limiting data) | The time field on which sorting and limiting are performed. If using a nested field, separate field names using dot notation. | False |
-    | Raw Query | Will override the 'Query String' Lucene syntax string. Results will not be filtered. | False |
-    | Time field type |  | False |
-    | Map JSON fields into labels |  | False |
-    | First fetch timestamp (&lt;number&gt; &lt;time unit&gt;, e.g., 12 hours, 7 days) |  | False |
-    | The maximum number of results to return per fetch. |  | False |
-    | Request timeout (in seconds). |  | False |
-    | Incident type |  | False |
-    | Fetch incidents |  | False |
-
-4. Click **Test** to validate the URLs, token, and connection.
->>>>>>> e3e2c192
 
 
 ## Commands
