args:
<<<<<<< HEAD
- description: The compliance alert raw JSON
=======
- description: The compliance alert raw JSON.
>>>>>>> 6f77591c
  name: alert_raw_json
  required: true
tags:
- Prisma Cloud Compute
comment: Parse Compliance alert raw JSON data.
commonfields:
  id: PrismaCloudComputeParseComplianceAlert
  version: -1
name: PrismaCloudComputeParseComplianceAlert
outputs:
- contextPath: PrismaCloudCompute.ComplianceAlert.compliance.description
  description: 'The compliance description.'
  type: String
- contextPath: PrismaCloudCompute.ComplianceAlert.compliance.id
  description: 'The compliance ID.'
  type: String
- contextPath: PrismaCloudCompute.ComplianceAlert.compliance.type
  description: 'The compliance type.'
  type: String
- contextPath: PrismaCloudCompute.ComplianceAlert.time
  description: 'Compliance alert creation time.'
  type: Date
- contextPath: PrismaCloudCompute.ComplianceAlert.type
  description: 'Entity type (host / image / container).'
  type: String
script: '-'
subtype: python3
timeout: '0'
type: python
<<<<<<< HEAD
dockerimage: demisto/python3:3.10.12.63474
fromversion: 5.0.0
=======
dockerimage: demisto/python3:3.10.13.83255
fromversion: 5.0.0
tests:
- No tests (auto formatted)
>>>>>>> 6f77591c
<|MERGE_RESOLUTION|>--- conflicted
+++ resolved
@@ -1,9 +1,5 @@
 args:
-<<<<<<< HEAD
-- description: The compliance alert raw JSON
-=======
 - description: The compliance alert raw JSON.
->>>>>>> 6f77591c
   name: alert_raw_json
   required: true
 tags:
@@ -33,12 +29,7 @@
 subtype: python3
 timeout: '0'
 type: python
-<<<<<<< HEAD
-dockerimage: demisto/python3:3.10.12.63474
-fromversion: 5.0.0
-=======
 dockerimage: demisto/python3:3.10.13.83255
 fromversion: 5.0.0
 tests:
-- No tests (auto formatted)
->>>>>>> 6f77591c
+- No tests (auto formatted)