--- conflicted
+++ resolved
@@ -131,8 +131,6 @@
       - authentication
       - dos
       - sdwan
-<<<<<<< HEAD
-=======
     - defaultValue: '200'
       description: The maximum number of rules to return.
       name: limit
@@ -141,7 +139,6 @@
       name: page_size
     - description: A specific pagination page to get items from.
       name: page
->>>>>>> 6f77591c
     description: Gets unused, used, or any rules.
     name: pan-os-po-get-rules
     outputs:
@@ -170,11 +167,7 @@
       required: true
     description: Gets a specific dynamic address group.
     name: pan-os-get-dag
-<<<<<<< HEAD
-  dockerimage: demisto/python3:3.10.13.77674
-=======
   dockerimage: demisto/python3:3.10.13.83255
->>>>>>> 6f77591c
   runonce: false
   script: '-'
   subtype: python3
