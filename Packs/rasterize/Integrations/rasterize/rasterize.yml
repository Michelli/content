--- conflicted
+++ resolved
@@ -339,11 +339,7 @@
     - contextPath: InfoFile.Type
       description: The type of the image/pdf file.
       type: string
-<<<<<<< HEAD
-  dockerimage: demisto/chromium:130.0.6723.114862
-=======
   dockerimage: demisto/chromium:130.0.6723.115563
->>>>>>> e51f8b3b
   runonce: false
   script: "-"
   subtype: python3
