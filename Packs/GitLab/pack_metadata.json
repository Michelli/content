--- conflicted
+++ resolved
@@ -2,11 +2,7 @@
     "name": "GitLab",
     "description": "Pack for handling gitlab operations",
     "support": "xsoar",
-<<<<<<< HEAD
-    "currentVersion": "2.2.18",
-=======
     "currentVersion": "2.2.19",
->>>>>>> 6f77591c
     "author": "Cortex XSOAR",
     "url": "https://www.paloaltonetworks.com/cortex",
     "email": "",
