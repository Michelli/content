--- conflicted
+++ resolved
@@ -4906,11 +4906,7 @@
       type: String
     polling: true
   - arguments:
-<<<<<<< HEAD
-    - description: When you select a “query_purpose” argument, a designated query template is used. "scheduled_job" - Did the process create any scheduled jobs? "registry_entry" - Did it write to the registry? Requires also the process_cmd argument to be provided. "startup_folder_changes" - Was anything added to the startup folder? "new_service_created" - Was a new service created? "service_updated" - Was an existing service edited? "file_replaced" - Was a file replaced in program files? "new_user" - Was a new user created (on the local machine)? "new_group" - Was a new group created? "group_user_change" - Was a user added to a group (on the local machine)? "local_firewall_change" - Was there a change to the local FW rules? "host_file_change" - Was there a change to the hosts file?.
-=======
     - description: When you select a “query_purpose” argument, a designated query template is used. "scheduled_job" - Did the process create any scheduled jobs? "registry_entry" - Did it write to the registry? Requires also the process_cmd argument to be provided. "startup_folder_changes" - Was anything added to the startup folder? "new_service_created" - Was a new service created? "service_updated" - Was an existing service edited? "file_replaced" - Was a file replaced in program files? "new_user" - Was a new user created (on the local machine)? "new_group" - Was a new group created? "group_user_change" - Was a user added to a group (on the local machine)? "local_firewall_change" - Was there a change to the local FW rules? "host_file_change" - Whether there was a change to the hosts file or not.
->>>>>>> eb214fdb
       name: query_purpose
       required: true
       auto: PREDEFINED
@@ -5059,11 +5055,7 @@
       type: String
     polling: true
   - arguments:
-<<<<<<< HEAD
-    - description: When you select a “query_purpose” argument, a designated query template is used. "parent_process" - Parent process. "grandparent_process" - Grandparent process. "process_details" - Process hash, path, signature details. "beaconing_evidence" - Does the process appear to be beaconing? "powershell_execution_unsigned_files" - Has the file executed PowerShell? Query without specifying processes. No additional arguments are required. "process_excecution_powershell" - Has the file executed PowerShell?.
-=======
     - description: When you select a “query_purpose” argument, a designated query template is used. "parent_process" - Parent process. "grandparent_process" - Grandparent process. "process_details" - Process hash, path, signature details. "beaconing_evidence" - Does the process appear to be beaconing? "powershell_execution_unsigned_files" - Has the file executed PowerShell? Query without specifying processes. No additional arguments are required. "process_excecution_powershell" - Whether there the file executed PowerShell or not.
->>>>>>> eb214fdb
       name: query_purpose
       required: true
       auto: PREDEFINED
@@ -5533,11 +5525,7 @@
     execution: false
     name: microsoft-atp-auth-reset
     arguments: []
-<<<<<<< HEAD
-  dockerimage: demisto/crypto:1.0.0.74979
-=======
   dockerimage: demisto/crypto:1.0.0.74660
->>>>>>> eb214fdb
   isfetch: true
   runonce: false
   script: '-'
