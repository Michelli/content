--- conflicted
+++ resolved
@@ -2,11 +2,7 @@
     "name": "SEKOIAIntelligenceCenter",
     "description": "Request SEKOIA.IO Intelligence Center from Cortex XSOAR",
     "support": "partner",
-<<<<<<< HEAD
-    "currentVersion": "1.2.23",
-=======
     "currentVersion": "1.2.24",
->>>>>>> c21fd9fa
     "author": "SEKOIA.IO",
     "url": "https://www.sekoia.io/en/contact/",
     "email": "contact@sekoia.io",
