{
    "name": "VMRay Analyzer",
    "description": "Analyze files and URLs using the VMRay Platform for accurate threat intelligence and high-quality IOCs.",
    "support": "partner",
<<<<<<< HEAD
    "currentVersion": "1.1.12",
=======
    "currentVersion": "1.1.13",
>>>>>>> 6f77591c
    "author": "VMRay",
    "url": "https://www.vmray.com/",
    "email": "support@vmray.com",
    "created": "2020-04-14T00:00:00Z",
    "categories": [
        "Forensics & Malware Analysis"
    ],
    "tags": [],
    "useCases": [],
    "keywords": [],
    "marketplaces": [
        "xsoar",
        "marketplacev2"
    ]
}<|MERGE_RESOLUTION|>--- conflicted
+++ resolved
@@ -2,11 +2,7 @@
     "name": "VMRay Analyzer",
     "description": "Analyze files and URLs using the VMRay Platform for accurate threat intelligence and high-quality IOCs.",
     "support": "partner",
-<<<<<<< HEAD
-    "currentVersion": "1.1.12",
-=======
     "currentVersion": "1.1.13",
->>>>>>> 6f77591c
     "author": "VMRay",
     "url": "https://www.vmray.com/",
     "email": "support@vmray.com",
