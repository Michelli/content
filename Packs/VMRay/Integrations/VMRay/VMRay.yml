category: Forensics & Malware Analysis
commonfields:
  id: vmray
  version: -1
configuration:
- additionalinfo: Reliability of the source providing the intelligence data.
  defaultvalue: C - Fairly reliable
  display: Source Reliability
  name: integrationReliability
  options:
  - A+ - 3rd party enrichment
  - A - Completely reliable
  - B - Usually reliable
  - C - Fairly reliable
  - D - Not usually reliable
  - E - Unreliable
  - F - Reliability cannot be judged
  type: 15
  required: false
- defaultvalue: https://cloud.vmray.com
  display: Server URL (e.g., https://cloud.vmray.com)
  name: server
  required: true
  type: 0
- displaypassword: API Key (Recommended)
  name: credentials
  hiddenusername: true
  type: 9
  required: false
  display: ''
- display: Use system proxy settings
  name: proxy
  type: 8
  required: false
- display: Trust any certificate (not secure)
  name: insecure
  type: 8
  required: false
- display: Retry requests when API is rate limited
  name: retry_on_rate_limit
  type: 8
  defaultvalue: 'true'
  required: false
- display: API Key (Deprecated)
  additionalinfo: Use the "API Key (Recommended)" parameter instead.
  name: api_key
  type: 4
  required: false
description: Malware analysis sandboxing.
display: VMRay
name: vmray
script:
  commands:
  - arguments:
    - description: Entry ID of the file to submit.
      name: entry_id
      required: true
    - description: Password of the document.
      name: document_password
    - description: Password of an archive.
      name: archive_password
    - description: Force type of the file.
      name: sample_type
    - auto: PREDEFINED
      description: Whether the file is shareable.
      name: shareable
      predefined:
      - 'true'
      - 'false'
    - default: true
      defaultValue: '1'
      description: Maximum number of jobs to create (number).
      name: max_jobs
    - description: A CSV list of tags to add to the sample.
      name: tags
    - auto: PREDEFINED
      description: Deprecated. Analyze even if analyses already exist. To control analysis caching, use the API Key settings instead, which are available via the Analysis Settings page, in the VMRay Web Interface.
      name: reanalyze
      predefined:
      - 'true'
      - 'false'
    - auto: PREDEFINED
      description: Setting the network scheme.
      name: net_scheme_name
      predefined:
      - Isolated
      - Random VPN
      - Austria (VPN)
      - Brazil (VPN)
      - Canada (VPN)
      - France (VPN)
      - Germany (VPN)
      - Japan (VPN)
      - Luxembourg (VPN)
      - Spain (VPN)
      - Sweden (VPN)
      - Switzerland (VPN)
      - United Arab Emirates (VPN)
      - United Kingdom (VPN)
      - United States (VPN)
    description: Submits a sample to VMRay for analysis.
    name: vmray-upload-sample
    outputs:
    - contextPath: VMRay.Job.JobID
      description: ID of a new job.
      type: Number
    - contextPath: VMRay.Job.Created
      description: Timestamp of job creation.
      type: Date
    - contextPath: VMRay.Job.SampleID
      description: ID of the sample.
      type: Number
    - contextPath: VMRay.Job.VMName
      description: Name of the virtual machine.
      type: String
    - contextPath: VMRay.Job.VMID
      description: ID of the virtual machine.
      type: Number
    - contextPath: VMRay.Sample.SampleID
      description: ID of the sample.
      type: Number
    - contextPath: VMRay.Sample.SampleURL
      description: URL to sample page.
      type: String
    - contextPath: VMRay.Sample.Created
      description: Timestamp of sample creation.
      type: Date
    - contextPath: VMRay.Submission.SubmissionID
      description: Submission ID.
      type: Number
    - contextPath: VMRay.Submission.SubmissionURL
      description: URL to submission page.
      type: String
  - arguments:
    - description: ' The URL to analyze. For example: https://demisto.com. '
      name: url
      required: true
    - auto: PREDEFINED
      description: Whether the analysis is shareable.
      name: shareable
      predefined:
      - 'true'
      - 'false'
    - default: true
      defaultValue: '1'
      description: Maximum number of jobs to create (number).
      name: max_jobs
    - description: A CSV list of tags to add to the sample.
      name: tags
<<<<<<< HEAD
=======
    - auto: PREDEFINED
      description: Setting the network scheme.
      name: net_scheme_name
      predefined:
      - Isolated
      - Random VPN
      - Austria (VPN)
      - Brazil (VPN)
      - Canada (VPN)
      - France (VPN)
      - Germany (VPN)
      - Japan (VPN)
      - Luxembourg (VPN)
      - Spain (VPN)
      - Sweden (VPN)
      - Switzerland (VPN)
      - United Arab Emirates (VPN)
      - United Kingdom (VPN)
      - United States (VPN)
>>>>>>> 6f77591c
    description: Submits a URL for analysis.
    name: vmray-upload-url
    outputs:
    - contextPath: VMRay.Job.JobID
      description: ID of a new job.
      type: Number
    - contextPath: VMRay.Job.Created
      description: Timestamp of job creation.
      type: Date
    - contextPath: VMRay.Job.SampleID
      description: ID of the sample.
      type: Number
    - contextPath: VMRay.Job.VMName
      description: Name of the virtual machine.
      type: String
    - contextPath: VMRay.Job.VMID
      description: ID of the virtual machine.
      type: Number
    - contextPath: VMRay.Sample.SampleID
      description: ID of the sample.
      type: Number
    - contextPath: VMRay.Sample.SampleURL
      description: URL to sample page.
      type: String
    - contextPath: VMRay.Sample.Created
      description: Timestamp of sample creation.
      type: Date
    - contextPath: VMRay.Submission.SubmissionID
      description: Submission ID.
      type: Number
    - contextPath: VMRay.Submission.SubmissionURL
      description: URL to submission page.
      type: String
  - arguments:
    - description: Sample ID.
      name: sample_id
      required: true
    - description: Maximum number of results to return (number).
      name: limit
    description: Retrieves all analysis details for a specified sample.
    name: vmray-get-analysis-by-sample
    outputs:
    - contextPath: VMRay.Analysis.AnalysisID
      description: Analysis ID.
      type: Number
    - contextPath: VMRay.Analysis.AnalysisURL
      description: URL to analysis page.
      type: String
    - contextPath: VMRay.Analysis.SampleID
      description: Sample ID in the analysis.
      type: Number
    - contextPath: VMRay.Analysis.Verdict
      description: Verdict for the sample (Malicious, Suspicious, Clean, Not Available).
      type: String
    - contextPath: VMRay.Analysis.VerdictReason
      description: Description of the Verdict Reason.
      type: String
    - contextPath: VMRay.Analysis.Severity
      description: Severity of the sample in the submission (Malicious, Suspicious, Good, Blacklisted, Whitelisted, Unknown). Deprecated.
      type: String
    - contextPath: VMRay.Analysis.JobCreated
      description: Date when the analysis job started.
      type: Date
    - contextPath: VMRay.Analysis.MD5
      description: MD5 hash of the sample.
      type: String
    - contextPath: VMRay.Analysis.SHA1
      description: SHA1 hash of the sample.
      type: String
    - contextPath: VMRay.Analysis.SHA256
      description: SHA256 hash of the sample.
      type: String
    - contextPath: VMRay.Analysis.SSDeep
      description: ssdeep hash of the sample.
      type: String
  - arguments:
    - description: Sample ID.
      name: sample_id
      required: true
    description: Retrieves details for all jobs  for a specified sample.
    name: vmray-get-job-by-sample
    outputs:
    - contextPath: VMRay.Job.JobID
      description: ID of the job.
      type: Number
    - contextPath: VMRay.Job.SampleID
      description: Sample ID of the job.
      type: Number
    - contextPath: VMRay.Job.SubmissionID
      description: ID of the submission.
      type: Number
    - contextPath: VMRay.Job.MD5
      description: MD5 hash of the sample in the job.
      type: String
    - contextPath: VMRay.Job.SHA1
      description: SHA1 hash of the sample in the job.
      type: String
    - contextPath: VMRay.Job.SHA256
      description: SHA256 hash of the sample in the job.
      type: String
    - contextPath: VMRay.Job.SSDeep
      description: ssdeep hash of the sample in the job.
      type: String
    - contextPath: VMRay.Job.VMName
      description: Name of the virtual machine.
      type: String
    - contextPath: VMRay.Job.VMID
      description: ID of the virtual machine.
      type: Number
    - contextPath: VMRay.Job.Status
      description: 'Status of the job. '
      type: String
  - arguments:
    - description: ID of the submission. Can be obtained by running the 'vmray-upload-sample' or 'vmray-upload-url' command.
      name: submission_id
      required: true
    description: Retrieves the results of a submission.
    name: vmray-get-submission
    outputs:
    - contextPath: VMRay.Submission.IsFinished
      description: Whether the submission is finished (true or false).
      type: Boolean
    - contextPath: VMRay.Submission.HasErrors
      description: Whether there are any errors in the submission (true or false).
      type: Boolean
    - contextPath: VMRay.Submission.SubmissionID
      description: ID of the sample in the submission.
      type: Number
    - contextPath: VMRay.Submission.SubmissionURL
      description: URL of submission page.
      type: String
    - contextPath: VMRay.Submission.MD5
      description: MD5 hash of the sample in the submission.
      type: String
    - contextPath: VMRay.Submission.SHA1
      description: SHA1 hash of the sample in the submission.
      type: String
    - contextPath: VMRay.Submission.SHA256
      description: SHA256 hash of the sample in the submission.
      type: String
    - contextPath: VMRay.Submission.SSDeep
      description: ssdeep hash of the sample in the submission.
      type: String
    - contextPath: VMRay.Submission.Verdict
      description: Verdict for the sample (Malicious, Suspicious, Clean, Not Available).
      type: String
    - contextPath: VMRay.Submission.VerdictReason
      description: Description of the Verdict Reason.
      type: String
    - contextPath: VMRay.Submission.Severity
      description: Severity of the sample in the submission (Malicious, Suspicious, Good, Blacklisted, Whitelisted, Unknown). Deprecated.
      type: String
    - contextPath: VMRay.Submission.SampleID
      description: ID of the sample in the submission.
      type: Number
  - arguments:
    - description: ID of the sample.
      name: sample_id
      required: true
    description: Retrieves a sample using the sample ID.
    name: vmray-get-sample
    outputs:
    - contextPath: VMRay.Sample.SampleID
      description: ID of the sample.
      type: Number
    - contextPath: VMRay.Sample.SampleURL
      description: URL to sample page.
      type: String
    - contextPath: VMRay.Sample.FileName
      description: File name of the sample.
      type: String
    - contextPath: VMRay.Sample.MD5
      description: MD5 hash of the sample.
      type: String
    - contextPath: VMRay.Sample.SHA1
      description: SHA1 hash of the sample.
      type: String
    - contextPath: VMRay.Sample.SHA256
      description: SHA256 hash of the sample.
      type: String
    - contextPath: VMRay.Sample.SSDeep
      description: ssdeep hash of the sample.
      type: String
    - contextPath: VMRay.Sample.Verdict
      description: Verdict for the sample (Malicious, Suspicious, Clean, Not Available).
      type: String
    - contextPath: VMRay.Sample.VerdictReason
      description: Description of the Verdict Reason.
      type: String
    - contextPath: VMRay.Sample.Severity
      description: Severity of the sample in the submission (Malicious, Suspicious, Good, Blacklisted, Whitelisted, Unknown). Deprecated.
      type: String
    - contextPath: VMRay.Sample.Type
      description: File type.
      type: String
    - contextPath: VMRay.Sample.Created
      description: Timestamp of sample creation.
      type: Date
    - contextPath: VMRay.Sample.Classifications
      description: Classifications of the sample.
      type: String
    - contextPath: VMRay.Sample.ChildSampleIDs
      description: List of child sample IDs.
      type: Number
    - contextPath: VMRay.Sample.ParentSampleIDs
      description: List of parent sample IDs.
      type: Number
  - arguments:
    - description: MD5, SHA1 or SHA256 hash of the sample.
      name: hash
      required: true
    description: Retrieves sample information by hash.
    name: vmray-get-sample-by-hash
    outputs:
    - contextPath: File.Name
      description: The full file name (including file extension).
      type: String
    - contextPath: File.MD5
      description: The MD5 hash of the file.
      type: String
    - contextPath: File.SHA1
      description: The SHA1 hash of the file.
      type: String
    - contextPath: File.SHA256
      description: The SHA256 hash of the file.
      type: String
    - contextPath: File.SSDeep
      description: The SSDeep hash of the file.
      type: String
    - contextPath: DBotScore.Indicator
      description: The indicator that was tested.
      type: String
    - contextPath: DBotScore.Type
      description: The indicator type.
      type: String
    - contextPath: DBotScore.Vendor
      description: The vendor used to calculate the score.
      type: String
    - contextPath: DBotScore.Score
      description: The actual score.
      type: Number
    - contextPath: DBotScore.Reliability
      description: Reliability of the source providing the intelligence data.
      type: String
    - contextPath: VMRay.Sample.SampleID
      description: ID of the sample.
      type: Number
    - contextPath: VMRay.Sample.SampleURL
      description: URL to sample page.
      type: String
    - contextPath: VMRay.Sample.FileName
      description: File name of the sample.
      type: String
    - contextPath: VMRay.Sample.MD5
      description: MD5 hash of the sample.
      type: String
    - contextPath: VMRay.Sample.SHA1
      description: SHA1 hash of the sample.
      type: String
    - contextPath: VMRay.Sample.SHA256
      description: SHA256 hash of the sample.
      type: String
    - contextPath: VMRay.Sample.SSDeep
      description: ssdeep hash of the sample.
      type: String
    - contextPath: VMRay.Sample.Verdict
      description: Verdict for the sample (Malicious, Suspicious, Clean, Not Available).
      type: String
    - contextPath: VMRay.Sample.VerdictReason
      description: Description of the Verdict Reason.
      type: String
    - contextPath: VMRay.Sample.Severity
      description: Severity of the sample in the submission (Malicious, Suspicious, Good, Blacklisted, Whitelisted, Unknown). Deprecated.
      type: String
    - contextPath: VMRay.Sample.Type
      description: File type.
      type: String
    - contextPath: VMRay.Sample.Created
      description: Timestamp of sample creation.
      type: Date
    - contextPath: VMRay.Sample.Classifications
      description: Classifications of the sample.
      type: String
    - contextPath: VMRay.Sample.ChildSampleIDs
      description: List of child sample IDs.
      type: Number
    - contextPath: VMRay.Sample.ParentSampleIDs
      description: List of parent sample IDs.
      type: Number
  - arguments:
    - description: ID of the sample. Can be obtained from the 'VMRay.Sample.ID' output.
      name: sample_id
      required: true
    description: Retrieves threat indicators (VTI).
    name: vmray-get-threat-indicators
    outputs:
    - contextPath: VMRay.ThreatIndicator.AnalysisID
      description: List of connected analysis IDs.
      type: Number
    - contextPath: VMRay.ThreatIndicator.Category
      description: Category of threat indicators.
      type: String
    - contextPath: VMRay.ThreatIndicator.Classification
      description: Classifications of threat indicators.
      type: String
    - contextPath: VMRay.ThreatIndicator.ID
      description: ID of a threat indicator.
      type: Number
    - contextPath: VMRay.ThreatIndicator.Operation
      description: Operation the indicators caused.
      type: String
  - arguments:
    - description: ID of the submission to which to add tags.
      name: submission_id
    - description: ID of the analysis from which to add tags.
      name: analysis_id
    - description: Tag to add.
      name: tag
    description: Adds a tag to an analysis and/or a submission.
    name: vmray-add-tag
  - arguments:
    - description: ID of the analysis from which to delete a tag.
      name: analysis_id
    - description: ID of the submission from which to delete a tag.
      name: submission_id
    - description: Tag to delete.
      name: tag
    description: Deletes tags from an analysis and/or a submission.
    name: vmray-delete-tag
  - arguments:
    - description: ID of the sample.
      name: sample_id
      required: true
    - auto: PREDEFINED
      defaultValue: 'false'
      description: Whether all artifacts should be returned or only Indicators of Compromise.
      name: all_artifacts
      predefined:
      - 'true'
      - 'false'
    description: Retrieves Indicators of Compromise for a specified sample.
    name: vmray-get-iocs
    outputs:
    - contextPath: DBotScore.Indicator
      description: The indicator that was tested.
      type: String
    - contextPath: DBotScore.Type
      description: The indicator type.
      type: String
    - contextPath: DBotScore.Vendor
      description: The vendor used to calculate the score.
      type: String
    - contextPath: DBotScore.Score
      description: The actual score.
      type: Number
    - contextPath: DBotScore.Reliability
      description: Reliability of the source providing the intelligence data.
      type: String
    - contextPath: Domain.Name
      description: The domain name.
      type: String
    - contextPath: IP.Address
      description: IP address.
      type: String
    - contextPath: URL.Data
      description: The URL.
      type: String
    - contextPath: Email.Address
      description: The Email address.
      type: String
    - contextPath: File.Path
      description: The full file path.
      type: String
    - contextPath: File.MD5
      description: The MD5 hash of the file.
      type: String
    - contextPath: File.SHA1
      description: The SHA1 hash of the file.
      type: String
    - contextPath: File.SHA256
      description: The SHA256 hash of the file.
      type: String
    - contextPath: File.SSDeep
      description: The SSDeep hash of the file.
      type: String
    - contextPath: VMRay.Sample.IOC.Domain.AnalysisID
      description: IDs of other analyses that contain the domain.
      type: Number
    - contextPath: VMRay.Sample.IOC.Domain.Countries
      description: Countries associated with the domain.
      type: String
    - contextPath: VMRay.Sample.IOC.Domain.CountryCodes
      description: ISO 3166-1 two-letter country codes associated with the domain.
      type: String
    - contextPath: VMRay.Sample.IOC.Domain.Domain
      description: Domain.
      type: String
    - contextPath: VMRay.Sample.IOC.Domain.ID
      description: ID of the domain. (deprecated; is always 0).
      type: Number
    - contextPath: VMRay.Sample.IOC.Domain.IsIOC
      description: Whether this artifact is an Indicator of Compromise (IOC).
      type: Boolean
    - contextPath: VMRay.Sample.IOC.Domain.IOCType
      description: Type of IOC.
      type: String
    - contextPath: VMRay.Sample.IOC.Domain.IpAddresses
      description: IP addresses associated with the domain.
      type: String
    - contextPath: VMRay.Sample.IOC.Domain.OriginalDomains
      description: Original domains associated with the domain.
      type: String
    - contextPath: VMRay.Sample.IOC.Domain.ParentProcesses
      description: Full commandline of processes where the domain was used.
      type: String
    - contextPath: VMRay.Sample.IOC.Domain.ParentProcessesNames
      description: Names of processes where the domain was used.
      type: String
    - contextPath: VMRay.Sample.IOC.Domain.Protocols
      description: The protocols used for the domain in a request.
      type: String
    - contextPath: VMRay.Sample.IOC.Domain.Sources
      description: The sources where the domain was obtained from.
      type: String
    - contextPath: VMRay.Sample.IOC.Domain.Type
      description: Type of domain.
      type: String
    - contextPath: VMRay.Sample.IOC.Domain.Verdict
      description: Verdict for the artifact (Malicious, Suspicious, Clean, Not Available).
      type: String
    - contextPath: VMRay.Sample.IOC.Domain.VerdictReason
      description: Description of the Verdict Reason.
      type: String
    - contextPath: VMRay.Sample.IOC.EmailAddress.AnalysisID
      description: IDs of other analyses that contain the email address.
      type: Number
    - contextPath: VMRay.Sample.IOC.EmailAddress.Classifications
      description: The classifications of the email address.
      type: String
    - contextPath: VMRay.Sample.IOC.EmailAddress.EmailAddress
      description: The email address.
      type: String
    - contextPath: VMRay.Sample.IOC.EmailAddress.IsIOC
      description: Whether this artifact is an Indicator of Compromise (IOC).
      type: Boolean
    - contextPath: VMRay.Sample.IOC.EmailAddress.IsRecipient
      description: Indicates whether this email address was used as a recipient email.
      type: Boolean
    - contextPath: VMRay.Sample.IOC.EmailAddress.IsSender
      description: Indicates whether this email address was used as a sender email.
      type: Boolean
    - contextPath: VMRay.Sample.IOC.EmailAddress.IOCType
      description: Type of IOC.
      type: String
    - contextPath: VMRay.Sample.IOC.EmailAddress.Subjects
      description: Email subjects this email address was used in.
      type: String
    - contextPath: VMRay.Sample.IOC.EmailAddress.ThreatNames
      description: The threat names of the email address.
      type: String
    - contextPath: VMRay.Sample.IOC.EmailAddress.Type
      description: Type of email address.
      type: String
    - contextPath: VMRay.Sample.IOC.EmailAddress.Verdict
      description: Verdict for the artifact (Malicious, Suspicious, Clean, Not Available).
      type: String
    - contextPath: VMRay.Sample.IOC.EmailAddress.VerdictReason
      description: Description of the Verdict Reason.
      type: String
    - contextPath: VMRay.Sample.IOC.Email.AnalysisID
      description: IDs of other analyses that contain the email.
      type: Number
    - contextPath: VMRay.Sample.IOC.Email.AttachmentTypes
      description: MIME types of attachments found in this email.
      type: String
    - contextPath: VMRay.Sample.IOC.Email.Classifications
      description: The classifications of the email.
      type: String
    - contextPath: VMRay.Sample.IOC.Email.Hashes.MD5
      description: MD5 of given email.
      type: String
    - contextPath: VMRay.Sample.IOC.Email.Hashes.SSDeep
      description: SSDeep of given email.
      type: String
    - contextPath: VMRay.Sample.IOC.Email.Hashes.SHA256
      description: SHA256 of given email.
      type: String
    - contextPath: VMRay.Sample.IOC.Email.Hashes.SHA1
      description: SHA1 of given email.
      type: String
    - contextPath: VMRay.Sample.IOC.Email.IsIOC
      description: Whether this artifact is an Indicator of Compromise (IOC).
      type: Boolean
    - contextPath: VMRay.Sample.IOC.Email.IOCType
      description: Type of IOC.
      type: String
    - contextPath: VMRay.Sample.IOC.Email.NrAttachments
      description: Number of attachments found in the email.
      type: Number
    - contextPath: VMRay.Sample.IOC.Email.NrLinks
      description: Number of links found in the email.
      type: Number
    - contextPath: VMRay.Sample.IOC.Email.Recipients
      description: The email recipients.
      type: String
    - contextPath: VMRay.Sample.IOC.Email.Sender
      description: Sender of the email.
      type: String
    - contextPath: VMRay.Sample.IOC.Email.Subject
      description: Subject of the email.
      type: String
    - contextPath: VMRay.Sample.IOC.Email.ThreatNames
      description: The threat names of the email.
      type: String
    - contextPath: VMRay.Sample.IOC.Email.Type
      description: Type of email.
      type: String
    - contextPath: VMRay.Sample.IOC.Email.Verdict
      description: Verdict for the artifact (Malicious, Suspicious, Clean, Not Available).
      type: String
    - contextPath: VMRay.Sample.IOC.Email.VerdictReason
      description: Description of the Verdict Reason.
      type: String
    - contextPath: VMRay.Sample.IOC.Filename.AnalysisID
      description: IDs of other analyses that contain the filename.
      type: Number
    - contextPath: VMRay.Sample.IOC.Filename.Categories
      description: The filename categories.
      type: String
    - contextPath: VMRay.Sample.IOC.Filename.Classifications
      description: The classifications of the filename.
      type: String
    - contextPath: VMRay.Sample.IOC.Filename.Filename
      description: The filename.
      type: String
    - contextPath: VMRay.Sample.IOC.Filename.IsIOC
      description: Whether this artifact is an Indicator of Compromise (IOC).
      type: Boolean
    - contextPath: VMRay.Sample.IOC.Filename.IOCType
      description: Type of IOC.
      type: String
    - contextPath: VMRay.Sample.IOC.Filename.Operations
      description: The filename operations that were performed, e.g., access, create, read, write, and delete.
      type: String
    - contextPath: VMRay.Sample.IOC.Filename.ThreatNames
      description: The threat names of the filename.
      type: String
    - contextPath: VMRay.Sample.IOC.Filename.Type
      description: Type of filename.
      type: String
    - contextPath: VMRay.Sample.IOC.Filename.Verdict
      description: Verdict for the artifact (Malicious, Suspicious, Clean, Not Available).
      type: String
    - contextPath: VMRay.Sample.IOC.Filename.VerdictReason
      description: Description of the Verdict Reason.
      type: String
    - contextPath: VMRay.Sample.IOC.File.AnalysisID
      description: IDs of other analyses that contain the file.
      type: Number
    - contextPath: VMRay.Sample.IOC.File.Categories
      description: The file categories.
      type: String
    - contextPath: VMRay.Sample.IOC.File.Classifications
      description: The classifications of the file.
      type: String
    - contextPath: VMRay.Sample.IOC.File.FileSize
      description: The original size of the file in bytes.
      type: Number
    - contextPath: VMRay.Sample.IOC.File.Filename
      description: Name of the file.
      type: String
    - contextPath: VMRay.Sample.IOC.File.Filenames
      description: All known names of the file.
      type: String
    - contextPath: VMRay.Sample.IOC.File.Hashes.MD5
      description: MD5 hash of the file.
      type: String
    - contextPath: VMRay.Sample.IOC.File.Hashes.SSDeep
      description: SSDeep hash of the file.
      type: String
    - contextPath: VMRay.Sample.IOC.File.Hashes.SHA256
      description: SHA256 hash of the file.
      type: String
    - contextPath: VMRay.Sample.IOC.File.Hashes.SHA1
      description: SHA1 hash of the file.
      type: String
    - contextPath: VMRay.Sample.IOC.File.ID
      description: ID of the file. (deprecated; is always 0).
      type: Number
    - contextPath: VMRay.Sample.IOC.File.IsIOC
      description: Whether this artifact is an Indicator of Compromise (IOC).
      type: Boolean
    - contextPath: VMRay.Sample.IOC.File.IOCType
      description: Type of IOC.
      type: String
    - contextPath: VMRay.Sample.IOC.File.MIMEType
      description: The MIME type of the file.
      type: String
    - contextPath: VMRay.Sample.IOC.File.Name
      description: Same as Filename.
      type: String
    - contextPath: VMRay.Sample.IOC.File.NormFilename
      description: Normalized name of the file.
      type: String
    - contextPath: VMRay.Sample.IOC.File.Operation
      description: Same as Operations, left in for backwards compatibility.
      type: String
    - contextPath: VMRay.Sample.IOC.File.Operations
      description: The file operations which were performed, e.g., access, create, read, write, and delete.
      type: String
    - contextPath: VMRay.Sample.IOC.File.ParentFiles
      description: Files where this file was contained in.
      type: String
    - contextPath: VMRay.Sample.IOC.File.ParentProcesses
      description: Full commandline of processes where the file was referenced.
      type: String
    - contextPath: VMRay.Sample.IOC.File.ParentProcessesNames
      description: Names of processes where the file was referenced.
      type: String
    - contextPath: VMRay.Sample.IOC.File.ResourceURL
      description: URL of where the file was downloaded.
      type: String
    - contextPath: VMRay.Sample.IOC.File.ThreatNames
      description: The threat names of the file.
      type: String
    - contextPath: VMRay.Sample.IOC.File.Type
      description: Type of file.
      type: String
    - contextPath: VMRay.Sample.IOC.File.Verdict
      description: Verdict for the artifact (Malicious, Suspicious, Clean, Not Available).
      type: String
    - contextPath: VMRay.Sample.IOC.File.VerdictReason
      description: Description of the Verdict Reason.
      type: String
    - contextPath: VMRay.Sample.IOC.IP.AnalysisID
      description: IDs of other analyses that contain the IP address.
      type: Number
    - contextPath: VMRay.Sample.IOC.IP.Countries
      description: Countries associated with the IP address.
      type: String
    - contextPath: VMRay.Sample.IOC.IP.CountryCodes
      description: ISO 3166-1 two-letter country codes associated with the IP address.
      type: String
    - contextPath: VMRay.Sample.IOC.IP.Domains
      description: Domains associated with the IP address.
      type: String
    - contextPath: VMRay.Sample.IOC.IP.IP
      description: The IP address.
      type: String
    - contextPath: VMRay.Sample.IOC.IP.ID
      description: ID of the IP address. (deprecated; is always 0).
      type: Number
    - contextPath: VMRay.Sample.IOC.IP.IsIOC
      description: Whether this artifact is an Indicator of Compromise (IOC).
      type: Boolean
    - contextPath: VMRay.Sample.IOC.IP.IOCType
      description: Type of IOC.
      type: String
    - contextPath: VMRay.Sample.IOC.IP.Operation
      description: Deprecated, always empty.
      type: String
    - contextPath: VMRay.Sample.IOC.IP.ParentProcesses
      description: Full commandline of processes where the IP address was referenced.
      type: String
    - contextPath: VMRay.Sample.IOC.IP.ParentProcessesNames
      description: Names of processes where the IP address was referenced.
      type: String
    - contextPath: VMRay.Sample.IOC.IP.Protocols
      description: Protocols used in communication with this IP.
      type: String
    - contextPath: VMRay.Sample.IOC.IP.Sources
      description: The sources where the IP address was obtained from.
      type: String
    - contextPath: VMRay.Sample.IOC.IP.Type
      description: Type of IP address.
      type: String
    - contextPath: VMRay.Sample.IOC.IP.Verdict
      description: Verdict for the artifact (Malicious, Suspicious, Clean, Not Available).
      type: String
    - contextPath: VMRay.Sample.IOC.IP.VerdictReason
      description: Description of the Verdict Reason.
      type: String
    - contextPath: VMRay.Sample.IOC.Mutex.AnalysisID
      description: IDs of other analyses that contain the mutex.
      type: Number
    - contextPath: VMRay.Sample.IOC.Mutex.Classifications
      description: The mutex classifications.
      type: String
    - contextPath: VMRay.Sample.IOC.Mutex.ID
      description: ID of the mutex. (deprecated; is always 0).
      type: Number
    - contextPath: VMRay.Sample.IOC.Mutex.IsIOC
      description: Whether this artifact is an Indicator of Compromise (IOC).
      type: Boolean
    - contextPath: VMRay.Sample.IOC.Mutex.IOCType
      description: Type of IOC.
      type: String
    - contextPath: VMRay.Sample.IOC.Mutex.Name
      description: Name of the mutex.
      type: String
    - contextPath: VMRay.Sample.IOC.Mutex.Operation
      description: Same as Operations, left in for backwards compatibility.
      type: String
    - contextPath: VMRay.Sample.IOC.Mutex.Operation
      description: The mutex operations that were performed, e.g., access, create, read, write, and delete.
      type: String
    - contextPath: VMRay.Sample.IOC.Mutex.ParentProcesses
      description: Full commandline of processes where the mutex was used.
      type: String
    - contextPath: VMRay.Sample.IOC.Mutex.ParentProcessesNames
      description: Names of processes where the mutex was used.
      type: Unknown
    - contextPath: VMRay.Sample.IOC.Mutex.ThreatNames
      description: The threat names of the mutex.
      type: String
    - contextPath: VMRay.Sample.IOC.Mutex.Type
      description: Type of mutex.
      type: String
    - contextPath: VMRay.Sample.IOC.Mutex.Verdict
      description: Verdict for the artifact (Malicious, Suspicious, Clean, Not Available).
      type: String
    - contextPath: VMRay.Sample.IOC.Mutex.VerdictReason
      description: Description of the Verdict Reason.
      type: String
    - contextPath: VMRay.Sample.IOC.Process.AnalysisID
      description: IDs of other analyses that contain the process.
      type: Number
    - contextPath: VMRay.Sample.IOC.Process.Classifications
      description: The process classifications.
      type: String
    - contextPath: VMRay.Sample.IOC.Process.CmdLine
      description: Command line of the process.
      type: String
    - contextPath: VMRay.Sample.IOC.Process.ImageNames
      description: Names of the process executable.
      type: String
    - contextPath: VMRay.Sample.IOC.Process.IsIOC
      description: Whether this artifact is an Indicator of Compromise (IOC).
      type: Boolean
    - contextPath: VMRay.Sample.IOC.Process.IOCType
      description: Type of IOC.
      type: String
    - contextPath: VMRay.Sample.IOC.Process.ParentProcesses
      description: Full commandline of parent processes.
      type: String
    - contextPath: VMRay.Sample.IOC.Process.ParentProcessesNames
      description: Names of parent processes.
      type: String
    - contextPath: VMRay.Sample.IOC.Process.ProcessNames
      description: Names of the processes.
      type: String
    - contextPath: VMRay.Sample.IOC.Process.ThreatNames
      description: The threat names of the process.
      type: String
    - contextPath: VMRay.Sample.IOC.Process.Type
      description: Type of process.
      type: String
    - contextPath: VMRay.Sample.IOC.Process.Verdict
      description: Verdict for the artifact (Malicious, Suspicious, Clean, Not Available).
      type: String
    - contextPath: VMRay.Sample.IOC.Process.VerdictReason
      description: Description of the Verdict Reason.
      type: String
    - contextPath: VMRay.Sample.IOC.Registry.AnalysisID
      description: IDs of other analyses that contain the registry key.
      type: Number
    - contextPath: VMRay.Sample.IOC.Registry.Classifications
      description: The registry key classifications.
      type: String
    - contextPath: VMRay.Sample.IOC.Registry.ID
      description: ID of the registry key. (deprecated; is always 0).
      type: Number
    - contextPath: VMRay.Sample.IOC.Registry.IsIOC
      description: Whether this artifact is an Indicator of Compromise (IOC).
      type: Boolean
    - contextPath: VMRay.Sample.IOC.Registry.IOCType
      description: Type of IOC.
      type: String
    - contextPath: VMRay.Sample.IOC.Registry.Name
      description: The normalized registry key name.
      type: String
    - contextPath: VMRay.Sample.IOC.Registry.Operation
      description: Same as Operations, left in for backwards compatibility.
      type: String
    - contextPath: VMRay.Sample.IOC.Registry.Operation
      description: The registry operations that were performed, e.g., access, create, read, write, and delete.
      type: String
    - contextPath: VMRay.Sample.IOC.Registry.ParentProcesses
      description: Full commandline of processes where the registry key was referenced.
      type: String
    - contextPath: VMRay.Sample.IOC.Registry.ParentProcessesNames
      description: Names of processes where the registry key was referenced.
      type: String
    - contextPath: VMRay.Sample.IOC.Registry.ThreatNames
      description: The threat names of the registry key.
      type: String
    - contextPath: VMRay.Sample.IOC.Registry.Type
      description: Type of registry key.
      type: String
    - contextPath: VMRay.Sample.IOC.Registry.ValueTypes
      description: The registry key value type.
      type: String
    - contextPath: VMRay.Sample.IOC.Registry.Verdict
      description: Verdict for the artifact (Malicious, Suspicious, Clean, Not Available).
      type: String
    - contextPath: VMRay.Sample.IOC.Registry.VerdictReason
      description: Description of the Verdict Reason.
      type: String
    - contextPath: VMRay.Sample.IOC.URL.AnalysisID
      description: IDs of other analyses that contain the given URL.
      type: Number
    - contextPath: VMRay.Sample.IOC.URL.Categories
      description: The URL categories.
      type: String
    - contextPath: VMRay.Sample.IOC.URL.ContentTypes
      description: Content types associated with the URL.
      type: String
    - contextPath: VMRay.Sample.IOC.URL.Countries
      description: Countries associated with the URL.
      type: String
    - contextPath: VMRay.Sample.IOC.URL.CountryCodes
      description: ISO 3166-1 two-letter country codes associated with the URL.
      type: String
    - contextPath: VMRay.Sample.IOC.URL.ID
      description: ID of the URL. (deprecated; is always 0).
      type: Number
    - contextPath: VMRay.Sample.IOC.URL.IPAddresses
      description: IP addresses associated with the URL.
      type: String
    - contextPath: VMRay.Sample.IOC.URL.Methods
      description: Methods of HTTP requests directed at this URL.
      type: String
    - contextPath: VMRay.Sample.IOC.URL.Operation
      description: Deprecated, always empty.
      type: String
    - contextPath: VMRay.Sample.IOC.URL.OriginalURLs
      description: The origin URLs the malware used in the artifact operation.
      type: String
    - contextPath: VMRay.Sample.IOC.URL.ParentFiles
      description: Names of files where the URL was referenced.
      type: String
    - contextPath: VMRay.Sample.IOC.URL.ParentProcesses
      description: Full commandline of processes where the URL was referenced.
      type: String
    - contextPath: VMRay.Sample.IOC.URL.ParentProcessesNames
      description: Names of processes where the URL was referenced.
      type: String
    - contextPath: VMRay.Sample.IOC.URL.Referrers
      description: Other URLs that referred to this URL.
      type: String
    - contextPath: VMRay.Sample.IOC.URL.Source
      description: The sources where the URL was obtained from.
      type: String
    - contextPath: VMRay.Sample.IOC.URL.Type
      description: Type of the URL.
      type: String
    - contextPath: VMRay.Sample.IOC.URL.URL
      description: The URL.
      type: String
    - contextPath: VMRay.Sample.IOC.URL.UserAgents
      description: User agents used to connect to this URL.
      type: String
    - contextPath: VMRay.Sample.IOC.URL.Verdict
      description: Verdict for the artifact (Malicious, Suspicious, Clean, Not Available).
      type: String
    - contextPath: VMRay.Sample.IOC.URL.VerdictReason
      description: Description of the Verdict Reason.
      type: String
  - arguments:
    - description: ID of a job.
      name: job_id
      required: true
    description: Retrieves a job by job ID.
    name: vmray-get-job-by-id
    outputs:
    - contextPath: VMRay.Job.JobID
      description: ID of the job.
      type: Number
    - contextPath: VMRay.Job.SampleID
      description: Sample ID of the job.
      type: Number
    - contextPath: VMRay.Job.SubmissionID
      description: ID of the submission.
      type: Number
    - contextPath: VMRay.Job.MD5
      description: MD5 hash of the sample in the job.
      type: String
    - contextPath: VMRay.Job.SHA1
      description: SHA1 hash of the sample in the job.
      type: String
    - contextPath: VMRay.Job.SHA256
      description: SHA256 hash of the sample in the job.
      type: String
    - contextPath: VMRay.Job.SSDeep
      description: ssdeep hash of the sample in the job.
      type: String
    - contextPath: VMRay.Job.VMName
      description: Name of the virtual machine.
      type: String
    - contextPath: VMRay.Job.VMID
      description: ID of the virtual machine.
      type: Number
    - contextPath: VMRay.Job.Status
      description: Status of the job.
      type: String
  - arguments:
    - description: ID of the analysis from which to retrieve the Summary JSON v2 from (analysis ID is returned e.g. from vmray-get-analysis-by-sample).
      name: analysis_id
      required: true
    description: Retrieves the Summary JSON v2 for a specific analysis.
    name: vmray-get-summary
    outputs:
    - contextPath: InfoFile.Name
      description: Filename.
      type: string
    - contextPath: InfoFile.EntryID
      description: The EntryID of the Summary JSON v2.
      type: string
    - contextPath: InfoFile.Size
      description: The file size of the Summary JSON v2.
      type: number
    - contextPath: InfoFile.Info
      description: MIME type of the Summary JSON v2.
      type: string
  - arguments:
    - description: ID of the analysis from which to retrieve the screenshots from (analysis ID is returned e.g. from vmray-get-analysis-by-sample).
      name: analysis_id
      required: true
<<<<<<< HEAD
      default: false
      isArray: false
      secret: false
    deprecated: false
=======
>>>>>>> 6f77591c
    description: >
      Retrieves screenshots taken during a specific dynamic analysis. The screenshots are stored with file names like
      'analysis_5_screenshot_2.png'. In this example, '5' represents the analysis ID from which the screenshot came,
      and '2' indicates that it's the third screenshot taken during the analysis, in chronological order.
    name: vmray-get-screenshots
<<<<<<< HEAD
    execution: false
=======
>>>>>>> 6f77591c
    outputs:
    - contextPath: InfoFile.Name
      description: Filename.
      type: string
    - contextPath: InfoFile.EntryID
      description: The EntryID of the file.
      type: string
    - contextPath: InfoFile.Size
      description: The file size of the file.
      type: number
    - contextPath: InfoFile.Info
      description: MIME type of the file.
      type: string
  - arguments:
    - description: Sample ID.
      name: sample_id
      required: true
    deprecated: true
    description: This command performs a function similar to the 'vmray-get-job-by-sample' command.
    name: get_job_sample
  - deprecated: true
    description: similar to vmray-get-sample.
    name: get_results
    arguments:
    - description: ID of the sample.
      name: sample_id
      required: true
  - deprecated: true
    description: Retrieves a sample using the sample ID. (Deprecated).
    name: upload_sample
<<<<<<< HEAD
=======
    arguments: []
>>>>>>> 6f77591c
  - name: vmray-get-license-usage-verdicts
    description: Get the used quota of verdicts.
    outputs:
    - contextPath: VMRay.VerdictQuota.PeriodEndDate
      description: License end date.
      type: String
    - contextPath: VMRay.VerdictQuota.VerdictQuota
      description: Total number of available verdicts (per month).
      type: Number
    - contextPath: VMRay.VerdictQuota.VerdictRemaining
      description: Remaining number of verdicts (per month).
      type: Number
    - contextPath: VMRay.VerdictQuota.VerdictUsage
      description: Percentages used.
      type: Number
<<<<<<< HEAD
=======
    arguments: []
>>>>>>> 6f77591c
  - name: vmray-get-license-usage-reports
    description: Get the used quota of reports.
    outputs:
    - contextPath: VMRay.ReportQuota.PeriodEndDate
      description: License end date.
      type: String
    - contextPath: VMRay.ReportQuota.VerdictQuota
      description: Total number of available reports (per month).
      type: Number
    - contextPath: VMRay.ReportQuota.VerdictRemaining
      description: Remaining number of reports (per month).
      type: Number
    - contextPath: VMRay.ReportQuota.VerdictUsage
      description: Percentages used.
      type: Number
<<<<<<< HEAD
  dockerimage: demisto/python3:3.10.13.77674
=======
    arguments: []
  dockerimage: demisto/python3:3.10.13.78960
>>>>>>> 6f77591c
  runonce: false
  script: ''
  subtype: python3
  type: python
tests:
- No tests (auto formatted)
fromversion: 5.0.0<|MERGE_RESOLUTION|>--- conflicted
+++ resolved
@@ -147,8 +147,6 @@
       name: max_jobs
     - description: A CSV list of tags to add to the sample.
       name: tags
-<<<<<<< HEAD
-=======
     - auto: PREDEFINED
       description: Setting the network scheme.
       name: net_scheme_name
@@ -168,7 +166,6 @@
       - United Arab Emirates (VPN)
       - United Kingdom (VPN)
       - United States (VPN)
->>>>>>> 6f77591c
     description: Submits a URL for analysis.
     name: vmray-upload-url
     outputs:
@@ -1097,22 +1094,11 @@
     - description: ID of the analysis from which to retrieve the screenshots from (analysis ID is returned e.g. from vmray-get-analysis-by-sample).
       name: analysis_id
       required: true
-<<<<<<< HEAD
-      default: false
-      isArray: false
-      secret: false
-    deprecated: false
-=======
->>>>>>> 6f77591c
     description: >
       Retrieves screenshots taken during a specific dynamic analysis. The screenshots are stored with file names like
       'analysis_5_screenshot_2.png'. In this example, '5' represents the analysis ID from which the screenshot came,
       and '2' indicates that it's the third screenshot taken during the analysis, in chronological order.
     name: vmray-get-screenshots
-<<<<<<< HEAD
-    execution: false
-=======
->>>>>>> 6f77591c
     outputs:
     - contextPath: InfoFile.Name
       description: Filename.
@@ -1143,10 +1129,7 @@
   - deprecated: true
     description: Retrieves a sample using the sample ID. (Deprecated).
     name: upload_sample
-<<<<<<< HEAD
-=======
     arguments: []
->>>>>>> 6f77591c
   - name: vmray-get-license-usage-verdicts
     description: Get the used quota of verdicts.
     outputs:
@@ -1162,10 +1145,7 @@
     - contextPath: VMRay.VerdictQuota.VerdictUsage
       description: Percentages used.
       type: Number
-<<<<<<< HEAD
-=======
     arguments: []
->>>>>>> 6f77591c
   - name: vmray-get-license-usage-reports
     description: Get the used quota of reports.
     outputs:
@@ -1181,12 +1161,8 @@
     - contextPath: VMRay.ReportQuota.VerdictUsage
       description: Percentages used.
       type: Number
-<<<<<<< HEAD
-  dockerimage: demisto/python3:3.10.13.77674
-=======
     arguments: []
   dockerimage: demisto/python3:3.10.13.78960
->>>>>>> 6f77591c
   runonce: false
   script: ''
   subtype: python3
