--- conflicted
+++ resolved
@@ -2,11 +2,7 @@
     "name": "F5 Silverline",
     "description": "An integration with F5 Silverline to retrieve alerts and read/update IP lists.",
     "support": "xsoar",
-<<<<<<< HEAD
-    "currentVersion": "1.0.24",
-=======
     "currentVersion": "1.0.25",
->>>>>>> 6f77591c
     "author": "Cortex XSOAR",
     "url": "https://www.paloaltonetworks.com/cortex",
     "email": "",
