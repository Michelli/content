--- conflicted
+++ resolved
@@ -3,11 +3,7 @@
     "description": "Scalable malware sandbox",
     "support": "partner",
     "certification": "certified",
-<<<<<<< HEAD
-    "currentVersion": "1.0.14",
-=======
     "currentVersion": "1.0.15",
->>>>>>> 6f77591c
     "author": "Hatching",
     "url": "https://hatching.io/",
     "email": "support@hatching.io",
