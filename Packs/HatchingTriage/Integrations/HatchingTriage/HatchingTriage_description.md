### Setup
- Requires a server URL, and an API key
- URL of the Hatching service will be either:
    - Public Hatching: https://tria.ge/
    - Private / Organization specific Hatching: https://private.tria.ge/
    - Recorded Future Sandbox: https://sandbox.recordedfuture.com/api/v0/
- The API key can be found by going to your Hatching UI, clicking your account name in the top right, and the API key will be listed in the left hand side under "API Key"
- For Recorded Future Sandbox, the token is provided by going to the Recorded Future Portal -> Tools -> Malware Analysis -> API Keys


### Connections


<<<<<<< HEAD
Notice: Submitting indicators using the ***triage-submit-sample*** command of this integration might make the indicator data publicly available.  See the vendor’s documentation for more details.
=======
Notice: Submitting indicators using the ***triage-submit-sample*** command of this integration might make the indicator data publicly available. See the vendor’s documentation for more details.
>>>>>>> 6f77591c
<|MERGE_RESOLUTION|>--- conflicted
+++ resolved
@@ -11,8 +11,4 @@
 ### Connections
 
 
-<<<<<<< HEAD
-Notice: Submitting indicators using the ***triage-submit-sample*** command of this integration might make the indicator data publicly available.  See the vendor’s documentation for more details.
-=======
-Notice: Submitting indicators using the ***triage-submit-sample*** command of this integration might make the indicator data publicly available. See the vendor’s documentation for more details.
->>>>>>> 6f77591c
+Notice: Submitting indicators using the ***triage-submit-sample*** command of this integration might make the indicator data publicly available. See the vendor’s documentation for more details.