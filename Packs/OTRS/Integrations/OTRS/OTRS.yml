--- conflicted
+++ resolved
@@ -48,22 +48,17 @@
   name: fetch_time
   type: 0
   required: false
-<<<<<<< HEAD
-- defaultvalue: 1
-=======
 - additionalinfo: When fetching incident from specific queue, search also back for incident created before the last run time but moved to the queue after the last fetch.
   defaultvalue: '1'
->>>>>>> 6f77591c
   display: Days to look back when fetching
   name: look_back
-  type: 0
-  required: false
+  required: false
+  type: 0
 - additionalinfo: If true, use sessions compatibility for OTRS versions lower than V8.
   display: Use legacy sessions
   name: use_legacy_sessions
+  required: false
   type: 8
-<<<<<<< HEAD
-=======
 - defaultvalue: '1'
   display: Incidents Fetch Interval
   name: incidentFetchInterval
@@ -97,7 +92,6 @@
   type: 15
   hidden:
   - marketplacev2
->>>>>>> 6f77591c
   required: false
 description: Service management suite that comprises ticketing, workflow automation, and notification.
 display: OTRS
@@ -208,11 +202,7 @@
       type: string
   - arguments:
     - auto: PREDEFINED
-<<<<<<< HEAD
-      description: Ticket States to filter by in CSV format (e.g., New,Open)
-=======
       description: Ticket States to filter by in CSV format (e.g., New,Open).
->>>>>>> 6f77591c
       name: state
       predefined:
       - New
@@ -220,18 +210,6 @@
       - ClosedUnsuccessful
       - Open
       - PendingReminder
-<<<<<<< HEAD
-    - description: Filter for a ticket created before this date. Given in format "<number> <time unit>", e.g. 1 day, 30 minutes, 2 weeks, 6 months, 1 year
-      name: created_before
-    - description: Filter for a ticket created after this date. Given in format "<number> <time unit>", e.g. 1 day, 30 minutes, 2 weeks, 6 months, 1 year
-      name: created_after
-    - description: Ticket Title to filter by
-      name: title
-    - description: Ticket Queues to filter by in CSV format (e.g., Raw,Misc)
-      name: queue
-    - auto: PREDEFINED
-      description: Ticket Priority to filter by in CSV format (e.g., 4High,5VeryHigh)
-=======
     - description: Filter for a ticket created before this date. Given in format "<number> <time unit>", e.g. 1 day, 30 minutes, 2 weeks, 6 months, 1 year.
       name: created_before
     - description: Filter for a ticket created after this date. Given in format "<number> <time unit>", e.g. 1 day, 30 minutes, 2 weeks, 6 months, 1 year.
@@ -242,7 +220,6 @@
       name: queue
     - auto: PREDEFINED
       description: Ticket Priority to filter by in CSV format (e.g., 4High,5VeryHigh). For the use of a custom priority, you can specify a custom value outside the predefined set.
->>>>>>> 6f77591c
       name: priority
       predefined:
       - 1VeryLow
@@ -250,17 +227,11 @@
       - 3Normal
       - 4High
       - 5VeryHigh
-<<<<<<< HEAD
-    - description: Ticket type to filter by
-      name: type
-    description: Search for an OTRS ticket using search filters
-=======
     - description: Ticket type to filter by.
       name: type
     - description: Pattern to use with fulltext search in Article subject and body.
       name: pattern
     description: Search for an OTRS ticket using search filters.
->>>>>>> 6f77591c
     name: otrs-search-ticket
     outputs:
     - contextPath: OTRS.Ticket.ID
@@ -294,16 +265,6 @@
       description: Ticket type.
       type: string
   - arguments:
-<<<<<<< HEAD
-    - description: Title to assign to the new ticket
-      name: title
-      required: true
-    - description: Queue to place the new ticket in
-      name: queue
-      required: true
-    - auto: PREDEFINED
-      description: State to assign to the new ticket
-=======
     - description: Title to assign to the new ticket.
       name: title
       required: true
@@ -312,7 +273,6 @@
       required: true
     - auto: PREDEFINED
       description: State to assign to the new ticket. For the use of a custom state, you can specify a custom value outside the predefined set.
->>>>>>> 6f77591c
       name: state
       predefined:
       - New
@@ -322,11 +282,7 @@
       - PendingReminder
       required: true
     - auto: PREDEFINED
-<<<<<<< HEAD
-      description: Priority to assign to the new ticket
-=======
       description: Priority to assign to the new ticket. For the use of a custom priority, you can specify a custom value outside the predefined set.
->>>>>>> 6f77591c
       name: priority
       predefined:
       - 1VeryLow
@@ -335,24 +291,6 @@
       - 4High
       - 5VeryHigh
       required: true
-<<<<<<< HEAD
-    - description: Customer user related to the new ticket
-      name: customer_user
-      required: true
-    - description: Article Subject to apply to the new ticket
-      name: article_subject
-      required: true
-    - description: Text to add to the Article Body of the new ticket
-      name: article_body
-      required: true
-    - description: Ticket Type to assign to the new ticket
-      name: type
-    - description: 'Dynamic fields to apply to the new ticket, in the format: field1=value1,field2=value2. For example: ProcessManagementProcessID=1,ProcessManagementActivityStatus=2'
-      name: dynamic_fields
-    - description: 'File entry ID of the file to add as an attachment to the new ticket in CSV format, e.g., 123@20,124@21 '
-      name: attachment
-    description: Create a new ticket in OTRS
-=======
     - description: Customer user related to the new ticket.
       name: customer_user
       required: true
@@ -371,7 +309,6 @@
     - description: Ticket owner to assign to the new ticket.
       name: owner
     description: Create a new ticket in OTRS.
->>>>>>> 6f77591c
     name: otrs-create-ticket
     outputs:
     - contextPath: OTRS.Ticket.Article.Subject
@@ -411,15 +348,6 @@
       description: Ticket dynamic fields.
       type: string
   - arguments:
-<<<<<<< HEAD
-    - description: Ticket ID of the ticket to update
-      name: ticket_id
-      required: true
-    - description: Ticket Title of the ticket to update
-      name: title
-    - auto: PREDEFINED
-      description: Ticket State of the ticket to update
-=======
     - description: Ticket ID of the ticket to update.
       name: ticket_id
       required: true
@@ -427,7 +355,6 @@
       name: title
     - auto: PREDEFINED
       description: Ticket State of the ticket to update. For the use of a custom state, you can specify a custom value outside the predefined set.
->>>>>>> 6f77591c
       name: state
       predefined:
       - New
@@ -436,11 +363,7 @@
       - Open
       - PendingReminder
     - auto: PREDEFINED
-<<<<<<< HEAD
-      description: Priority of the ticket to update
-=======
       description: Priority of the ticket to update. For the use of a custom priority, you can specify a custom value outside the predefined set.
->>>>>>> 6f77591c
       name: priority
       predefined:
       - 1VeryLow
@@ -448,21 +371,6 @@
       - 3Normal
       - 4High
       - 5VeryHigh
-<<<<<<< HEAD
-    - description: Article Subject of the ticket to update
-      name: article_subject
-    - description: Article Body of the ticket to update
-      name: article_body
-    - description: Queue that the ticket to update is in
-      name: queue
-    - description: Ticket Type of the ticket to update
-      name: type
-    - description: 'Dynamic fields to apply to the updated ticket, in the format: field1=value1,field2=value2. For example: ProcessManagementProcessID=1,ProcessManagementActivityStatus=2'
-      name: dynamic_fields
-    - description: 'File entry ID of the file to add as an attachment to the updated ticket in CSV format, e.g., 123@20,124@21 '
-      name: attachment
-    description: Update an OTRS ticket
-=======
     - description: Wether to change the lock state of the ticket.
       name: lock
       auto: PREDEFINED
@@ -486,7 +394,6 @@
     - description: Customer user related to the ticket.
       name: customer_user
     description: Update an OTRS ticket.
->>>>>>> 6f77591c
     name: otrs-update-ticket
     outputs:
     - contextPath: OTRS.Ticket.Article.Subject
@@ -517,18 +424,6 @@
       description: Ticket type.
       type: string
   - arguments:
-<<<<<<< HEAD
-    - description: Ticket ID of the ticket to close
-      name: ticket_id
-      required: true
-    - description: Article Subject of the ticket to close
-      name: article_subject
-      required: true
-    - description: Article Body of the ticket to close
-      name: article_body
-      required: true
-    description: Close an OTRS ticket
-=======
     - description: Ticket ID of the ticket to close.
       name: ticket_id
       required: true
@@ -541,7 +436,6 @@
     - description: Ticket state to set when closing. Defaults to "closed successful".
       name: state
     description: Close an OTRS ticket.
->>>>>>> 6f77591c
     name: otrs-close-ticket
     outputs:
     - contextPath: OTRS.Ticket.ID
@@ -556,11 +450,7 @@
     - contextPath: OTRS.Ticket.Article.Body
       description: Ticket article body.
       type: string
-<<<<<<< HEAD
-  dockerimage: demisto/pyotrs:1.0.0.44880
-=======
   dockerimage: demisto/pyotrs:1.0.0.80761
->>>>>>> 6f77591c
   isfetch: true
   runonce: false
   script: '-'
