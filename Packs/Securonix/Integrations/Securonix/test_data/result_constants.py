--- conflicted
+++ resolved
@@ -113,11 +113,8 @@
             "Url": "https://source_url.com",
             "IsWhitelisted": False,
             "Watchlisted": False,
-<<<<<<< HEAD
-=======
             "Policystarttime": 1692950376801,
             "Policyendtime": 1695613655539,
->>>>>>> 6f77591c
             "Solrquery": "index = violation and ( ( @policyname = \"Response-PB-Resources-AutoPlay\" and @resourcename=\"Activityres17-Resource-549829\" )  ) AND @tenantname=\"Response-Automation\" AND datetime between \"02/07/2023 15:52:12\" \"02/07/2023 15:52:13\""
         }
     ]
