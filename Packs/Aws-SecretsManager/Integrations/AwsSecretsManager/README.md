AWS Secrets Manager helps you to securely encrypt, store, and retrieve credentials for your databases and other services.
This integration was integrated and tested with version 1.0 of AwsSecretsManager

<<<<<<< HEAD
## Configure Aws Secrets Manager in Cortex


| **Parameter** | **Description** | **Required** |
| --- | --- | --- |
| AWS Default Region |  | True |
| Role Arn |  | False |
| Role Session Name |  | False |
| Role Session Duration |  | False |
| Access Key |  | False |
| Secret Key |  | False |
| Timeout | The time in seconds until a timeout exception is reached. You can specify just the read timeout \(for example 60\) or also the connect timeout separated from the read timeout with a comma \(for example 60,10\). If a connect timeout is not specified, a default of 10 second will be used. | False |
| Retries | The maximum number of retry attempts when connection or throttling errors are encountered. Set to 0 to disable retries. The default value is 5 and the limit is 10. Note: Increasing the number of retries will increase the execution time. | False |
| Fetches credentials |  | False |
| Use system proxy settings |  | False |
| Trust any certificate (not secure) |  | False |

## Commands
You can execute these commands from the CLI, as part of an automation, or in a playbook.
=======
## Configure Aws Secrets Manager on Cortex XSOAR

1. Navigate to **Settings** > **Integrations** > **Servers & Services**.
2. Search for Aws Secrets Manager.
3. Click **Add instance** to create and configure a new integration instance.

    | **Parameter** | **Description** | **Required** |
    | --- | --- | --- |
    | AWS Default Region |  | True |
    | Role Arn |  | False |
    | Role Session Name |  | False |
    | Role Session Duration |  | False |
    | Access Key |  | False |
    | Secret Key |  | False |
    | Timeout | The time in seconds until a timeout exception is reached. You can specify just the read timeout \(for example 60\) or also the connect timeout separated from the read timeout with a comma \(for example 60,10\). If a connect timeout is not specified, a default of 10 second will be used. | False |
    | Retries | The maximum number of retry attempts when connection or throttling errors are encountered. Set to 0 to disable retries. The default value is 5 and the limit is 10. Note: Increasing the number of retries will increase the execution time. | False |
    | Fetches credentials |  | False |
    | AWS STS Regional Endpoints | Sets the AWS_STS_REGIONAL_ENDPOINTS environment variable to specify the AWS STS endpoint resolution logic. By default, this option is set to “legacy” in AWS. Leave empty if the environment variable is already set using server configuration. | False |
    | Use system proxy settings |  | False |
    | Trust any certificate (not secure) |  | False |
    | Disable sensitive commands | Disables the following sensitive commands from running: aws-secrets-manager-secret–value-get. | False |

4. Click **Test** to validate the URLs, token, and connection.

## Commands

You can execute these commands from the Cortex XSOAR CLI, as part of an automation, or in a playbook.
>>>>>>> 6284aea6
After you successfully execute a command, a DBot message appears in the War Room with the command details.

### aws-secrets-manager-secret-list

***
Retrieve all secrets.


#### Base Command

`aws-secrets-manager-secret-list`

#### Input

| **Argument Name** | **Description** | **Required** |
| --- | --- | --- |
| description | Description field to filter by. | Optional | 
| name | Secret name. | Optional | 
| tag_key | Tag key to filter by. | Optional | 
| tag_value | Tag value to filter by. | Optional | 
| general_search | Search in all possible fields. | Optional | 
| sort | Direction by which to display the results. Possible values are: Asc, Desc. | Optional | 
| limit | Number of total results to query. | Optional | 
| page | Specific page to query. | Optional | 
| page_size | Number of total results in each page. | Optional | 
| roleArn | The Amazon Resource Name (ARN) of the role to assume. | Optional | 
| roleSessionName | An identifier for the assumed role session. | Optional | 
| roleSessionDuration | The duration, in seconds, of the role session. The value can range from 900 seconds (15 minutes) up to the maximum session duration setting for the role. | Optional | 


#### Context Output

| **Path** | **Type** | **Description** |
| --- | --- | --- |
| AWS.SecretsManager.Secret.ResponseMetadata.HTTPHeaders.content-length | String | The length of the HTTP header response content. | 
| AWS.SecretsManager.Secret.ResponseMetadata.HTTPHeaders.content-type | String | The type of the HTTP header response content. | 
| AWS.SecretsManager.Secret.ResponseMetadata.HTTPHeaders.date | Date | The date of the HTTP header response. | 
| AWS.SecretsManager.Secret.ResponseMetadata.HTTPHeaders.x-amzn-requestid | String | The ID of the HTTP header Amazon request. | 
| AWS.SecretsManager.Secret.ResponseMetadata.HTTPStatusCode | Number | The status code in the HTTP header. | 
| AWS.SecretsManager.Secret.ResponseMetadata.RequestId | String | The ID of the HTTP header response request. | 
| AWS.SecretsManager.Secret.ResponseMetadata.RetryAttempts | Number | The number of HTTP header response retry attempts. | 
| AWS.SecretsManager.Secret.SecretList.ARN | String | The secret ARN. | 
| AWS.SecretsManager.Secret.SecretList.CreatedDate | Date | The date and time this version of the secret was created. | 
| AWS.SecretsManager.Secret.SecretList.LastAccessedDate | Date | The date the secret was last accessed. | 
| AWS.SecretsManager.Secret.SecretList.LastChangedDate | Date | The date the secret was last changed. | 
| AWS.SecretsManager.Secret.SecretList.Name | String | The secret name. | 
| AWS.SecretsManager.Secret.SecretList.SecretVersionsToStages.c88e2176-aca4-4776-a422-c3a0616079bc | String | The SecretVersionStage staging labels for the provided hash. | 
| AWS.SecretsManager.Secret.SecretList.SecretVersionsToStages.5889c662-13a6-4318-bec3-b234fcae3826 | String | The SecretVersionStage staging labels for the provided hash. | 
| AWS.SecretsManager.Secret.SecretList.SecretVersionsToStages.f2a389e8-3860-47a0-b4a0-16424ad63a24 | String | The SecretVersionStage staging labels for the provided hash. | 
| AWS.SecretsManager.Secret.SecretList.Description | String | The secret description. | 
| AWS.SecretsManager.Secret.SecretList.SecretVersionsToStages.01cba660-28be-45d7-8597-d1ab295b0f35 | String | The SecretVersionStage staging labels for the provided hash. | 
| AWS.SecretsManager.Secret.SecretList.SecretVersionsToStages.ac32e535-79e7-4188-a732-7f02dbe399f0 | String | The SecretVersionStage staging labels for the provided hash. | 

#### Command example

```!aws-secrets-manager-secret-list```

#### Context Example

```json
{
    "AWS": {
        "SecretsManager": {
            "Secret": {
                "ResponseMetadata": {
                    "HTTPHeaders": {
                        "content-length": "1267",
                        "content-type": "application/x-amz-json-1.1",
                        "date": "Sun, 23 Oct 2022 13:41:30 GMT",
                        "x-amzn-requestid": "615f197f-c54c-4c45-be33-1064ae9652a5"
                    },
                    "HTTPStatusCode": 200,
                    "RequestId": "615f197f-c54c-4c45-be33-1064ae9652a5",
                    "RetryAttempts": 0
                },
                "SecretList": [
                    {
                        "ARN": "arn:aws:secretsmanager:eu-central-1:123456789012:secret:fdff-vnNyyc",
                        "CreatedDate": "2022-09-04T09:10:12",
                        "LastAccessedDate": "2022-10-23T00:00:00",
                        "LastChangedDate": "2022-10-23T13:40:55",
                        "Name": "fdff",
                        "SecretVersionsToStages": {
                            "c88e2176-aca4-4776-a422-c3a0616079bc": [
                                "AWSCURRENT"
                            ]
                        },
                        "Tags": []
                    },
                    {
                        "ARN": "arn:aws:secretsmanager:eu-central-1:123456789012:secret:gmail-oF08mg",
                        "CreatedDate": "2022-08-31T09:47:24",
                        "LastAccessedDate": "2022-10-23T00:00:00",
                        "LastChangedDate": "2022-08-31T09:47:24",
                        "Name": "gmail",
                        "SecretVersionsToStages": {
                            "5889c662-13a6-4318-bec3-b234fcae3826": [
                                "AWSCURRENT"
                            ]
                        },
                        "Tags": []
                    },
                    {
                        "ARN": "arn:aws:secretsmanager:eu-central-1:123456789012:secret:DB_credentials-3ic9K7",
                        "CreatedDate": "2022-08-31T09:45:33",
                        "LastAccessedDate": "2022-10-23T00:00:00",
                        "LastChangedDate": "2022-08-31T09:45:33",
                        "Name": "DB_credentials",
                        "SecretVersionsToStages": {
                            "f2a389e8-3860-47a0-b4a0-16424ad63a24": [
                                "AWSCURRENT"
                            ]
                        },
                        "Tags": []
                    },
                    {
                        "ARN": "arn:aws:secretsmanager:eu-central-1:123456789012:secret:test_account",
                        "CreatedDate": "2022-08-21T13:54:05",
                        "Description": "new description",
                        "LastAccessedDate": "2022-10-23T00:00:00",
                        "LastChangedDate": "2022-09-08T07:14:13",
                        "Name": "test_for_moishy",
                        "SecretVersionsToStages": {
                            "01cba660-28be-45d7-8597-d1ab295b0f35": [
                                "AWSCURRENT"
                            ],
                            "ac32e535-79e7-4188-a732-7f02dbe399f0": [
                                "AWSPREVIOUS"
                            ]
                        },
                        "Tags": []
                    }
                ]
            }
        }
    }
}
```

#### Human Readable Output

>### AWS Secrets List

>|ARN|Description|LastAccessedDate|Name|
>|---|---|---|---|
>| arn:aws:secretsmanager:eu-central-1:123456789012:secret:fdff-vnNyyc |  | 2022-10-23T13:40:55 | fdff |
>| arn:aws:secretsmanager:eu-central-1:123456789012:secret:gmail-oF08mg |  | 2022-08-31T09:47:24 | gmail |
>| arn:aws:secretsmanager:eu-central-1:123456789012:secret:DB_credentials-3ic9K7 |  | 2022-08-31T09:45:33 | DB_credentials |
>| arn:aws:secretsmanager:eu-central-1:123456789012:secret:test_account | new description | 2022-09-08T07:14:13 | test_for_moishy |


### aws-secrets-manager-secret–value-get

***
Retrieve a secret value by key.


#### Base Command

`aws-secrets-manager-secret–value-get`

#### Input

| **Argument Name** | **Description** | **Required** |
| --- | --- | --- |
| roleArn | The Amazon Resource Name (ARN) of the role to assume. | Optional | 
| roleSessionName | An identifier for the assumed role session. | Optional | 
| roleSessionDuration | The duration, in seconds, of the role session. The value can range from 900 seconds (15 minutes) up to the maximum session duration setting for the role. | Optional | 
| secret_id | The ID of the secret or ARN. | Required | 
| version_id | The version ID of the secret. | Optional | 
| version_stage | The version stage of the secret. | Optional | 


#### Context Output

| **Path** | **Type** | **Description** |
| --- | --- | --- |
| AWS.SecretsManager.Secret.SecretValue.ARN | String | The secret ARN. | 
| AWS.SecretsManager.Secret.SecretValue.Name | String | The secret name. | 
| AWS.SecretsManager.Secret.SecretValue.VersionId | String | The secret version ID. | 
| AWS.SecretsManager.Secret.SecretValue.SecretString | String | The secret value. | 
| AWS.SecretsManager.Secret.SecretValue.VersionStages | String | A list of all of the staging labels currently attached to this version of the secret. | 
| AWS.SecretsManager.Secret.SecretValue.CreatedDate | Date | The date and time this version of the secret was created. | 
| AWS.SecretsManager.Secret.SecretValue.ResponseMetadata.RequestId | String | The ID of the HTTP header response request. | 
| AWS.SecretsManager.Secret.SecretValue.ResponseMetadata.HTTPStatusCode | Number | The status code in the HTTP header. | 
| AWS.SecretsManager.Secret.SecretValue.ResponseMetadata.HTTPHeaders.x-amzn-requestid | String | The ID of the HTTP header Amazon request. | 
| AWS.SecretsManager.Secret.SecretValue.ResponseMetadata.HTTPHeaders.content-type | String | The type of the HTTP header response content. | 
| AWS.SecretsManager.Secret.SecretValue.ResponseMetadata.HTTPHeaders.content-length | String | The length of the HTTP header response content. | 
| AWS.SecretsManager.Secret.SecretValue.ResponseMetadata.HTTPHeaders.date | Date | The date of the HTTP header response. | 
| AWS.SecretsManager.Secret.SecretValue.ResponseMetadata.RetryAttempts | Number | The number of HTTP header response retry attempts. | 

#### Command example

```!aws-secrets-manager-secret–value-get secret_id="fdff"```

#### Context Example

```json
{
    "AWS": {
        "SecretsManager": {
            "Secret": {
                "SecretValue": {
                    "ARN": "arn:aws:secretsmanager:eu-central-1:123456789012:secret:fdff-vnNyyc",
                    "CreatedDate": "2022-09-04T09:10:13",
                    "Name": "fdff",
                    "ResponseMetadata": {
                        "HTTPHeaders": {
                            "content-length": "271",
                            "content-type": "application/x-amz-json-1.1",
                            "date": "Sun, 23 Oct 2022 13:41:27 GMT",
                            "x-amzn-requestid": "cc592da7-198b-483c-a106-e91bdbe59e30"
                        },
                        "HTTPStatusCode": 200,
                        "RequestId": "cc592da7-198b-483c-a106-e91bdbe59e30",
                        "RetryAttempts": 0
                    },
                    "SecretString": "{\"password\":\"cvcvcv\",\"username\":\"cvcvcv\"}",
                    "VersionId": "c88e2176-aca4-4776-a422-c3a0616079bc",
                    "VersionStages": [
                        "AWSCURRENT"
                    ]
                }
            }
        }
    }
}
```

#### Human Readable Output

>### AWS Get Secret

>|ARN|CreatedDate|Name|SecretBinary|SecretString|
>|---|---|---|---|---|
>| arn:aws:secretsmanager:eu-central-1:123456789012:secret:fdff-vnNyyc | 2022-09-04T09:10:13 | fdff |  | {"password":"cvcvcv","username":"cvcvcv"} |


### aws-secrets-manager-secret–delete

***
Delete a specific secret.


#### Base Command

`aws-secrets-manager-secret–delete`

#### Input

| **Argument Name** | **Description** | **Required** |
| --- | --- | --- |
| roleArn | The Amazon Resource Name (ARN) of the role to assume. | Optional | 
| roleSessionName | An identifier for the assumed role session. | Optional | 
| roleSessionDuration | The duration, in seconds, of the role session. The value can range from 900 seconds (15 minutes) up to the maximum session duration setting for the role. | Optional | 
| secret_id | The ID of the secret or ARN. | Required | 
| delete_immediately | Delete with grace period. | Optional | 
| days_of_recovery | The number of days allowed to restore the secret (default in AWS - 30 days). | Optional | 


#### Context Output

There is no context output for this command.

#### Command example

```!aws-secrets-manager-secret–delete secret_id="fdff"```

#### Human Readable Output

>The Secret was Deleted

### aws-secrets-manager-secret–restore

***
Restore a specific secret after deletion.


#### Base Command

`aws-secrets-manager-secret–restore`

#### Input

| **Argument Name** | **Description** | **Required** |
| --- | --- | --- |
| roleArn | The Amazon Resource Name (ARN) of the role to assume. | Optional | 
| roleSessionName | An identifier for the assumed role session. | Optional | 
| roleSessionDuration | The duration, in seconds, of the role session. The value can range from 900 seconds (15 minutes) up to the maximum session duration setting for the role. | Optional | 
| secret_id | The ID of the secret or ARN. | Required | 


#### Context Output

There is no context output for this command.

#### Command example

```!aws-secrets-manager-secret–restore secret_id="fdff"```

#### Human Readable Output

>the secret was restored successfully

### aws-secrets-manager-secret–policy-get

***
Get the Secret Manager policy for a specific secret.


#### Base Command

`aws-secrets-manager-secret–policy-get`

#### Input

| **Argument Name** | **Description** | **Required** |
| --- | --- | --- |
| roleArn | The Amazon Resource Name (ARN) of the role to assume. | Optional | 
| roleSessionName | An identifier for the assumed role session. | Optional | 
| roleSessionDuration | The duration, in seconds, of the role session. The value can range from 900 seconds (15 minutes) up to the maximum session duration setting for the role. | Optional | 
| secret_id | The ID of the secret or ARN. | Required | 


#### Context Output

| **Path** | **Type** | **Description** |
| --- | --- | --- |
| AWS.SecretsManager.Policy.ARN | String | The policy ARN. | 
| AWS.SecretsManager.Policy.Name | String | The policy name. | 
| AWS.SecretsManager.Policy.ResponseMetadata.RequestId | String | The ID of the HTTP header response request. | 
| AWS.SecretsManager.Policy.ResponseMetadata.HTTPStatusCode | Number | The status code in the HTTP header. | 
| AWS.SecretsManager.Policy.ResponseMetadata.HTTPHeaders.x-amzn-requestid | String | The ID of the HTTP header Amazon request. | 
| AWS.SecretsManager.Policy.ResponseMetadata.HTTPHeaders.content-type | String | The type of the HTTP header response content. | 
| AWS.SecretsManager.Policy.ResponseMetadata.HTTPHeaders.content-length | String | The length of the HTTP header response content. | 
| AWS.SecretsManager.Policy.ResponseMetadata.HTTPHeaders.date | Date | The date of the HTTP header response. | 
| AWS.SecretsManager.Policy.ResponseMetadata.RetryAttempts | Number | The number of HTTP header response retry attempts. | 

#### Command example

```!aws-secrets-manager-secret–policy-get secret_id="fdff"```

#### Context Example

```json
{
    "AWS": {
        "SecretsManager": {
            "Policy": {
                "ARN": "arn:aws:secretsmanager:eu-central-1:123456789012:secret:fdff-vnNyyc",
                "Name": "fdff",
                "ResponseMetadata": {
                    "HTTPHeaders": {
                        "content-length": "91",
                        "content-type": "application/x-amz-json-1.1",
                        "date": "Sun, 23 Oct 2022 13:41:28 GMT",
                        "x-amzn-requestid": "b49e5847-387f-44a8-b7c8-a37540e89ad1"
                    },
                    "HTTPStatusCode": 200,
                    "RequestId": "b49e5847-387f-44a8-b7c8-a37540e89ad1",
                    "RetryAttempts": 0
                }
            }
        }
    }
}
```

#### Human Readable Output

>### AWS Secret Policy

>|ARN|Name|Policy|
>|---|---|---|
>| arn:aws:secretsmanager:eu-central-1:123456789012:secret:fdff-vnNyyc | fdff |  |<|MERGE_RESOLUTION|>--- conflicted
+++ resolved
@@ -1,7 +1,6 @@
 AWS Secrets Manager helps you to securely encrypt, store, and retrieve credentials for your databases and other services.
 This integration was integrated and tested with version 1.0 of AwsSecretsManager
 
-<<<<<<< HEAD
 ## Configure Aws Secrets Manager in Cortex
 
 
@@ -16,40 +15,13 @@
 | Timeout | The time in seconds until a timeout exception is reached. You can specify just the read timeout \(for example 60\) or also the connect timeout separated from the read timeout with a comma \(for example 60,10\). If a connect timeout is not specified, a default of 10 second will be used. | False |
 | Retries | The maximum number of retry attempts when connection or throttling errors are encountered. Set to 0 to disable retries. The default value is 5 and the limit is 10. Note: Increasing the number of retries will increase the execution time. | False |
 | Fetches credentials |  | False |
+| AWS STS Regional Endpoints | Sets the AWS_STS_REGIONAL_ENDPOINTS environment variable to specify the AWS STS endpoint resolution logic. By default, this option is set to “legacy” in AWS. Leave empty if the environment variable is already set using server configuration. | False |
 | Use system proxy settings |  | False |
 | Trust any certificate (not secure) |  | False |
+| Disable sensitive commands | Disables the following sensitive commands from running: aws-secrets-manager-secret–value-get. | False |
 
 ## Commands
 You can execute these commands from the CLI, as part of an automation, or in a playbook.
-=======
-## Configure Aws Secrets Manager on Cortex XSOAR
-
-1. Navigate to **Settings** > **Integrations** > **Servers & Services**.
-2. Search for Aws Secrets Manager.
-3. Click **Add instance** to create and configure a new integration instance.
-
-    | **Parameter** | **Description** | **Required** |
-    | --- | --- | --- |
-    | AWS Default Region |  | True |
-    | Role Arn |  | False |
-    | Role Session Name |  | False |
-    | Role Session Duration |  | False |
-    | Access Key |  | False |
-    | Secret Key |  | False |
-    | Timeout | The time in seconds until a timeout exception is reached. You can specify just the read timeout \(for example 60\) or also the connect timeout separated from the read timeout with a comma \(for example 60,10\). If a connect timeout is not specified, a default of 10 second will be used. | False |
-    | Retries | The maximum number of retry attempts when connection or throttling errors are encountered. Set to 0 to disable retries. The default value is 5 and the limit is 10. Note: Increasing the number of retries will increase the execution time. | False |
-    | Fetches credentials |  | False |
-    | AWS STS Regional Endpoints | Sets the AWS_STS_REGIONAL_ENDPOINTS environment variable to specify the AWS STS endpoint resolution logic. By default, this option is set to “legacy” in AWS. Leave empty if the environment variable is already set using server configuration. | False |
-    | Use system proxy settings |  | False |
-    | Trust any certificate (not secure) |  | False |
-    | Disable sensitive commands | Disables the following sensitive commands from running: aws-secrets-manager-secret–value-get. | False |
-
-4. Click **Test** to validate the URLs, token, and connection.
-
-## Commands
-
-You can execute these commands from the Cortex XSOAR CLI, as part of an automation, or in a playbook.
->>>>>>> 6284aea6
 After you successfully execute a command, a DBot message appears in the War Room with the command details.
 
 ### aws-secrets-manager-secret-list
