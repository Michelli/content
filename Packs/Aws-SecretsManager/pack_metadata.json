--- conflicted
+++ resolved
@@ -2,11 +2,7 @@
     "name": "AWS Secrets Manager",
     "description": "AWS Secrets Manager helps you to securely encrypt, store, and retrieve credentials for your databases and other services.",
     "support": "xsoar",
-<<<<<<< HEAD
-    "currentVersion": "1.0.30",
-=======
     "currentVersion": "1.0.31",
->>>>>>> c21fd9fa
     "author": "Cortex XSOAR",
     "url": "https://www.paloaltonetworks.com/cortex",
     "email": "",
