Use the Export Indicators Service integration to provide an endpoint with a list of indicators as a service for the system indicators.

## Use Cases
---
1. Export a list of malicious IPs to block via a firewall.
2. Export a list of indicators to a service such as Splunk, using a supported output format.

## Configure ExportIndicators on Demisto
---

1. Navigate to __Settings__ > __Integrations__ > __Servers & Services__.
2. Search for ExportIndicators.
3. Click __Add instance__ to create and configure a new integration instance.
    * __Name__: a textual name for the integration instance.
    * __Indicator Query__: The query to run to update its list. To view expected results, you can run the following command from the Demisto CLI
    `!findIndicators query=<your query>`
    * __Outbound Format__: The default format of the entries in the service. Supported formats: text, json, json-seq, csv, PAN-OS URL, Symantec ProxySG and McAfee Web Gateway.
    * __List Size__: Max amount of entries in the service instance.
    * __Update On Demand Only__: When set to true, will only update the service indicators via **eis-update** command.
    * __Refresh Rate__: How often to refresh the export indicators list (<number> <time unit>, e.g., 12 hours, 7 days, 3
    months, 1 year)
    * __Long Running Instance__: Must be set to true, otherwise the service will be available.
    * __Listen Port__: Will run the *Export Indicators Service* on this port from within Demisto
    * __Certificate (Required for HTTPS)__: HTTPS Certificate provided by pasting its values into this field.
    * __Private Key (Required for HTTPS)__: HTTPS private key provided by pasting its valuies into this field.
    * __HTTP Server__: Ignores certificate and private key, and will run the export indicators service
    in HTTP
    * __Username__: The username to authenticate when fetching the indicators.
    * __Password__: The password to authenticate when fetching the indicators.
    * __Mcafee Gateway Indicator List Type__: For use with McAfee Web Gateway format to indicate the list type.
    * __PAN-OS URL Format Port Strip__: For use with PAN-OS URL format - if checked will strip the port off
    urls. If not checked - url with ports will be ignored.
    * __PAN-OS URL Format Drop Invalid Entries__: For use with PAN-OS URL format - if checked any URL entry which is
    not compliant with PAN-OS EDL URL format the entry is dropped instead of being
    rewritten.
    * __Symantec ProxySG Default Category__: For use with Symantec ProxySG format - set the default category
    for the output.
    * __Symantec ProxySG Listed Categories__: For use with Symantec ProxySG format - set the categories that should
    be listed in the output. If not set will list all existing categories.
4. Click __Test__ to validate the URLs, token, and connection.


### Update values in the export indicators service
---
Updates values stored in the export indicators service (only avaialable On-Demand).

<<<<<<< HEAD
=======

### URL Inline Arguments
---
Use the following arguments in the URL to change the request:

| **Argument Name** | **Description** | **Example** |
| --- | --- | --- |
| n | The maximum number of entries in the output. If no value is provided, will use the value specified in the List Size parameter configured in the instance configuration. | https://{demisto_instance}/instance/execute/{ExportIndicators_instance_name}?n=50 |
| s | The starting entry index from which to export the indicators. | https://{demisto_instance}/instance/execute/{ExportIndicators_instance_name}?s=10&n=50 |
| v | The output format. Supports `text`, `csv`, `json` and `json-seq` | https://{demisto_instance}/instance/execute/{ExportIndicators_instance_name}?v=json |
| q | The query used to retrieve indicators from the system. | https://{demisto_instance}/instance/execute/{ExportIndicators_instance_name}?q="type:ip and sourceBrand:my_source" |

>>>>>>> 8430b1bf
##### Base Command

`eis-update`
##### Input

| **Argument Name** | **Description** | **Required** |
| --- | --- | --- |
| query | The query used to retrieve indicators from the system. | Required | 
| format | The output format. | Optional | 
| list_size | The maximum number of entries in the output. If no value is provided, will use the value specified in the List Size parameter configured in the instance configuration. | Optional | 
| offset | The starting entry index from which to export the indicators. | Optional |
| print_indicators | If set to true will print the indicators the that were saved to the export indicators service | Required | 
<<<<<<< HEAD
| mwg_type | For use with McAfee Web Gateway format to indicate the list type. | Optional |
| strip_port | For use with PAN-OS URL format - if True will strip the port off urls. If not checked - url with ports will be ignored. | Optional |
| drop_invalids | For use with PAN-OS URL format - if checked any URL entry which is not compliant with PAN-OS EDL URL format the entry is dropped instead of being rewritten. | Optional |
| category_attribute | For use with Symantec ProxySG format - set the categories that should be listed in the output. If not set will list all existing categories. | Optional |
| category_default | For use with Symantec ProxySG format - set the default category for the output. | Optional |
=======
 
>>>>>>> 8430b1bf

##### Context Output

There is no context output for this command.

##### Command Example
```!eis-update print_indicators=true query=type:IP format=text list_size=4```

##### Human Readable Output
| **Indicators** |
| --- |
| 1.1.1.1 |
| 2.2.2.2 |
| 3.3.3.3 |
| 4.4.4.4 |<|MERGE_RESOLUTION|>--- conflicted
+++ resolved
@@ -44,8 +44,6 @@
 ---
 Updates values stored in the export indicators service (only avaialable On-Demand).
 
-<<<<<<< HEAD
-=======
 
 ### URL Inline Arguments
 ---
@@ -58,7 +56,6 @@
 | v | The output format. Supports `text`, `csv`, `json` and `json-seq` | https://{demisto_instance}/instance/execute/{ExportIndicators_instance_name}?v=json |
 | q | The query used to retrieve indicators from the system. | https://{demisto_instance}/instance/execute/{ExportIndicators_instance_name}?q="type:ip and sourceBrand:my_source" |
 
->>>>>>> 8430b1bf
 ##### Base Command
 
 `eis-update`
@@ -71,15 +68,11 @@
 | list_size | The maximum number of entries in the output. If no value is provided, will use the value specified in the List Size parameter configured in the instance configuration. | Optional | 
 | offset | The starting entry index from which to export the indicators. | Optional |
 | print_indicators | If set to true will print the indicators the that were saved to the export indicators service | Required | 
-<<<<<<< HEAD
 | mwg_type | For use with McAfee Web Gateway format to indicate the list type. | Optional |
 | strip_port | For use with PAN-OS URL format - if True will strip the port off urls. If not checked - url with ports will be ignored. | Optional |
 | drop_invalids | For use with PAN-OS URL format - if checked any URL entry which is not compliant with PAN-OS EDL URL format the entry is dropped instead of being rewritten. | Optional |
 | category_attribute | For use with Symantec ProxySG format - set the categories that should be listed in the output. If not set will list all existing categories. | Optional |
 | category_default | For use with Symantec ProxySG format - set the default category for the output. | Optional |
-=======
- 
->>>>>>> 8430b1bf
 
 ##### Context Output
 
