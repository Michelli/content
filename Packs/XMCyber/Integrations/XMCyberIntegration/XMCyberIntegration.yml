category: Data Enrichment & Threat Intelligence
commonfields:
  id: XMCyber
  version: -1
configuration:
- display: API Key
  name: apikey
  required: true
  type: 4
- display: URL
  name: url
  required: true
  type: 0
- display: Use system proxy settings
  name: proxy
  type: 8
  required: false
- display: Trust any certificate (not secure)
  name: insecure
  type: 8
  required: false
- display: Fetch incidents
  name: isFetch
  type: 8
  required: false
- display: Incident type
  name: incidentType
  type: 13
  required: false
- defaultvalue: '30'
  display: Maximum number of incidents per fetch
  name: max_fetch
  type: 0
  required: false
- display: First fetch
  name: first_fetch
  type: 0
  required: false
- additionalinfo: Reliability of the source providing the intelligence data.
  defaultvalue: B - Usually reliable
  display: Source Reliability
  name: integrationReliability
  options:
  - A+ - 3rd party enrichment
  - A - Completely reliable
  - B - Usually reliable
  - C - Fairly reliable
  - D - Not usually reliable
  - E - Unreliable
  - F - Reliability cannot be judged
  type: 15
  required: false
- defaultvalue: indicatorType
  name: feedExpirationPolicy
  display: ''
  options:
  - never
  - interval
  - indicatorType
  - suddenDeath
  type: 17
  required: false
- defaultvalue: '20160'
  name: feedExpirationInterval
  display: ''
  type: 1
  required: false
description: The XM Cyber integration creates unique incidents with valuable data collected daily, and enriches your existing incidents with attack simulation context. This enables you to prioritize your responses based on XM Cyber’s insights.
display: XM Cyber
name: XMCyber
script:
  commands:
  - arguments:
    - description: The relevant period of time. The options are timeAgo_days_7 (past 7 days) timeAgo_days_14, timeAgo_days_30, or monthly_YYYY_MM for a given year and month.
      name: timeId
    - description: Entity ID.
      isArray: true
      name: entityId
      required: true
    description: List critical assets at risk from an entity and the complexity of the attack.
    name: xmcyber-affected-critical-assets-list
    outputs:
    - contextPath: XMCyber.Entity.id
      description: XMCyber Entity ID.
      type: String
    - contextPath: XMCyber.Entity.criticalAssetsAtRiskList.name
      description: Compromising Technique name.
      type: String
    - contextPath: XMCyber.Entity.criticalAssetsAtRiskList.average
      description: Average attack complexity.
      type: Number
    - contextPath: XMCyber.Entity.criticalAssetsAtRiskList.minimum
      description: Minimum attack complexity.
      type: Number
  - arguments:
    - description: The relevant period of time. The options are timeAgo_days_7 (past 7 days) timeAgo_days_14, timeAgo_days_30, or monthly_YYYY_MM for a given year and month.
      name: timeId
    - description: Entity ID.
      isArray: true
      name: entityId
      required: true
    description: List all entities at risk from an entity and the complexity of the attack.
    name: xmcyber-affected-entities-list
    outputs:
    - contextPath: XMCyber.Entity.id
      description: XMCyber Entity ID.
      type: String
    - contextPath: XMCyber.Entity.entitiesAtRiskList.name
      description: Compromising Techinique Name.
      type: String
    - contextPath: XMCyber.Entity.entitiesAtRiskList.technique
      description: The attack technique which compromised the entity.
      type: String
  - description: Check if current XM version supports Cortex Xsoar integration.
    name: xmcyber-version-supported
    outputs:
    - contextPath: XMCyber.Version.valid
      description: Flag that indicates if the version is valid.
      type: Boolean
  - description: Get current xm version.
    name: xmcyber-version-get
    outputs:
    - contextPath: XMCyber.Version.system
      description: Get current system version.
      type: String
  - arguments:
    - default: true
      description: List of IPs.
      isArray: true
      name: ip
    description: Return data on Entity by IP from XM Cyber.
    name: xmcyber-enrich-from-ip
    outputs:
    - contextPath: XMCyber.Entity.id
      description: XMCyber Entity ID.
      type: String
    - contextPath: XMCyber.Entity.name
      description: Entity Name.
      type: String
    - contextPath: XMCyber.Entity.isAsset
      description: Entity is a critical asset.
      type: Boolean
    - contextPath: XMCyber.Entity.affectedEntities
      description: Number of unique entities at risk from this entity.
      type: Number
    - contextPath: XMCyber.Entity.averageComplexity
      description: Average complexity to compromise this entity.
      type: Number
    - contextPath: XMCyber.Entity.criticalAssetsAtRisk
      description: Number of unique critical assets at risk from this entity.
      type: Number
    - contextPath: XMCyber.Entity.averageComplexityLevel
      description: Level of the average complexity to compromise this entity.
      type: String
    - contextPath: XMCyber.Entity.compromisingTechniques.technique
      description: Technique compromising this entity.
      type: String
    - contextPath: XMCyber.Entity.compromisingTechniques.count
      description: Number of vectors with this technique compromising this entity.
      type: Number
    - contextPath: XMCyber.Entity.type
      description: Entity Type.
      type: String
    - contextPath: XMCyber.Entity.report
      description: Link to the Entity Report.
      type: String
    - contextPath: IP.Address
      description: IP address.
      type: String
    - contextPath: Endpoint.Hostname
      description: The hostname to matching the IP in XM Cyber.
      type: String
    - contextPath: Endpoint.IP
      description: IP address.
      type: String
    - contextPath: Endpoint.OS
      description: OS of the matched endpoint.
      type: String
  - arguments:
    - default: true
      description: List of entityIds.
      isArray: true
      name: entityId
    description: Return data on Entity by entityId from XM Cyber.
    name: xmcyber-enrich-from-entityId
    outputs:
    - contextPath: XMCyber.Entity.id
      description: XMCyber Entity ID.
      type: String
    - contextPath: XMCyber.Entity.name
      description: Entity Name.
      type: String
    - contextPath: XMCyber.Entity.isAsset
      description: Entity is a critical asset.
      type: Boolean
    - contextPath: XMCyber.Entity.affectedEntities
      description: Number of unique entities at risk from this entity.
      type: Number
    - contextPath: XMCyber.Entity.averageComplexity
      description: Average complexity to compromise this entity.
      type: Number
    - contextPath: XMCyber.Entity.criticalAssetsAtRisk
      description: Number of unique critical assets at risk from this entity.
      type: Number
    - contextPath: XMCyber.Entity.averageComplexityLevel
      description: Level of the average complexity to compromise this entity.
      type: String
    - contextPath: XMCyber.Entity.compromisingTechniques.technique
      description: Technique compromising this entity.
      type: String
    - contextPath: XMCyber.Entity.compromisingTechniques.count
      description: Number of vectors with this technique compromising this entity.
      type: Number
    - contextPath: XMCyber.Entity.type
      description: Entity Type.
      type: String
    - contextPath: XMCyber.Entity.report
      description: Link to the Entity Report.
      type: String
    - contextPath: Host.Hostname
      description: The name of the host.
      type: String
    - contextPath: Host.ID
      description: The unique ID within the tool retrieving the host.
      type: String
    - contextPath: Host.IP
      description: The IP address of the host.
      type: String
  - arguments:
    - default: true
      description: List of hostnames.
      isArray: true
      name: hostname
    description: Return data on Entity by hostname from XM Cyber.
    name: xmcyber-enrich-from-hostname
    outputs:
    - contextPath: XMCyber.Entity.id
      description: XMCyber Entity ID.
      type: String
    - contextPath: XMCyber.Entity.name
      description: Entity Name.
      type: String
    - contextPath: XMCyber.Entity.isAsset
      description: Entity is a critical asset.
      type: Boolean
    - contextPath: XMCyber.Entity.affectedEntities
      description: Number of unique entities at risk from this entity.
      type: Number
    - contextPath: XMCyber.Entity.averageComplexity
      description: Average complexity to compromise this entity.
      type: Number
    - contextPath: XMCyber.Entity.criticalAssetsAtRisk
      description: Number of unique critical assets at risk from this entity.
      type: Number
    - contextPath: XMCyber.Entity.averageComplexityLevel
      description: Level of the average complexity to compromise this entity.
      type: String
    - contextPath: XMCyber.Entity.compromisingTechniques.technique
      description: Technique compromising this entity.
      type: String
    - contextPath: XMCyber.Entity.compromisingTechniques.count
      description: Number of vectors with this technique compromising this entity.
      type: Number
    - contextPath: XMCyber.Entity.type
      description: Entity Type.
      type: String
    - contextPath: XMCyber.Entity.report
      description: Link to the Entity Report.
      type: String
    - contextPath: Host.Hostname
      description: The name of the host.
      type: String
    - contextPath: Host.ID
      description: The unique ID within the tool retrieving the host.
      type: String
    - contextPath: Host.IP
      description: The IP address of the host.
      type: String
  - arguments:
    - description: Comma-separated list of fields to search for the entity.
      isArray: true
      name: fields
      required: true
    - description: Comma-separated list of values (in the same order than the fields list) used to search for the entity.
      isArray: true
      name: values
      required: true
    description: Return data on an XM entity.
    name: xmcyber-enrich-from-fields
    outputs:
    - contextPath: XMCyber.Entity.id
      description: XMCyber Entity ID.
      type: String
    - contextPath: XMCyber.Entity.name
      description: Entity Name.
      type: String
    - contextPath: XMCyber.Entity.isAsset
      description: Entity is a critical asset.
      type: Boolean
    - contextPath: XMCyber.Entity.affectedEntities
      description: Number of unique entities at risk from this entity.
      type: Number
    - contextPath: XMCyber.Entity.averageComplexity
      description: Average complexity to compromise this entity.
      type: Number
    - contextPath: XMCyber.Entity.criticalAssetsAtRisk
      description: Number of unique critical assets at risk from this entity.
      type: Number
    - contextPath: XMCyber.Entity.averageComplexityLevel
      description: Level of the average complexity to compromise this entity.
      type: String
    - contextPath: XMCyber.Entity.compromisingTechniques.technique
      description: Technique compromising this entity.
      type: String
    - contextPath: XMCyber.Entity.compromisingTechniques.count
      description: Number of vectors with this technique compromising this entity.
      type: Number
    - contextPath: XMCyber.Entity.type
      description: Entity Type.
      type: String
    - contextPath: XMCyber.Entity.report
      description: Link to the Entity Report.
      type: String
    - contextPath: Host.Hostname
      description: The name of the host.
      type: String
    - contextPath: Host.ID
      description: The unique ID within the tool retrieving the host.
      type: String
    - contextPath: Host.IP
      description: The IP address of the host.
      type: String
<<<<<<< HEAD
  dockerimage: demisto/python3:3.10.13.73190
=======
  dockerimage: demisto/python3:3.10.13.83255
>>>>>>> 6f77591c
  isfetch: true
  runonce: false
  script: '-'
  subtype: python3
  type: python
tests:
- No tests
fromversion: 6.0.0<|MERGE_RESOLUTION|>--- conflicted
+++ resolved
@@ -330,11 +330,7 @@
     - contextPath: Host.IP
       description: The IP address of the host.
       type: String
-<<<<<<< HEAD
-  dockerimage: demisto/python3:3.10.13.73190
-=======
   dockerimage: demisto/python3:3.10.13.83255
->>>>>>> 6f77591c
   isfetch: true
   runonce: false
   script: '-'
