--- conflicted
+++ resolved
@@ -2,11 +2,7 @@
     "name": "Carbon Black Enterprise Response",
     "description": "Query and respond with Carbon Black endpoint detection and response.",
     "support": "xsoar",
-<<<<<<< HEAD
-    "currentVersion": "2.1.42",
-=======
     "currentVersion": "2.1.43",
->>>>>>> 6f77591c
     "author": "Cortex XSOAR",
     "url": "https://www.paloaltonetworks.com/cortex",
     "email": "",
