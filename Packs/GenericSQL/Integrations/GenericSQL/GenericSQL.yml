category: Database
commonfields:
  id: Generic SQL
  version: -1
configuration:
- defaultvalue: MySQL
  display: SQL DB
  name: dialect
  options:
  - MySQL
  - PostgreSQL
  - Microsoft SQL Server
  - Microsoft SQL Server - MS ODBC Driver
  - Oracle
<<<<<<< HEAD
  - SAP HANA
=======
  - Teradata
>>>>>>> 3df2caa1
  required: true
  type: 15
- display: Database host
  name: host
  required: true
  type: 0
- display: Port
  name: port
  type: 0
  required: false
- display: Username
  name: credentials
  required: true
  type: 9
- display: Fetch by
  name: fetch_parameters
  type: 15
  defaultvalue: ID and timestamp
  options:
  - Unique timestamp
  - Unique ascending ID
  - ID and timestamp
  required: false
- display: Fetch events query
  name: query
  type: 0
  additionalinfo: The Generic SQL query/procedure.
  required: false
- display: Fetch Column
  name: column_name
  type: 0
  additionalinfo: Enter the exact column's name to fetch (ID column or timestamp column).
  required: false
- display: ID Column name - in case of fetching by 'ID and timestamp'
  name: id_column
  type: 0
  required: false
- display: Fetch incidents
  name: isFetch
  type: 8
  required: false
- display: Incident Name
  additionalinfo: Enter the exact column's incident name (if empty - it's the Fetch Column).
  name: incident_name
  type: 0
  required: false
- display: Database Name
  name: dbname
  type: 0
  required: false
- display: 'Connection Arguments (ex: arg1=val1&arg2=val2)'
  name: connect_parameters
  type: 0
  required: false
- defaultvalue: '50'
  display: Fetch Limit (Default / Max - 50, Recommended less than 50)
  name: max_fetch
  type: 0
  required: false
- display: First fetch timestamp or First fetch ID
  name: first_fetch
  type: 0
  section: Collect
  required: false
- display: Use an SSL connection
  name: ssl_connect
  type: 8
  required: false
- display: Use Connection Pooling
  name: use_pool
  type: 8
  required: false
- display: Trust any certificate (not secure)
  name: insecure
  type: 8
  required: false
- display: Use LDAP (Teradata only)
  name: use_ldap
  type: 8
  required: false
- display: Connection Pool Time to Live (seconds)
  name: pool_ttl
  type: 0
  required: false
  additionalinfo: After this time the connection pool will be refreshed
  defaultvalue: 600
- display: Incident type
  name: incidentType
  type: 13
  required: false
description: 'Use the Generic SQL integration to run SQL queries on the following databases: MySQL, PostgreSQL, Microsoft SQL Server, and Oracle.'
display: Generic SQL
name: Generic SQL
script:
  commands:
  - arguments:
    - description: The SQL query to run.
      name: query
      required: true
    - defaultValue: '50'
      description: The maximum number of results to return.
      name: limit
    - defaultValue: '0'
      description: The offset at which to start the results. The default is 0.
      name: skip
    - description: 'A comma-separated list of names, for example: "foo","bar","alpha".'
      isArray: true
      name: bind_variables_names
    - description: 'A comma-separated list of value, for example: 7,"foo",3.'
      isArray: true
      name: bind_variables_values
    deprecated: true
    description: Runs a SQL query. Deprecated. Use the generic sql-command instead.
    name: pgsql-query
  - arguments:
    - description: The SQL query to run.
      name: query
      required: true
    - defaultValue: '50'
      description: The maximum number of results to return. The default is 50.
      name: limit
    - defaultValue: '0'
      description: The offset at which to start the results. The default is 0.
      name: skip
    - description: 'A comma-separated list of names, for example: "foo","bar","alpha".'
      isArray: true
      name: bind_variables_names
    - description: 'A comma-separated list of value, for example: 7,"foo",3.'
      isArray: true
      name: bind_variables_values
    deprecated: true
    description: Runs a SQL query. Deprecated. Use the generic sql-command instead.
    name: query
  - arguments:
    - description: The SQL query to run.
      name: query
      required: true
    - defaultValue: '50'
      description: The maximum number of results to return.
      name: limit
    - defaultValue: '0'
      description: The offset at which to start the results. The default is 0.
      name: skip
    - description: 'A comma-separated list of names, for example: "foo","bar","alpha".'
      isArray: true
      name: bind_variables_names
    - description: 'A comma-separated list of value, for example: 7,"foo",3.'
      isArray: true
      name: bind_variables_values
    description: Running a sql query.
    name: sql-command
<<<<<<< HEAD
  dockerimage: devdemisto/genericsql:1.1.0.87797
=======
  dockerimage: demisto/genericsql:1.1.0.91695
>>>>>>> 3df2caa1
  isfetch: true
  runonce: false
  script: '-'
  subtype: python3
  type: python
fromversion: 5.0.0
tests:
- generic-sql
defaultclassifier: GenericSQL Classifier<|MERGE_RESOLUTION|>--- conflicted
+++ resolved
@@ -12,11 +12,8 @@
   - Microsoft SQL Server
   - Microsoft SQL Server - MS ODBC Driver
   - Oracle
-<<<<<<< HEAD
   - SAP HANA
-=======
   - Teradata
->>>>>>> 3df2caa1
   required: true
   type: 15
 - display: Database host
@@ -168,11 +165,7 @@
       name: bind_variables_values
     description: Running a sql query.
     name: sql-command
-<<<<<<< HEAD
-  dockerimage: devdemisto/genericsql:1.1.0.87797
-=======
   dockerimage: demisto/genericsql:1.1.0.91695
->>>>>>> 3df2caa1
   isfetch: true
   runonce: false
   script: '-'
