category: Database
commonfields:
  id: Generic SQL
  version: -1
configuration:
- defaultvalue: MySQL
  display: SQL DB
  name: dialect
  options:
  - MySQL
  - PostgreSQL
  - Microsoft SQL Server
  - Microsoft SQL Server - MS ODBC Driver
  - Oracle
  required: true
  type: 15
- display: Database host
  name: host
  required: true
  type: 0
- display: Port
  name: port
  type: 0
  required: false
- display: Username
  name: credentials
  required: true
  type: 9
- display: Fetch by
  name: fetch_parameters
  type: 15
  defaultvalue: ID and timestamp
  options:
  - Unique timestamp
  - Unique ascending ID
  - ID and timestamp
  required: false
- display: Fetch events query
  name: query
  type: 0
  additionalinfo: The Generic SQL query/procedure.
  required: false
- display: Fetch Column
  name: column_name
  type: 0
  additionalinfo: Enter the exact column's name to fetch (ID column or timestamp column).
  required: false
- display: ID Column name - in case of fetching by 'ID and timestamp'
  name: id_column
  type: 0
  required: false
- display: Fetch incidents
  name: isFetch
  type: 8
  required: false
- display: Incident Name
  additionalinfo: Enter the exact column's incident name (if empty - it's the Fetch Column).
  name: incident_name
  type: 0
  required: false
- display: Database Name
  name: dbname
  type: 0
  required: false
- display: 'Connection Arguments (ex: arg1=val1&arg2=val2)'
  name: connect_parameters
  type: 0
  required: false
- defaultvalue: '50'
  display: Fetch Limit (Default / Max - 50, Recommended less than 50)
  name: max_fetch
  type: 0
  required: false
- display: First fetch timestamp or First fetch ID
  name: first_fetch
  type: 0
  section: Collect
  required: false
- display: Use an SSL connection
  name: ssl_connect
  type: 8
  required: false
- display: Use Connection Pooling
  name: use_pool
  type: 8
  required: false
- display: Trust any certificate (not secure)
  name: insecure
  type: 8
  required: false
- display: Connection Pool Time to Live (seconds)
  additionalinfo: After this time the connection pool will be refreshed
  defaultvalue: 600
  name: pool_ttl
  type: 0
  required: false
- display: Incident type
  name: incidentType
  type: 13
  required: false
description: 'Use the Generic SQL integration to run SQL queries on the following databases: MySQL, PostgreSQL, Microsoft SQL Server, and Oracle.'
display: Generic SQL
name: Generic SQL
script:
  commands:
  - arguments:
    - description: The SQL query to run.
      name: query
      required: true
    - defaultValue: '50'
      description: The maximum number of results to return.
      name: limit
    - defaultValue: '0'
      description: The offset at which to start the results. The default is 0.
      name: skip
    - description: 'A comma-separated list of names, for example: "foo","bar","alpha".'
      isArray: true
      name: bind_variables_names
    - description: 'A comma-separated list of value, for example: 7,"foo",3.'
      isArray: true
      name: bind_variables_values
    deprecated: true
    description: Runs a SQL query. Deprecated. Use the generic sql-command instead.
    name: pgsql-query
  - arguments:
    - description: The SQL query to run.
      name: query
      required: true
    - defaultValue: '50'
      description: The maximum number of results to return. The default is 50.
      name: limit
    - defaultValue: '0'
      description: The offset at which to start the results. The default is 0.
      name: skip
    - description: 'A comma-separated list of names, for example: "foo","bar","alpha".'
      isArray: true
      name: bind_variables_names
    - description: 'A comma-separated list of value, for example: 7,"foo",3.'
      isArray: true
      name: bind_variables_values
    deprecated: true
    description: Runs a SQL query. Deprecated. Use the generic sql-command instead.
    name: query
  - arguments:
    - description: The SQL query to run.
      name: query
      required: true
    - defaultValue: '50'
      description: The maximum number of results to return.
      name: limit
    - defaultValue: '0'
      description: The offset at which to start the results. The default is 0.
      name: skip
    - description: 'A comma-separated list of names, for example: "foo","bar","alpha".'
      isArray: true
      name: bind_variables_names
    - description: 'A comma-separated list of value, for example: 7,"foo",3.'
      isArray: true
      name: bind_variables_values
    description: Running a sql query
    name: sql-command
<<<<<<< HEAD
  dockerimage: demisto/genericsql:1.1.0.78116
=======
  dockerimage: demisto/genericsql:1.1.0.82611
>>>>>>> 6f77591c
  isfetch: true
  runonce: false
  script: '-'
  subtype: python3
  type: python
fromversion: 5.0.0
tests:
- generic-sql
defaultclassifier: GenericSQL Classifier<|MERGE_RESOLUTION|>--- conflicted
+++ resolved
@@ -159,11 +159,7 @@
       name: bind_variables_values
     description: Running a sql query
     name: sql-command
-<<<<<<< HEAD
-  dockerimage: demisto/genericsql:1.1.0.78116
-=======
   dockerimage: demisto/genericsql:1.1.0.82611
->>>>>>> 6f77591c
   isfetch: true
   runonce: false
   script: '-'
