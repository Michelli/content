{
    "name": "Digital Guardian",
    "description": "Digital Guardian ARC Watchlist Integration",
    "support": "partner",
<<<<<<< HEAD
    "currentVersion": "1.1.0",
=======
    "currentVersion": "1.0.20",
>>>>>>> dc01b7c0
    "author": "Digital Guardian",
    "url": "https://digitalguardian.com",
    "email": "support@digitalguardian.com",
    "categories": [
        "Data Enrichment & Threat Intelligence"
    ],
    "tags": [],
    "created": "2020-03-23T16:06:49Z",
    "useCases": [],
    "keywords": [],
    "githubUser": [
        "MattHulse"
    ],
    "certification": "certified",
    "marketplaces": [
        "xsoar",
        "marketplacev2"
    ]
}<|MERGE_RESOLUTION|>--- conflicted
+++ resolved
@@ -2,11 +2,7 @@
     "name": "Digital Guardian",
     "description": "Digital Guardian ARC Watchlist Integration",
     "support": "partner",
-<<<<<<< HEAD
-    "currentVersion": "1.1.0",
-=======
     "currentVersion": "1.0.20",
->>>>>>> dc01b7c0
     "author": "Digital Guardian",
     "url": "https://digitalguardian.com",
     "email": "support@digitalguardian.com",
