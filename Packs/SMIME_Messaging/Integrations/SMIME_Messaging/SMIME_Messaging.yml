--- conflicted
+++ resolved
@@ -76,11 +76,7 @@
     - contextPath: SMIME.SignedAndEncrypted.Message
       description: The raw message to send.
       type: String
-<<<<<<< HEAD
-  dockerimage: demisto/m2crypto:1.0.0.75588
-=======
   dockerimage: demisto/m2crypto:1.0.0.79505
->>>>>>> 6f77591c
   runonce: false
   script: '-'
   type: python
