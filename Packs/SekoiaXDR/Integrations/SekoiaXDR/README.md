Fetch alerts and events from SEKOIA.IO XDR.
To use this integration, please create an API Key with the appropriate permissions.
This integration was integrated and tested with version 1.0 of Sekoia XDR.

<<<<<<< HEAD
## Configure Sekoia XDR in Cortex


| **Parameter** | **Description** | **Required** |
| --- | --- | --- |
| API key |  | True |
| API Key |  | True |
| Server URL (i.e. https://api.sekoia.io) |  | True |
| Trust any certificate (not secure) |  | False |
| Use system proxy settings |  | False |
| Fetch incidents |  | False |
| Incident type |  | False |
| First fetch timestamp (&lt;sign + or -&gt;&lt;number&gt;&lt;time unit&gt;, e.g., -7d, -1h) |  | True |
| Maximum incidents to fetch per interval. | By default the max_fetch is set to 10 | True |
| Incidents Fetch Interval |  | False |
| Alerts status. | Filter alerts to fetch by status. You can write and press enter to insert new types. | False |
| Alerts types. | Filter alerts to fetch by types. You can write and press enter to insert new types. | False |
| Alerts urgency levels  ( "MINurgency,MAXurgency".  i.e: 80,100 ). | Filter alerts by their urgency levels. Use the format "MINurgency, MAXurgency" | False |
| Fetch mode | If there's no max_fetch it will fetch 10 incidents by default. | True |
| Replace "dots" in event field names with another character. | Replacing dots in events will make names look pretty good for users | True |
| Events fields to exclude from the events search result. | These are the names of the headers presented in the events table. If the header is not in the dropdown list write it and press enter. | False |
| Include assets information in the alerts when fetching. | When selected, it includes the assets information in the alert when fetched from Sekoia.<br/>And also If there's no max_fetch it will fetch 10 incidents by default. | False |
| Include kill chain information in the alerts when fetching. | When selected, it includes the kill chain information in the alert when fetched from Sekoia.<br/>And also If there's no max_fetch it will fetch 10 incidents by default. | False | 
| Timezone ( TZ format ) | This will be used to present dates in the appropiate timezones,  used for comment timestamps, etc. | True |

=======
## Configure Sekoia XDR on Cortex XSOAR

1. Navigate to **Settings** > **Integrations** > **Servers & Services**.
2. Search for Sekoia XDR.
3. Click **Add instance** to create and configure a new integration instance.

    | **Parameter** | **Description** | **Required** |
    | --- | --- | --- |
    | API key |  | True |
    | API Key |  | True |
    | Server URL (i.e. <https://api.sekoia.io>) |  | True |
    | Trust any certificate (not secure) |  | False |
    | Use system proxy settings |  | False |
    | Fetch incidents |  | False |
    | Incident type |  | False |
    | First fetch timestamp (&lt;sign + or -&gt;&lt;number&gt;&lt;time unit&gt;, e.g., -7d, -1h) |  | True |
    | Maximum incidents to fetch per interval. | By default the max_fetch is set to 10 | True |
    | Incidents Fetch Interval |  | False |
    | Alerts status. | Filter alerts to fetch by status. You can write and press enter to insert new types. | False |
    | Alerts types. | Filter alerts to fetch by types. You can write and press enter to insert new types. | False |
    | Alerts urgency levels  ( "MINurgency,MAXurgency".  i.e: 80,100 ). | Filter alerts by their urgency levels. Use the format "MINurgency, MAXurgency" | False |
    | Fetch mode | If there's no max_fetch it will fetch 10 incidents by default. | True |
    | Replace "dots" in event field names with another character. | Replacing dots in events will make names look pretty good for users | True |
    | Events fields to exclude from the events search result. | These are the names of the headers presented in the events table. If the header is not in the dropdown list write it and press enter. | False |
    | Include assets information in the alerts when fetching. | When selected, it includes the assets information in the alert when fetched from Sekoia.<br/>And also If there's no max_fetch it will fetch 10 incidents by default. | False |
    | Include kill chain information in the alerts when fetching. | When selected, it includes the kill chain information in the alert when fetched from Sekoia.<br/>And also If there's no max_fetch it will fetch 10 incidents by default. | False |
    | Incident Mirroring Direction. | Choose the direction to mirror the incident: None\(Disable mirroring\), Incoming \(from Sekoia XDR  to Cortex XSOAR\) , Outgoing \(from Cortex XSOAR to Sekoia XDR\), or Incoming and Outgoing \(from/to Cortex XSOAR and Sekoia XDR\). | True |
    | Include events in the mirroring of the alerts. | When selected, it includes the events in the mirrored alerts when an alert is updated in Sekoia. | False |
    | Include kill chain information in the mirroring of the alerts. | When selected, it includes the kill chain information of the alert in the mirrored alerts when an alert is updated in Sekoia. | False |
    | Reopen Mirrored Cortex XSOAR Incidents (Incoming Mirroring) | When selected, reopening the Sekoia XDR alert will reopen the Cortex XSOAR incident. | False |
    | Close Mirrored Cortex XSOAR Incidents (Incoming Mirroring) | When selected, closing the Sekoia XDR alert with a "Closed" or "Reject" status will close the Cortex XSOAR incident. | False |
    | Close notes. | Change the closing notes that will be added to the tickets closed automatically by the automation. | True |
    | Timezone ( TZ format ) | This will be used to present dates in the appropiate timezones,  used for comment timestamps, etc. | True |

4. Click **Test** to validate the URLs, token, and connection.
>>>>>>> 90f54ba2

## Commands

You can execute these commands from the CLI, as part of an automation, or in a playbook.
After you successfully execute a command, a DBot message appears in the War Room with the command details.

### sekoia-xdr-list-alerts

***
Command to retrieve a list of Alerts from Sekoia XDR.

#### Base Command

`sekoia-xdr-list-alerts`

#### Input

| **Argument Name** | **Description** | **Required** |
| --- | --- | --- |
| limit | The number of alerts to return. The allowed range is 1-100, default is 20. Default is 20. | Optional | 
| status | Match alerts by their status name (separated by commas). Possible values are: Pending, Acknowledged, Ongoing, Rejected, Closed. | Optional | 
| created_at | Filter alerts by their creation dates, starting date followed by ending date, i.e:  "-3d,now" , "-1w,now" or "2023-01-15,2023-01-17". | Optional | 
| updated_at | Filter alerts by their update dates starting date followed by ending date, i.e:  "-3d,now" , "-1w,now" or "2023-01-15,2023-01-17". | Optional | 
| urgency | Filter alerts by their urgencies range in the following format: "MINurgency,MAXurgency". i.e: 80,100. | Optional | 
| Alerts type | Match alerts by their categories (separated by commas). Possible values are: spam, ddos, outage, phishing, unauthorized-use-of-resources, unauthorised-information-access, appscan, scanner, brute-force, exploit. | Optional | 
| sort_by | Sort the alerts by any information. Possible values are: created_at, updated_at, target, urgency, status. Default is created_at. | Optional | 

#### Context Output

| **Path** | **Type** | **Description** |
| --- | --- | --- |
| SekoiaXDR.ListAlerts.updated_at | unknown | The time at which the alert was updated. | 
| SekoiaXDR.ListAlerts.updated_by | unknown | The user who last updated the alert. | 
| SekoiaXDR.ListAlerts.uuid | unknown | The unique identifier of the alert. | 
| SekoiaXDR.ListAlerts.title | unknown | The title of the alert. | 
| SekoiaXDR.ListAlerts.time_to_respond | unknown | The time it took to respond to the alert. | 
| SekoiaXDR.ListAlerts.short_id | unknown | The short identifier of the alert. | 
| SekoiaXDR.ListAlerts.community_uuid | unknown | The unique identifier of the community associated with the alert. | 
| SekoiaXDR.ListAlerts.kill_chain_short_id | unknown | The short identifier of the kill chain associated with the alert. | 
| SekoiaXDR.ListAlerts.number_of_unseen_comments | unknown | The number of unseen comments on the alert. | 
| SekoiaXDR.ListAlerts.updated_by_type | unknown | The type of user who last updated the alert. | 
| SekoiaXDR.ListAlerts.source | unknown | The source of the alert. | 
| SekoiaXDR.ListAlerts.alert_type.value | unknown | The type of the alert. | 
| SekoiaXDR.ListAlerts.alert_type.category | unknown | The category type of the alert. | 
| SekoiaXDR.ListAlerts.time_to_acknowledge | unknown | The time it took to acknowledge the alert. | 
| SekoiaXDR.ListAlerts.stix | unknown | The STIX data associated with the alert. | 
| SekoiaXDR.ListAlerts.first_seen_at | unknown | The time the alert was first seen. | 
| SekoiaXDR.ListAlerts.ttps.type | unknown | The type of the TTP associated with the alert. | 
| SekoiaXDR.ListAlerts.ttps.name | unknown | The name of the TTP associated with the alert. | 
| SekoiaXDR.ListAlerts.ttps.id | unknown | The unique identifier of the TTP associated with the alert. | 
| SekoiaXDR.ListAlerts.ttps.description | unknown | The description of the TTP associated with the alert. | 
| SekoiaXDR.ListAlerts.adversaries.type | unknown | The type of the adversary associated with the alert. | 
| SekoiaXDR.ListAlerts.adversaries.name | unknown | The name of the adversary associated with the alert. | 
| SekoiaXDR.ListAlerts.adversaries.id | unknown | The unique identifier of the adversary associated with the alert. | 
| SekoiaXDR.ListAlerts.adversaries.description | unknown | The description of the adversary associated with the alert. | 
| SekoiaXDR.ListAlerts.time_to_ingest | unknown | The time it took to ingest the alert. | 
| SekoiaXDR.ListAlerts.target | unknown | The target of the alert. | 
| SekoiaXDR.ListAlerts.time_to_resolve | unknown | The time it took to resolve the alert. | 
| SekoiaXDR.ListAlerts.created_at | unknown | The time at which the alert was created. | 
| SekoiaXDR.ListAlerts.last_seen_at | unknown | The time at which the alert was last seen. | 
| SekoiaXDR.ListAlerts.assets | unknown | The assets associated with the alert. | 
| SekoiaXDR.ListAlerts.rule.severity | unknown | The severity level of the rule that triggered the alert. | 
| SekoiaXDR.ListAlerts.rule.type | unknown | The type of rule that triggered the alert. | 
| SekoiaXDR.ListAlerts.rule.uuid | unknown | The unique identifier of the rule that triggered the alert. | 
| SekoiaXDR.ListAlerts.rule.name | unknown | The name of the rule that triggered the alert. | 
| SekoiaXDR.ListAlerts.rule.description | unknown | The description of the rule that triggered the alert. | 
| SekoiaXDR.ListAlerts.rule.pattern | unknown | The pattern of the rule that triggered the alert. | 
| SekoiaXDR.ListAlerts.similar | unknown | The number of similar alerts to this one. | 
| SekoiaXDR.ListAlerts.status.name | unknown | The name of the status of the alert. | 
| SekoiaXDR.ListAlerts.status.description | unknown | The description of the status of the alert. | 
| SekoiaXDR.ListAlerts.status.uuid | unknown | The unique identifier of the status of the alert. | 
| SekoiaXDR.ListAlerts.urgency.criticity | unknown | The level of criticity of the urgency of the alert. | 
| SekoiaXDR.ListAlerts.urgency.current_value | unknown | The current value of the urgency of the alert. | 
| SekoiaXDR.ListAlerts.urgency.severity | unknown | The severity level of the urgency of the alert. | 
| SekoiaXDR.ListAlerts.urgency.display | unknown | The display of the urgency of the alert. | 
| SekoiaXDR.ListAlerts.urgency.value | unknown | The value of the urgency of the alert. | 
| SekoiaXDR.ListAlerts.created_by | unknown | The user who created the alert. | 
| SekoiaXDR.ListAlerts.number_of_total_comments | unknown | The total number of comments on the alert. | 
| SekoiaXDR.ListAlerts.time_to_detect | unknown | The time it took to detect the alert. | 
| SekoiaXDR.ListAlerts.entity.name | unknown | The name of the entity associated with the alert. | 
| SekoiaXDR.ListAlerts.entity.uuid | unknown | The unique identifier of the entity associated with the alert. | 
| SekoiaXDR.ListAlerts.created_by_type | unknown | The type of user who created the alert. | 
| SekoiaXDR.ListAlerts.details | unknown | The details of the alert. | 

### sekoia-xdr-get-alert

***
Command to retrieve a specific alert by uuid or short_id from Sekoia XDR.

#### Base Command

`sekoia-xdr-get-alert`

#### Input

| **Argument Name** | **Description** | **Required** |
| --- | --- | --- |
| id | The uuid or short_id of the alert to retrieve from sekoia-xdr-list-alerts or from sekoia plateform. i.e: "f5dcb81c-8d81-4332-9f1e-f119a1b31217" or "ALUnyZCYZ9Ga". | Required | 

#### Context Output

| **Path** | **Type** | **Description** |
| --- | --- | --- |
| SekoiaXDR.Alert.short_id | string | Short ID of the alert. | 
| SekoiaXDR.Alert.title | string | Title of the alert. | 
| SekoiaXDR.Alert.urgency | string | urgency of the alert. | 

### sekoia-xdr-events-execute-query

***
Command to create an event search job on Sekoia XDR, after this execute "sekoia-xdr-status-events-query" to see the status of the query job and "sekoia-xdr-results-events-query" to retrieve the results..

#### Base Command

`sekoia-xdr-events-execute-query`

#### Input

| **Argument Name** | **Description** | **Required** |
| --- | --- | --- |
| earliest_time | Valid formats &lt;sign + or -&gt;&lt;number&gt;&lt;time unit&gt; or ISO 8601 e.g -3d, -2w, -7d, 2023-01-15T00:00:00Z. | Required | 
| lastest_time | Valid formats &lt;sign + or -&gt;&lt;number&gt;&lt;time unit&gt; or ISO 8601 e.g +3d, +2w, now, 2023-01-15T00:00:00Z. | Required | 
| query | The query to use, i.e: "alert_short_ids:ALUnyZCYZ9Ga". | Optional | 
| max_last_events | Maximum number of listed events. | Optional | 

#### Context Output

| **Path** | **Type** | **Description** |
| --- | --- | --- |
| SekoiaXDR.Events.Query.uuid | unknown | The unique identifier for the event. | 
| SekoiaXDR.Events.Query.term | unknown | The search term associated with the event. | 
| SekoiaXDR.Events.Query.started_at | unknown | The time at which the event started. | 
| SekoiaXDR.Events.Query.short_histogram.cases | unknown | The number of cases associated with the event. | 
| SekoiaXDR.Events.Query.short_histogram.total | unknown | The total number of events associated with the search term. | 
| SekoiaXDR.Events.Query.short_histogram.alerts | unknown | The number of alerts associated with the event. | 
| SekoiaXDR.Events.Query.short_histogram.earliest_time | unknown | The earliest time associated with the event. | 
| SekoiaXDR.Events.Query.short_histogram.length | unknown | The length of the histogram for the event. | 
| SekoiaXDR.Events.Query.created_by | unknown | The user who created the event. | 
| SekoiaXDR.Events.Query.expired | unknown | A boolean indicating whether the event has expired. | 
| SekoiaXDR.Events.Query.latest_time | unknown | The latest time associated with the event. | 
| SekoiaXDR.Events.Query.expiration_date | unknown | The date on which the event will expire. | 
| SekoiaXDR.Events.Query.created_at | unknown | The time at which the event was created. | 
| SekoiaXDR.Events.Query.status | unknown | The status of the event. | 
| SekoiaXDR.Events.Query.view_uuid | unknown | The unique identifier for the view associated with the event. | 
| SekoiaXDR.Events.Query.canceled_at | unknown | The time at which the event was canceled. | 
| SekoiaXDR.Events.Query.only_eternal | unknown | A boolean indicating whether the event is only eternal. | 
| SekoiaXDR.Events.Query.results_ttl | unknown | The time-to-live for the event results. | 
| SekoiaXDR.Events.Query.canceled_by | unknown | The user who canceled the event. | 
| SekoiaXDR.Events.Query.term_lang | unknown | The language of the search term associated with the event. | 
| SekoiaXDR.Events.Query.ended_at | unknown | The time at which the event ended. | 
| SekoiaXDR.Events.Query.earliest_time | unknown | The earliest time associated with the event. | 
| SekoiaXDR.Events.Query.max_last_events | unknown | The maximum number of events to include in the results. | 
| SekoiaXDR.Events.Query.canceled_by_type | unknown | The type of the user who canceled the event. | 
| SekoiaXDR.Events.Query.total | unknown | The total number of events associated with the event. | 
| SekoiaXDR.Events.Query.created_by_type | unknown | The type of the user who created the event. | 
| SekoiaXDR.Events.Query.community_uuids | unknown | The list of community UUIDs associated with the event. | 
| SekoiaXDR.Events.Query.filters.field | unknown | The field associated with the filter. | 
| SekoiaXDR.Events.Query.filters.value | unknown | The value associated with the filter. | 
| SekoiaXDR.Events.Query.filters.operator | unknown | The operator used in the filter. | 
| SekoiaXDR.Events.Query.filters.excluded | unknown | Indicates whether the filter is excluded or not. | 
| SekoiaXDR.Events.Query.filters.disabled | unknown | Indicates whether the filter is disabled or not. | 

### sekoia-xdr-events-status-query

***
Command to query the status of the search job on Sekoia XDR.

#### Base Command

`sekoia-xdr-events-status-query`

#### Input

| **Argument Name** | **Description** | **Required** |
| --- | --- | --- |
| uuid | UUID of the query executed previously with the "sekoia-xdr-query-events" command. | Required | 

#### Context Output

| **Path** | **Type** | **Description** |
| --- | --- | --- |
| SekoiaXDR.Events.Status.uuid | unknown | The unique identifier for the event. | 
| SekoiaXDR.Events.Status.term | unknown | The term associated with the event. | 
| SekoiaXDR.Events.Status.started_at | unknown | The time at which the event started. | 
| SekoiaXDR.Events.Status.short_histogram.cases | unknown | The number of cases associated with the event. | 
| SekoiaXDR.Events.Status.short_histogram.total | unknown | The total number of events associated with the event. | 
| SekoiaXDR.Events.Status.short_histogram.alerts | unknown | The number of alerts associated with the event. | 
| SekoiaXDR.Events.Status.short_histogram.earliest_time | unknown | The earliest time associated with the event. | 
| SekoiaXDR.Events.Status.short_histogram.length | unknown | The length associated with the event. | 
| SekoiaXDR.Events.Status.created_by | unknown | The user who created the event. | 
| SekoiaXDR.Events.Status.expired | unknown | Whether the event is expired. | 
| SekoiaXDR.Events.Status.latest_time | unknown | The latest time associated with the event. | 
| SekoiaXDR.Events.Status.expiration_date | unknown | The date when the event expires. | 
| SekoiaXDR.Events.Status.created_at | unknown | The time when the event was created. | 
| SekoiaXDR.Events.Status.status | unknown | The current status of the event. | 
| SekoiaXDR.Events.Status.view_uuid | unknown | The view associated with the event. | 
| SekoiaXDR.Events.Status.canceled_at | unknown | The time when the event was canceled. | 
| SekoiaXDR.Events.Status.only_eternal | unknown | Whether only eternal events are associated with the event. | 
| SekoiaXDR.Events.Status.results_ttl | unknown | The time-to-live for the event results. | 
| SekoiaXDR.Events.Status.canceled_by | unknown | The user who canceled the event. | 
| SekoiaXDR.Events.Status.term_lang | unknown | The language associated with the term for the event. | 
| SekoiaXDR.Events.Status.ended_at | unknown | The time when the event ended. | 
| SekoiaXDR.Events.Status.earliest_time | unknown | The earliest time associated with the event. | 
| SekoiaXDR.Events.Status.max_last_events | unknown | The maximum number of events to retrieve. | 
| SekoiaXDR.Events.Status.canceled_by_type | unknown | The type of user who canceled the event. | 
| SekoiaXDR.Events.Status.total | unknown | The total number of events associated with the event. | 
| SekoiaXDR.Events.Status.created_by_type | unknown | The type of user who created the event. | 
| SekoiaXDR.Events.Status.community_uuids[0] | unknown | The community associated with the event. | 
| SekoiaXDR.Events.Status.filters.field | unknown | The field used for filtering events. | 
| SekoiaXDR.Events.Status.filters.field | unknown | The field used in the filter. | 
| SekoiaXDR.Events.Status.filters.value | unknown | The value of the filter. | 
| SekoiaXDR.Events.Status.filters.operator | unknown | The operator used in the filter. | 
| SekoiaXDR.Events.Status.filters.excluded | unknown | A boolean indicating whether the filter is excluded or not. | 
| SekoiaXDR.Events.Status.filters.disabled | unknown | A boolean indicating whether the filter is disabled or not. | 

### sekoia-xdr-events-results-query

***
Command to retrieve the events from the search job "sekoia-xdr-execute-events-query" previously done on Sekoia XDR.

#### Base Command

`sekoia-xdr-events-results-query`

#### Input

| **Argument Name** | **Description** | **Required** |
| --- | --- | --- |
| uuid | UUID from response of the query executed previously with the "sekoia-xdr-query-events" command. | Required | 

#### Context Output

| **Path** | **Type** | **Description** |
| --- | --- | --- |
| SekoiaXDR.Events.Results | unknown | The outputs are different for each event, they will be output inside SekoiaXDR.Events.Results. | 

### sekoia-xdr-search-events

***
Command to search and retrieve the events from an alert. This is a combination of 3 commands: sekoia-xdr-events-execute-query, sekoia-xdr-events-status-query and sekoia-xdr-events-results-query.

#### Base Command

`sekoia-xdr-search-events`

#### Input

| **Argument Name** | **Description** | **Required** |
| --- | --- | --- |
| earliest_time | Valid formats &lt;sign + or -&gt;&lt;number&gt;&lt;time unit&gt; or ISO 8601 e.g -3d, -2w, -7d, 2023-01-15T00:00:00Z. | Required | 
| lastest_time | Valid formats &lt;sign + or -&gt;&lt;number&gt;&lt;time unit&gt; or ISO 8601 e.g +3d, +2w, now, 2023-01-15T00:00:00Z. | Required | 
| query | The query to use, i.e: "alert_short_ids:ALUnyZCYZ9Ga". | Optional | 
| max_last_events | Maximum number of listed events. | Optional | 
| exclude_info | Indicate if there is any information you want to exclude from the results of the events.  i.e:  original.message, message,  agent.name, etc. These are the names of the headers presented in the table. If the header you want to exclude is not in the list write it and press enter. Possible values are: original.message, message, __event_id, agent.name, alert_short_ids, client.address, client.ip, client.user.id, customer.community_name, customer.community_uuid, customer.id, customer.intake_key, customer.intake_name, customer.intake_uuid, ecs.version, entity.id, entity.name, entity.uuid, event.created, event.dialect, event.dialect_uuid, event.id, event.outcome, http.request.method, http.request.referrer, related.ip, sekoiaio.activity.client.id, sekoiaio.activity.client.type, sekoiaio.customer.community_name, sekoiaio.customer.community_uuid, sekoiaio.customer.id, sekoiaio.entity.id, sekoiaio.entity.name, sekoiaio.entity.uuid, sekoiaio.intake.dialect, sekoiaio.intake.dialect_uuid, sekoiaio.intake.key, sekoiaio.intake.name, sekoiaio.intake.parsing_status, sekoiaio.intake.uuid, timestamp, url.domain, url.original, url.path, url.port, url.query, url.registered_domain, url.scheme, url.subdomain, url.top_level_domain, user_agent.original. | Optional | 
| job_uuid | The job UUID to retrieve query results. | Optional | 

#### Context Output

| **Path** | **Type** | **Description** |
| --- | --- | --- |
| SekoiaXDR.Events.Results | unknown | The outputs are different for each event, they will be output inside SekoiaXDR.Events.Results. | 

### sekoia-xdr-update-status-alert

***
Command to update the status of a specific Alert by uuid or short_id.

#### Base Command

`sekoia-xdr-update-status-alert`

#### Input

| **Argument Name** | **Description** | **Required** |
| --- | --- | --- |
| id | The uuid or short_id of the alert to retrieve from sekoia-xdr-list-alerts or from sekoia plateform. i.e: "f5dcb81c-8d81-4332-9f1e-f119a1b31217" or "ALUnyZCYZ9Ga". | Required | 
| status | The status you want to apply. (Acknowledged, Rejected, Ongoing, Closed)). Possible values are: Acknowledged, Rejected, Ongoing, Closed. | Required | 
| comment | Comment to describe why the alert status has changed. | Optional | 

#### Context Output

There is no context output for this command.

### sekoia-xdr-post-comment-alert

***
Command to post comments to alerts in Sekoia XDR.

#### Base Command

`sekoia-xdr-post-comment-alert`

#### Input

| **Argument Name** | **Description** | **Required** |
| --- | --- | --- |
| id | The uuid or short_id of the alert to retrieve from sekoia-xdr-list-alerts command. i.e: "f5dcb81c-8d81-4332-9f1e-f119a1b31217" or "ALUnyZCYZ9Ga". | Required | 
| comment | Content of the comment to be posted on the alert. | Required | 
| author | Author of the comment. | Optional | 

#### Context Output

There is no context output for this command.

### sekoia-xdr-get-comments

***
Command to get all the comments from an alert in Sekoia XDR.

#### Base Command

`sekoia-xdr-get-comments`

#### Input

| **Argument Name** | **Description** | **Required** |
| --- | --- | --- |
| id | The uuid or short_id of the alert to retrieve from sekoia-xdr-list-alerts command or from sekoia plateform. i.e: "f5dcb81c-8d81-4332-9f1e-f119a1b31217" or "ALUnyZCYZ9Ga". | Required | 

#### Context Output

| **Path** | **Type** | **Description** |
| --- | --- | --- |
| SekoiaXDR.Comments.total | unknown | The total number of items in the comments. | 
| SekoiaXDR.Comments.items.date | unknown | The date at which the comment was created. | 
| SekoiaXDR.Comments.items.created_by | unknown | The user who created the comment. | 
| SekoiaXDR.Comments.items.uuid | unknown | The unique identifier for the comment. | 
| SekoiaXDR.Comments.items.content | unknown | The content of the comment. | 
| SekoiaXDR.Comments.items.created_by_type | unknown | The type of the user who created the comment. | 
| SekoiaXDR.Comments.items.unseen | unknown | Indicates whether the comment has been seen by the user. | 
| SekoiaXDR.Comments.items.author | unknown | The author of the comment. | 

### sekoia-xdr-get-workflow-alert

***
Command to get the possible transitions of status on the alert.

#### Base Command

`sekoia-xdr-get-workflow-alert`

#### Input

| **Argument Name** | **Description** | **Required** |
| --- | --- | --- |
| id | The uuid or short_id of the alert to retrieve from sekoia-xdr-list-alerts command or from sekoia plateform. i.e: "f5dcb81c-8d81-4332-9f1e-f119a1b31217" or "ALUnyZCYZ9Ga". | Required | 

#### Context Output

| **Path** | **Type** | **Description** |
| --- | --- | --- |
| SekoiaXDR.StatusTransitions.actions.name | unknown | The name of the action. | 
| SekoiaXDR.StatusTransitions.actions.description | unknown | The description of the action. | 
| SekoiaXDR.StatusTransitions.actions.id | unknown | The ID of the action. | 

### sekoia-xdr-get-cases-alert

***
Command to retrieve the cases related to an Alert from Sekoia XDR. If a case_id is given, returns the information about it, and if not it will give all cases in this alert.

#### Base Command

`sekoia-xdr-get-cases-alert`

#### Input

| **Argument Name** | **Description** | **Required** |
| --- | --- | --- |
| alert_id | The uuid or short_id of the alert to retrieve from sekoia-xdr-list-alerts command or from sekoia plateform. i.e: "f5dcb81c-8d81-4332-9f1e-f119a1b31217" or "ALUnyZCYZ9Ga". | Required | 
| case_id | The short_id of the case to retrieve from sekoia plateform or from this command without case_is param i.e: "CAQNurTJM8q2". | Optional | 

#### Context Output

| **Path** | **Type** | **Description** |
| --- | --- | --- |
| SekoiaXDR.Cases.updated_at | unknown | The time at which the case was updated. | 
| SekoiaXDR.Cases.updated_by | unknown | The user who updated the case. | 
| SekoiaXDR.Cases.uuid | unknown | The unique identifier of the case. | 
| SekoiaXDR.Cases.title | unknown | The title of the case. | 
| SekoiaXDR.Cases.priority | unknown | The priority level of the case. | 
| SekoiaXDR.Cases.short_id | unknown | The short ID of the case. | 
| SekoiaXDR.Cases.community_uuid | unknown | The unique identifier of the community to which the case belongs. | 
| SekoiaXDR.Cases.updated_by_type | unknown | The type of user who updated the case. | 
| SekoiaXDR.Cases.first_seen_at | unknown | The time at which the case was first seen. | 
| SekoiaXDR.Cases.number_of_comments | unknown | The number of comments on the case. | 
| SekoiaXDR.Cases.alerts.updated_at | unknown | The time at which the alert was updated. | 
| SekoiaXDR.Cases.alerts.updated_by | unknown | The user who updated the alert. | 
| SekoiaXDR.Cases.alerts.uuid | unknown | The unique identifier of the alert. | 
| SekoiaXDR.Cases.alerts.title | unknown | The title of the alert. | 
| SekoiaXDR.Cases.alerts.time_to_respond | unknown | The time it took to respond to the alert. | 
| SekoiaXDR.Cases.alerts.short_id | unknown | The short ID of the alert. | 
| SekoiaXDR.Cases.alerts.community_uuid | unknown | The unique identifier of the community to which the alert belongs. | 
| SekoiaXDR.Cases.alerts.kill_chain_short_id | unknown | The short ID of the kill chain. | 
| SekoiaXDR.Cases.alerts.number_of_unseen_comments | unknown | The number of unseen comments on the alert. | 
| SekoiaXDR.Cases.alerts.updated_by_type | unknown | The type of user who updated the alert. | 
| SekoiaXDR.Cases.alerts.source | unknown | The source of the alert. | 
| SekoiaXDR.Cases.alerts.alert_type.value | unknown | The type of the alert. | 
| SekoiaXDR.Cases.alerts.alert_type.category | unknown | The category type of the alert. | 
| SekoiaXDR.Cases.alerts.time_to_acknowledge | unknown | The time it took to acknowledge the alert. | 
| SekoiaXDR.Cases.alerts.stix | unknown | The STIX data of the alert. | 
| SekoiaXDR.Cases.alerts.first_seen_at | unknown | The time at which the alert was first seen. | 
| SekoiaXDR.Cases.alerts.ttps.type | unknown | The type of TTP associated with the alert. | 
| SekoiaXDR.Cases.alerts.ttps.name | unknown | The name of the TTP associated with the alert. | 
| SekoiaXDR.Cases.alerts.ttps.id | unknown | The ID of the TTP associated with the alert. | 
| SekoiaXDR.Cases.alerts.ttps.description | unknown | The description of the TTP associated with the alert. | 
| SekoiaXDR.Cases.alerts.adversaries.type | unknown | The type of adversary associated with the alert. | 
| SekoiaXDR.Cases.alerts.adversaries.name | unknown | The name of the adversary associated with the alert. | 
| SekoiaXDR.Cases.alerts.adversaries.id | unknown | The ID of the adversary associated with the alert. | 
| SekoiaXDR.Cases.alerts.adversaries.description | unknown | The description of the adversary associated with the alert. | 
| SekoiaXDR.Cases.alerts.time_to_ingest | unknown | The time it took to ingest the alert. | 
| SekoiaXDR.Cases.alerts.target | unknown | The target of the alert. | 
| SekoiaXDR.Cases.alerts.time_to_resolve | unknown | The time it took to resolve the alert. | 
| SekoiaXDR.Cases.alerts.created_at | unknown | The time at which the alert was created. | 
| SekoiaXDR.Cases.alerts.last_seen_at | unknown | The time at which the alert was last seen. | 
| SekoiaXDR.Cases.alerts.assets | unknown | The assets associated with the alert. | 
| SekoiaXDR.Cases.alerts.rule.severity | unknown | The severity level of the rule associated with the alert. | 
| SekoiaXDR.Cases.alerts.rule.type | unknown | The type of rule associated with the alert. | 
| SekoiaXDR.Cases.alerts.rule.uuid | unknown | The unique identifier of the rule associated with the alert. | 
| SekoiaXDR.Cases.alerts.rule.name | unknown | The name of the rule associated with the alert. | 
| SekoiaXDR.Cases.alerts.rule.description | unknown | The description of the rule associated with the alert. | 
| SekoiaXDR.Cases.alerts.rule.pattern | unknown | The pattern of the rule associated with the alert. | 
| SekoiaXDR.Cases.alerts.similar | unknown | The number of similar alerts. | 
| SekoiaXDR.Cases.alerts.status.name | unknown | The name of the status of the alert. | 
| SekoiaXDR.Cases.alerts.status.description | unknown | The description of the status of the alert. | 
| SekoiaXDR.Cases.alerts.status.uuid | unknown | The unique identifier of the status of the alert. | 
| SekoiaXDR.Cases.alerts.urgency.criticity | unknown | The level of criticality of the urgency of the alert. | 
| SekoiaXDR.Cases.alerts.urgency.current_value | unknown | The current value of the urgency of the alert. | 
| SekoiaXDR.Cases.alerts.urgency.severity | unknown | The severity level of the urgency of the alert. | 
| SekoiaXDR.Cases.alerts.urgency.display | unknown | The display value of the urgency of the alert. | 
| SekoiaXDR.Cases.alerts.urgency.value | unknown | The value of the urgency of the alert. | 
| SekoiaXDR.Cases.alerts.created_by | unknown | The user who created the alert. | 
| SekoiaXDR.Cases.alerts.number_of_total_comments | unknown | The total number of comments on the alert. | 
| SekoiaXDR.Cases.alerts.time_to_detect | unknown | The time it took to detect the alert. | 
| SekoiaXDR.Cases.alerts.entity.name | unknown | The name of the entity associated with the alert. | 
| SekoiaXDR.Cases.alerts.entity.uuid | unknown | The unique identifier of the entity associated with the alert. | 
| SekoiaXDR.Cases.alerts.created_by_type | unknown | The type of user who created the alert. | 
| SekoiaXDR.Cases.alerts.details | unknown | The details of the alert. | 
| SekoiaXDR.Cases.number_of_alerts | unknown | The number of alerts in the case. | 
| SekoiaXDR.Cases.created_at | unknown | The time at which the case was created. | 
| SekoiaXDR.Cases.last_seen_at | unknown | The time at which the case was last seen. | 
| SekoiaXDR.Cases.status | unknown | The status of the case. | 
| SekoiaXDR.Cases.description | unknown | The description of the case. | 
| SekoiaXDR.Cases.status_uuid | unknown | The unique identifier of the status of the case. | 
| SekoiaXDR.Cases.created_by | unknown | The user who created the case. | 
| SekoiaXDR.Cases.tags | unknown | The tags associated with the case. | 
| SekoiaXDR.Cases.created_by_type | unknown | The type of user who created the case. | 
| SekoiaXDR.Cases.subscribers.avatar_uuid | unknown | The unique identifier of the avatar of the subscriber. | 
| SekoiaXDR.Cases.subscribers.type | unknown | The type of subscriber. | 

### sekoia-xdr-get-asset

***
Get an asset by its UUID from Sekoia XDR.

#### Base Command

`sekoia-xdr-get-asset`

#### Input

| **Argument Name** | **Description** | **Required** |
| --- | --- | --- |
| asset_uuid | UUID of the asset to get, the UUID should appear with "sekoia-xdr-list-assets" if that alert have assets related, example: "d4cc3b05-a78d-4f29-b27c-c637d86fa03a". | Required | 

#### Context Output

| **Path** | **Type** | **Description** |
| --- | --- | --- |
| SekoiaXDR.Asset.owners | unknown | The owners of the asset. | 
| SekoiaXDR.Asset.category.types.description | unknown | The description of the category type of the asset. | 
| SekoiaXDR.Asset.category.types.name | unknown | The name of the category type of the asset. | 
| SekoiaXDR.Asset.category.types.uuid | unknown | The UUID of the category type of the asset. | 
| SekoiaXDR.Asset.category.description | unknown | The description of the category of the asset. | 
| SekoiaXDR.Asset.category.name | unknown | The name of the category of the asset. | 
| SekoiaXDR.Asset.category.uuid | unknown | The UUID of the category of the asset. | 
| SekoiaXDR.Asset.created_at | unknown | The time at which the asset was created. | 
| SekoiaXDR.Asset.keys.value | unknown | The value of the keys of the asset. | 
| SekoiaXDR.Asset.keys.name | unknown | The name of the keys of the asset. | 
| SekoiaXDR.Asset.keys.uuid | unknown | The UUID of the keys of the asset. | 
| SekoiaXDR.Asset.attributes.value | unknown | The value of the attributes of the asset. | 
| SekoiaXDR.Asset.attributes.name | unknown | The name of the attributes of the asset. | 
| SekoiaXDR.Asset.attributes.uuid | unknown | The UUID of the attributes of the asset. | 
| SekoiaXDR.Asset.updated_at | unknown | The time at which the asset was updated. | 
| SekoiaXDR.Asset.asset_type.description | unknown | The description of the asset type. | 
| SekoiaXDR.Asset.asset_type.name | unknown | The name of the asset type. | 
| SekoiaXDR.Asset.asset_type.uuid | unknown | The UUID of the asset type. | 
| SekoiaXDR.Asset.criticity.value | unknown | The criticality value of the asset. | 
| SekoiaXDR.Asset.criticity.display | unknown | The display value of the criticality of the asset. | 
| SekoiaXDR.Asset.description | unknown | The description of the asset. | 
| SekoiaXDR.Asset.community_uuid | unknown | The UUID of the community of the asset. | 
| SekoiaXDR.Asset.name | unknown | The name of the asset. | 
| SekoiaXDR.Asset.uuid | unknown | The UUID of the asset. | 

### get-remote-data

***
This command gets new information about the incidents in the remote system and updates existing incidents in Cortex XSOAR.

#### Base Command

`get-remote-data`

#### Input

| **Argument Name** | **Description** | **Required** |
| --- | --- | --- |
| id | The remote alert ID. | Optional | 
| lastUpdate | ISO format date with timezone, e.g., 2023-03-01T16:41:30.589575+02:00. The incident is only updated if it was modified after the last update time. Default is 0. | Optional | 

#### Context Output

There is no context output for this command.

### get-modified-remote-data

***
available from Cortex XSOAR version 6.1.0. This command queries for incidents that were modified since the last update.

#### Base Command

`get-modified-remote-data`

#### Input

| **Argument Name** | **Description** | **Required** |
| --- | --- | --- |
| lastUpdate | ISO format date with timezone, e.g., 2023-03-01T16:41:30.589575+02:00. The incident is only returned if it was modified after the last update time. Default is 0. | Optional | 

#### Context Output

There is no context output for this command.

### get-mapping-fields

***
This command pulls the remote schema for the different incident types, and their associated incident fields, from the remote system.

#### Base Command

`get-mapping-fields`

#### Input

| **Argument Name** | **Description** | **Required** |
| --- | --- | --- |

#### Context Output

There is no context output for this command.

### sekoia-xdr-list-assets

***
Command to retrieve a list of Assets from Sekoia XDR.

#### Base Command

`sekoia-xdr-list-assets`

#### Input

| **Argument Name** | **Description** | **Required** |
| --- | --- | --- |
| limit | Limit a number of items. Default is 10. | Optional | 
| assets_type | Type of assets to list (computer, network, etc). | Optional | 

#### Context Output

| **Path** | **Type** | **Description** |
| --- | --- | --- |
| SekoiaXDR.Assets.total | unknown | The total number of items in the response. | 
| SekoiaXDR.Assets.items.0.owners.0 | unknown | The ID of the owner of the asset. | 
| SekoiaXDR.Assets.items.0.category.types.0.description | unknown | The description of the type of the asset category. | 
| SekoiaXDR.Assets.items.0.category.types.0.name | unknown | The name of the type of the asset category. | 
| SekoiaXDR.Assets.items.0.category.types.0.uuid | unknown | The UUID of the type of the asset category. | 
| SekoiaXDR.Assets.items.0.category.description | unknown | The description of the asset category. | 
| SekoiaXDR.Assets.items.0.category.name | unknown | The name of the asset category. | 
| SekoiaXDR.Assets.items.0.category.uuid | unknown | The UUID of the asset category. | 
| SekoiaXDR.Assets.items.0.created_at | unknown | The time at which the asset was created. | 
| SekoiaXDR.Assets.items.0.keys.0.value | unknown | The value of the asset key. | 
| SekoiaXDR.Assets.items.0.keys.0.name | unknown | The name of the asset key. | 
| SekoiaXDR.Assets.items.0.keys.0.uuid | unknown | The UUID of the asset key. | 
| SekoiaXDR.Assets.items.0.attributes.0.value | unknown | The value of the asset attribute. | 
| SekoiaXDR.Assets.items.0.attributes.0.name | unknown | The name of the asset attribute. | 
| SekoiaXDR.Assets.items.0.attributes.0.uuid | unknown | The UUID of the asset attribute. | 
| SekoiaXDR.Assets.items.0.updated_at | unknown | The time at which the asset was last updated. | 
| SekoiaXDR.Assets.items.0.asset_type.description | unknown | The description of the asset type. | 
| SekoiaXDR.Assets.items.0.asset_type.name | unknown | The name of the asset type. | 
| SekoiaXDR.Assets.items.0.asset_type.uuid | unknown | The UUID of the asset type. | 
| SekoiaXDR.Assets.items.0.criticity.value | unknown | The numeric value of the asset criticality. | 
| SekoiaXDR.Assets.items.0.criticity.display | unknown | The display value of the asset criticality. | 
| SekoiaXDR.Assets.items.0.description | unknown | The description of the asset. | 
| SekoiaXDR.Assets.items.0.community_uuid | unknown | The UUID of the community to which the asset belongs. | 
| SekoiaXDR.Assets.items.0.name | unknown | The name of the asset. | 
| SekoiaXDR.Assets.items.0.uuid | unknown | The UUID of the asset. | 

### sekoia-xdr-get-user

***
Command to get information about a user in Sekoia XDR. Used also in the command !sekoia-xdr-get-comments to have the name of the persons who made the comments.

#### Base Command

`sekoia-xdr-get-user`

#### Input

| **Argument Name** | **Description** | **Required** |
| --- | --- | --- |
| user_uuid | UUID of the user, you get it from `sekoia-xdr-get-comments` for example. But make sure that `created_by_type` field is `user`. | Required | 

#### Context Output

| **Path** | **Type** | **Description** |
| --- | --- | --- |
| SekoiaXDR.User.creator.description | unknown | The description of the creator. | 
| SekoiaXDR.User.creator.name | unknown | The name of the creator. | 
| SekoiaXDR.User.creator.uuid | unknown | The UUID of the creator. | 
| SekoiaXDR.User.updated_at | unknown | The time at which the object was last updated. | 
| SekoiaXDR.User.created_by | unknown | The UUID of the user who created the object. | 
| SekoiaXDR.User.total_members | unknown | The total number of members in the community. | 
| SekoiaXDR.User.subcommunities | unknown | The UUIDs of the subcommunities. | 
| SekoiaXDR.User.parent_community_uuid | unknown | The UUID of the parent community. | 
| SekoiaXDR.User.applications.description | unknown | The description of the application. | 
| SekoiaXDR.User.applications.name | unknown | The name of the application. | 
| SekoiaXDR.User.applications.uuid | unknown | The UUID of the application. | 
| SekoiaXDR.User.is_parent | unknown | Whether the community is a parent community. | 
| SekoiaXDR.User.name | unknown | The name of the community. | 
| SekoiaXDR.User.members.uuid | unknown | The UUID of the member. | 
| SekoiaXDR.User.members.created_at | unknown | The time at which the member was created. | 
| SekoiaXDR.User.members.user.firstname | unknown | The first name of the user associated with the member. | 
| SekoiaXDR.User.members.user.mfa_enabled | unknown | Whether multi-factor authentication is enabled for the user associated with the member. | 
| SekoiaXDR.User.members.user.uuid | unknown | The UUID of the user associated with the member. | 
| SekoiaXDR.User.members.user.company_name | unknown | The company name of the user associated with the member. | 
| SekoiaXDR.User.members.user.lastname | unknown | The last name of the user associated with the member. | 
| SekoiaXDR.User.members.user.created_at | unknown | The time at which the user associated with the member was created. | 
| SekoiaXDR.User.members.user.picture_mode | unknown | The picture mode of the user associated with the member. | 
| SekoiaXDR.User.members.user.last_activity | unknown | The last activity time of the user associated with the member. | 
| SekoiaXDR.User.members.user.updated_at | unknown | The time at which the user associated with the member was last updated. | 
| SekoiaXDR.User.members.user.auth_provider | unknown | The authentication provider of the user associated with the member. | 
| SekoiaXDR.User.members.user.email | unknown | The email address of the user associated with the member. | 
| SekoiaXDR.User.members.user.invitation_v2.email | unknown | The email address for the invitation associated with the user associated with the member. | 
| SekoiaXDR.User.members.name | unknown | The name of the member. | 
| SekoiaXDR.User.members.updated_at | unknown | The time at which the member was last updated. | 
| SekoiaXDR.User.members.status_changed_at | unknown | The time at which the status of the member was last changed. | 
| SekoiaXDR.User.members.status | unknown | The status of the member. | 
| SekoiaXDR.User.session_timeout | unknown | The session timeout for the community. | 
| SekoiaXDR.User.is_mfa_enforced | unknown | Whether multi-factor authentication is enforced for the community. | 
| SekoiaXDR.User.uuid | unknown | The UUID of the community. | 
| SekoiaXDR.User.created_at | unknown | The time at which the community was created. | 
| SekoiaXDR.User.picture_mode | unknown | The picture mode for the community. | 
| SekoiaXDR.User.homepage_url | unknown | The homepage URL for the community. | 
| SekoiaXDR.User.created_by_type | unknown | The type of the user who created the community. | 
| SekoiaXDR.User.disable_inactive_avatars | unknown | Whether inactive avatars are disabled for the community. | 
| SekoiaXDR.User.description | unknown | The description of the community. | 

### sekoia-xdr-add-attributes-asset

***
Command to add attributes to an asset in Sekoia XDR.

#### Base Command

`sekoia-xdr-add-attributes-asset`

#### Input

| **Argument Name** | **Description** | **Required** |
| --- | --- | --- |
| asset_uuid | UUID of the asset to get, the UUID should appear with "sekoia-xdr-list-assets" if that alert have assets related, example: "d4cc3b05-a78d-4f29-b27c-c637d86fa03a". | Required | 
| name | The name of attributes. | Required | 
| value | The value of attributes. | Required | 

#### Context Output

There is no context output for this command.

### sekoia-xdr-add-keys-asset

***
Command to add keys to an asset in Sekoia XDR.

#### Base Command

`sekoia-xdr-add-keys-asset`

#### Input

| **Argument Name** | **Description** | **Required** |
| --- | --- | --- |
| asset_uuid | UUID of the asset to get, the UUID should appear with "sekoia-xdr-list-assets" if that alert have assets related, example: "d4cc3b05-a78d-4f29-b27c-c637d86fa03a". | Required | 
| name | The name of the key to be added. | Required | 
| value | The value of the key to be added. | Required | 

#### Context Output

There is no context output for this command.

### sekoia-xdr-get-kill-chain

***
Command to retrieve the definition of a Cyber Kill Chain Step.

#### Base Command

`sekoia-xdr-get-kill-chain`

#### Input

| **Argument Name** | **Description** | **Required** |
| --- | --- | --- |
| kill_chain_uuid | UUID or short_id of the kill chain the UUID should appear with "sekoia-xdr-list-alerts". | Required | 

#### Context Output

| **Path** | **Type** | **Description** |
| --- | --- | --- |
| SekoiaXDR.KillChain.stix_name | unknown | The name of the STIX object. | 
| SekoiaXDR.KillChain.description | unknown | The description of the STIX object. | 
| SekoiaXDR.KillChain.name | unknown | The common name of the STIX object. | 
| SekoiaXDR.KillChain.uuid | unknown | The unique identifier of the STIX object. | 
| SekoiaXDR.KillChain.short_id | unknown | The short identifier of the STIX object. | 
| SekoiaXDR.KillChain.order_id | unknown | The order identifier of the STIX object. | 

### sekoia-xdr-remove-attribute-asset

***
Command to remove an attribute from an asset in Sekoia XDR. Note: use !sekoia-xdr-get-asset to find the attribute_uuid to delete.

#### Base Command

`sekoia-xdr-remove-attribute-asset`

#### Input

| **Argument Name** | **Description** | **Required** |
| --- | --- | --- |
| asset_uuid | UUID of the asset, the UUID should appear with "sekoia-xdr-list-assets" if that alert have assets related, example: "d4cc3b05-a78d-4f29-b27c-c637d86fa03a". | Required | 
| attribute_uuid | UUID of the attribute to delete. Note: use !sekoia-xdr-get-asset to find the attribute_uuid to delete. | Required | 

#### Context Output

There is no context output for this command.

### sekoia-xdr-remove-key-asset

***
Command to remove a key from an asset in Sekoia XDR. Note: use !sekoia-xdr-get-asset to find the key_uuid to delete.

#### Base Command

`sekoia-xdr-remove-key-asset`

#### Input

| **Argument Name** | **Description** | **Required** |
| --- | --- | --- |
| asset_uuid | UUID of the asset, the UUID should appear with "sekoia-xdr-list-assets" if that alert have assets related, example: "d4cc3b05-a78d-4f29-b27c-c637d86fa03a". | Required | 
| key_uuid | UUID of the key to remove. Note: use !sekoia-xdr-get-asset to find the key_uuid to delete. | Required | 

#### Context Output

There is no context output for this command.

### sekoia-xdr-http-request

***
Command that performs a HTTP request to Sekoia using the integration authentication configured.

#### Base Command

`sekoia-xdr-http-request`

#### Input

| **Argument Name** | **Description** | **Required** |
| --- | --- | --- |
| method | Method to use with the http request (GET,POST,etc). Default is GET. | Required | 
| url_sufix | The URL suffix after <https://api.sekoia.io>, i.e. /v1/sic/alerts/ or /v1/asset-management/assets/. | Required | 
| parameters | Query parameters, i.e. limit -&gt; 10 , match['status_name'] -&gt; Ongoing. | Optional | 

#### Context Output

There is no context output for this command.

## Incident Mirroring

You can enable incident mirroring between Cortex XSOAR incidents and Sekoia XDR corresponding events (available from Cortex XSOAR version 6.0.0).
To set up the mirroring:

1. Enable *Fetching incidents* in your instance configuration.
2. In the *Mirroring Direction* integration parameter, select in which direction the incidents should be mirrored:

    | **Option** | **Description** |
    | --- | --- |
    | None | Turns off incident mirroring. |
    | Incoming | Any changes in Sekoia XDR events (mirroring incoming fields) will be reflected in Cortex XSOAR incidents. |
    | Outgoing | Any changes in Cortex XSOAR incidents will be reflected in Sekoia XDR events (outgoing mirrored fields). |
    | Incoming and Outgoing | Changes made in Sekoia will be reflected in Cortex, and vice versa, ensuring status updates are synchronized between both systems. |

3. Optional: Check the *Close Mirrored XSOAR Incident* integration parameter to close the Cortex XSOAR incident when the corresponding event is closed in Sekoia XDR.

4. Optional: Check the Reopen Mirrored Cortex XSOAR Incidents integration parameter to reopen the Cortex XSOAR incident when the matching Sekoia XDR alert is reopened.

Newly fetched incidents will be mirrored in the chosen direction. However, this selection does not affect existing incidents.
**Important Note:** To ensure the mirroring works as expected, mappers are required, both for incoming and outgoing, to map the expected fields in Cortex XSOAR and Sekoia XDR.

## Troubleshooting

To troubleshoot possible issues with the SEKOIA XDR integration, consider the following steps:

- **Debug Mode**: 
    - In your integration instance, enable the Debug option.
    - Navigate to `Settings > About > Troubleshooting > Download logs` to download the logs. Analyzing these logs can provide valuable insights into any issues.

- **Mirror Values**: 
  - To diagnose mirroring issues beyond what debug mode offers, you can inspect specific fields in the context data. Check if the following dbot fields are set:
    - **dbotMirrorInstance**: Indicates the instance managing the mirroring.
    - **dbotMirrorDirection**: Shows the direction of mirroring.
    - **dbotMirrorId**: The unique identifier for the mirroring process.
  - If these fields are not set, review the mappers to ensure that they are configured correctly.

- **dbotMirrorLastSync Field**:
  - The `dbotMirrorLastSync` field in the context data will update when the mirroring process updates an incident. 
  - You can observe these updates in the **War Room** as well, which will provide a log of the mirroring activity.

By following these troubleshooting steps, you can effectively diagnose and resolve issues within the SEKOIA XDR integration.

## Best Practices

To make the most out of your SEKOIA XDR integration, consider the following best practices:

- **Mirroring Changes**: When mirroring is enabled, please allow at least 1 minute for changes to be reflected. The mirroring process runs every 1 minute, ensuring that data between SEKOIA and Cortex is kept in sync.

- **Handling Reopened Incidents**: If you have enabled the reopening option, the Cortex incident will be reopened under two specific conditions:
  - **Reopened Alert in SEKOIA**: If an alert is reopened in SEKOIA, the corresponding incident in Cortex will also be reopened. This ensures that the incident tracking is consistent across both platforms.
  - **Reopened Incident in Cortex**: If you reopen an incident directly in Cortex, you need to be cautious. After reopening the incident in Cortex, you should promptly change the status of the SEKOIA alert. Failing to do so might lead to the incident being automatically closed by the mirroring process.

By adhering to these best practices, you can ensure a smoother and more effective synchronization between SEKOIA and your incident management platform.

## Additional documentation

The following documentation can be useful to understand the integration:

| Information | Description |
| --- | --- |
| [Mirroring](https://xsoar.pan.dev/docs/integrations/mirroring_integration) | Adittional information for mirroring |
| [Post process scripts](https://docs-cortex.paloaltonetworks.com/r/Cortex-XSOAR/6.5/Cortex-XSOAR-Administrator-Guide/Post-Processing-for-Incidents) | Adittional information for post process scripts |
| [Sekoia XDR documentation](https://docs.sekoia.io/xdr/) | Sekoia XDR Documentation |
| [Rest API Documentation](https://docs.sekoia.io/xdr/develop/rest_api/alert/) | Sekoia XDR API Documentation |<|MERGE_RESOLUTION|>--- conflicted
+++ resolved
@@ -2,15 +2,13 @@
 To use this integration, please create an API Key with the appropriate permissions.
 This integration was integrated and tested with version 1.0 of Sekoia XDR.
 
-<<<<<<< HEAD
 ## Configure Sekoia XDR in Cortex
-
 
 | **Parameter** | **Description** | **Required** |
 | --- | --- | --- |
 | API key |  | True |
 | API Key |  | True |
-| Server URL (i.e. https://api.sekoia.io) |  | True |
+| Server URL (i.e. <https://api.sekoia.io>) |  | True |
 | Trust any certificate (not secure) |  | False |
 | Use system proxy settings |  | False |
 | Fetch incidents |  | False |
@@ -25,46 +23,15 @@
 | Replace "dots" in event field names with another character. | Replacing dots in events will make names look pretty good for users | True |
 | Events fields to exclude from the events search result. | These are the names of the headers presented in the events table. If the header is not in the dropdown list write it and press enter. | False |
 | Include assets information in the alerts when fetching. | When selected, it includes the assets information in the alert when fetched from Sekoia.<br/>And also If there's no max_fetch it will fetch 10 incidents by default. | False |
-| Include kill chain information in the alerts when fetching. | When selected, it includes the kill chain information in the alert when fetched from Sekoia.<br/>And also If there's no max_fetch it will fetch 10 incidents by default. | False | 
+| Include kill chain information in the alerts when fetching. | When selected, it includes the kill chain information in the alert when fetched from Sekoia.<br/>And also If there's no max_fetch it will fetch 10 incidents by default. | False |
+| Incident Mirroring Direction. | Choose the direction to mirror the incident: None\(Disable mirroring\), Incoming \(from Sekoia XDR  to Cortex XSOAR\) , Outgoing \(from Cortex XSOAR to Sekoia XDR\), or Incoming and Outgoing \(from/to Cortex XSOAR and Sekoia XDR\). | True |
+| Include events in the mirroring of the alerts. | When selected, it includes the events in the mirrored alerts when an alert is updated in Sekoia. | False |
+| Include kill chain information in the mirroring of the alerts. | When selected, it includes the kill chain information of the alert in the mirrored alerts when an alert is updated in Sekoia. | False |
+| Reopen Mirrored Cortex XSOAR Incidents (Incoming Mirroring) | When selected, reopening the Sekoia XDR alert will reopen the Cortex XSOAR incident. | False |
+| Close Mirrored Cortex XSOAR Incidents (Incoming Mirroring) | When selected, closing the Sekoia XDR alert with a "Closed" or "Reject" status will close the Cortex XSOAR incident. | False |
+| Close notes. | Change the closing notes that will be added to the tickets closed automatically by the automation. | True |
 | Timezone ( TZ format ) | This will be used to present dates in the appropiate timezones,  used for comment timestamps, etc. | True |
 
-=======
-## Configure Sekoia XDR on Cortex XSOAR
-
-1. Navigate to **Settings** > **Integrations** > **Servers & Services**.
-2. Search for Sekoia XDR.
-3. Click **Add instance** to create and configure a new integration instance.
-
-    | **Parameter** | **Description** | **Required** |
-    | --- | --- | --- |
-    | API key |  | True |
-    | API Key |  | True |
-    | Server URL (i.e. <https://api.sekoia.io>) |  | True |
-    | Trust any certificate (not secure) |  | False |
-    | Use system proxy settings |  | False |
-    | Fetch incidents |  | False |
-    | Incident type |  | False |
-    | First fetch timestamp (&lt;sign + or -&gt;&lt;number&gt;&lt;time unit&gt;, e.g., -7d, -1h) |  | True |
-    | Maximum incidents to fetch per interval. | By default the max_fetch is set to 10 | True |
-    | Incidents Fetch Interval |  | False |
-    | Alerts status. | Filter alerts to fetch by status. You can write and press enter to insert new types. | False |
-    | Alerts types. | Filter alerts to fetch by types. You can write and press enter to insert new types. | False |
-    | Alerts urgency levels  ( "MINurgency,MAXurgency".  i.e: 80,100 ). | Filter alerts by their urgency levels. Use the format "MINurgency, MAXurgency" | False |
-    | Fetch mode | If there's no max_fetch it will fetch 10 incidents by default. | True |
-    | Replace "dots" in event field names with another character. | Replacing dots in events will make names look pretty good for users | True |
-    | Events fields to exclude from the events search result. | These are the names of the headers presented in the events table. If the header is not in the dropdown list write it and press enter. | False |
-    | Include assets information in the alerts when fetching. | When selected, it includes the assets information in the alert when fetched from Sekoia.<br/>And also If there's no max_fetch it will fetch 10 incidents by default. | False |
-    | Include kill chain information in the alerts when fetching. | When selected, it includes the kill chain information in the alert when fetched from Sekoia.<br/>And also If there's no max_fetch it will fetch 10 incidents by default. | False |
-    | Incident Mirroring Direction. | Choose the direction to mirror the incident: None\(Disable mirroring\), Incoming \(from Sekoia XDR  to Cortex XSOAR\) , Outgoing \(from Cortex XSOAR to Sekoia XDR\), or Incoming and Outgoing \(from/to Cortex XSOAR and Sekoia XDR\). | True |
-    | Include events in the mirroring of the alerts. | When selected, it includes the events in the mirrored alerts when an alert is updated in Sekoia. | False |
-    | Include kill chain information in the mirroring of the alerts. | When selected, it includes the kill chain information of the alert in the mirrored alerts when an alert is updated in Sekoia. | False |
-    | Reopen Mirrored Cortex XSOAR Incidents (Incoming Mirroring) | When selected, reopening the Sekoia XDR alert will reopen the Cortex XSOAR incident. | False |
-    | Close Mirrored Cortex XSOAR Incidents (Incoming Mirroring) | When selected, closing the Sekoia XDR alert with a "Closed" or "Reject" status will close the Cortex XSOAR incident. | False |
-    | Close notes. | Change the closing notes that will be added to the tickets closed automatically by the automation. | True |
-    | Timezone ( TZ format ) | This will be used to present dates in the appropiate timezones,  used for comment timestamps, etc. | True |
-
-4. Click **Test** to validate the URLs, token, and connection.
->>>>>>> 90f54ba2
 
 ## Commands
 
