{
    "name": "Unit 42 ATOMs Feed",
    "description": "Unit 42 feed of published IOCs which contains malicious indicators.",
    "support": "xsoar",
<<<<<<< HEAD
    "currentVersion": "1.0.42",
=======
    "currentVersion": "1.0.43",
>>>>>>> 19e52d5b
    "author": "Cortex XSOAR",
    "url": "https://www.paloaltonetworks.com/cortex",
    "email": "",
    "categories": [
        "Data Enrichment & Threat Intelligence"
    ],
    "tags": [],
    "useCases": [],
    "keywords": [],
    "marketplaces": [
        "xsoar",
        "marketplacev2"
    ]
}<|MERGE_RESOLUTION|>--- conflicted
+++ resolved
@@ -2,11 +2,7 @@
     "name": "Unit 42 ATOMs Feed",
     "description": "Unit 42 feed of published IOCs which contains malicious indicators.",
     "support": "xsoar",
-<<<<<<< HEAD
-    "currentVersion": "1.0.42",
-=======
     "currentVersion": "1.0.43",
->>>>>>> 19e52d5b
     "author": "Cortex XSOAR",
     "url": "https://www.paloaltonetworks.com/cortex",
     "email": "",
