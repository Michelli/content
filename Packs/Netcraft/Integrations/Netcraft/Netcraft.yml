--- conflicted
+++ resolved
@@ -4,11 +4,7 @@
 name: Netcraft
 display: Netcraft (Deprecated)
 category: Network Security
-<<<<<<< HEAD
-description: Deprecated. No available replacement.
-=======
 description: 'Deprecated. Use Netcraft_V2 (Display name: Netcraft) instead.'
->>>>>>> 6f77591c
 configuration:
 - display: Credentials
   name: credentials
