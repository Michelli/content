--- conflicted
+++ resolved
@@ -13,11 +13,7 @@
 
 ### Integrations
 
-<<<<<<< HEAD
-* Cylance Protect v2
-=======
 This playbook does not use any integrations.
->>>>>>> 6f77591c
 
 ### Scripts
 
