category: Data Enrichment & Threat Intelligence
commonfields:
  id: Google IP Ranges Feed
  version: -1
configuration:
- defaultvalue: 'true'
  display: Fetch indicators
  name: feed
  type: 8
  required: false
- defaultvalue: All GCP customer global and regional external IP ranges
  display: IP Address Ranges
  name: ip_ranges
  options:
  - All GCP customer global and regional external IP ranges
  - All available Google IP ranges
  required: true
  type: 15
  additionalinfo: IP address ranges group to be fetched. See integration help for more information.
- additionalinfo: Indicators from this integration instance will be marked with this reputation
  defaultvalue: None
  display: Indicator Reputation
  name: feedReputation
  options:
  - None
  - Good
  - Suspicious
  - Bad
  type: 18
  required: false
- additionalinfo: Reliability of the source providing the intelligence data
  defaultvalue: A - Completely reliable
  display: Source Reliability
  name: feedReliability
  options:
  - A - Completely reliable
  - B - Usually reliable
  - C - Fairly reliable
  - D - Not usually reliable
  - E - Unreliable
  - F - Reliability cannot be judged
  required: true
  type: 15
- additionalinfo: The Traffic Light Protocol (TLP) designation to apply to indicators fetched from the feed
  display: Traffic Light Protocol Color
  name: tlp_color
  options:
  - RED
  - AMBER
  - GREEN
  - WHITE
  type: 15
  required: false
- display: ""
  name: feedExpirationPolicy
  defaultvalue: suddenDeath
  type: 17
  options:
  - never
  - interval
  - indicatorType
  - suddenDeath
  required: false
- defaultvalue: '20160'
  display: ""
  name: feedExpirationInterval
  type: 1
  required: false
- defaultvalue: '240'
  display: Feed Fetch Interval
  name: feedFetchInterval
  type: 19
  required: false
- additionalinfo: Supports CSV values.
  display: Tags
  name: feedTags
  type: 0
  required: false
- additionalinfo: When selected, the exclusion list is ignored for indicators from this feed. This means that if an indicator from this feed is on the exclusion list, the indicator might still be added to the system.
  display: Bypass exclusion list
  name: feedBypassExclusionList
  type: 8
  required: false
- display: Trust any certificate (not secure)
  name: insecure
  type: 8
  required: false
- display: Use system proxy settings
  name: proxy
  type: 8
  required: false
description: Use the Google IP Ranges integration to get GCP and Google global IP ranges.
display: Google IP Ranges Feed
name: Google IP Ranges Feed
script:
  commands:
  - arguments:
    - name: limit
      description: The maximum number of results to return. The default value is 10.
      defaultValue: "10"
    description: Gets indicators from the feed.
    name: google-ip-ranges-get-indicators
<<<<<<< HEAD
  dockerimage: demisto/py3-tools:1.0.0.82341
=======
  dockerimage: demisto/py3-tools:1.0.0.83687
>>>>>>> c21fd9fa
  feed: true
  runonce: false
  script: '-'
  subtype: python3
  type: python
fromversion: 6.0.0
tests:
- Fetch Indicators Test<|MERGE_RESOLUTION|>--- conflicted
+++ resolved
@@ -100,11 +100,7 @@
       defaultValue: "10"
     description: Gets indicators from the feed.
     name: google-ip-ranges-get-indicators
-<<<<<<< HEAD
-  dockerimage: demisto/py3-tools:1.0.0.82341
-=======
   dockerimage: demisto/py3-tools:1.0.0.83687
->>>>>>> c21fd9fa
   feed: true
   runonce: false
   script: '-'
