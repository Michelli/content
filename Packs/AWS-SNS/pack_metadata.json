{
    "name": "AWS - SNS",
    "description": "This is the integration content pack which can create or delete topic/subscription on AWS Simple Notification System and send the message via SNS as well.",
<<<<<<< HEAD
    "support": "community",
    "currentVersion": "1.0.6",
=======
    "support": "xsoar",
    "currentVersion": "1.0.7",
>>>>>>> 6f77591c
    "author": "Jie Liau",
    "url": "",
    "email": "",
    "created": "2022-05-25T03:52:46Z",
    "categories": [
        "Cloud Services"
    ],
    "tags": [],
    "useCases": [],
    "keywords": [],
    "githubUser": [
        "jieliau"
    ],
    "marketplaces": [
        "xsoar",
        "marketplacev2"
    ]
}<|MERGE_RESOLUTION|>--- conflicted
+++ resolved
@@ -1,13 +1,8 @@
 {
     "name": "AWS - SNS",
     "description": "This is the integration content pack which can create or delete topic/subscription on AWS Simple Notification System and send the message via SNS as well.",
-<<<<<<< HEAD
-    "support": "community",
-    "currentVersion": "1.0.6",
-=======
     "support": "xsoar",
     "currentVersion": "1.0.7",
->>>>>>> 6f77591c
     "author": "Jie Liau",
     "url": "",
     "email": "",
