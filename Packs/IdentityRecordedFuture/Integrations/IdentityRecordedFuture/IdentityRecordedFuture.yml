commonfields:
  id: Recorded Future Identity
  version: -1
name: Recorded Future Identity
display: Recorded Future Identity
category: Data Enrichment & Threat Intelligence
<<<<<<< HEAD
image:
=======
>>>>>>> 6f77591c
description: Recorded Future Identity Integration that provides access to Recorded Future Identity module data.
configuration:
- display: Server URL (e.g., https://api.recordedfuture.com/gw/xsoar-identity)
  name: server_url
  defaultvalue: https://api.recordedfuture.com/gw/xsoar-identity
  type: 0
  required: true
- display: API Token
  name: token
  type: 4
  required: false
  hidden: true
- displaypassword: API Token
  name: credential
  type: 9
  required: false
  hiddenusername: true
- display: Trust any certificate (not secure)
  name: unsecure
  defaultvalue: "false"
  type: 8
  required: false
- display: Use system proxy settings
  name: proxy
  defaultvalue: "false"
  type: 8
  required: false
- display: Password properties
  name: password_properties
  defaultvalue: Letter,Number
  type: 16
  options:
  - Letter
  - Number
  - Symbol
  - UpperCase
  - LowerCase
  - MixedCase
  - AtLeast8Characters
  - AtLeast12Characters
  - AtLeast16Characters
  - AtLeast24Characters
  additionalinfo: Filter for password properties
  required: false
- display: Limit of identities to get (min is 0 and max is 10 000)
  name: limit_identities
  defaultvalue: "500"
  type: 0
  required: false
- display: Domains list separated by comma (e.g. norsegods.online, norsegods.online ). This will be used for identity search command as a default value.
  name: domains
  type: 12
  required: true
  additionalinfo: List of domains.
script:
  script: '-'
  type: python
  subtype: python3
<<<<<<< HEAD
  dockerimage: demisto/python3:3.10.13.72123
=======
  dockerimage: demisto/python3:3.10.13.78960
>>>>>>> 6f77591c
  commands:
  - name: recordedfuture-identity-search
    description: Search for identities in Recorded Future Identity Dataset.
    arguments:
    - name: latest-downloaded
      defaultValue: "All time"
<<<<<<< HEAD
      description: Time period for last downloaded time.(e.g. "7 days ago", "Three months ago", "Last Year", "All time")
    - name: domains
      description: Domains list separated by comma. (e.g. norsegods.online, norsegods.online ). If not specified, domains from app instance will be used.
=======
      description: Time period for last downloaded time (e.g. "7 days ago", "Three months ago", "Last Year", "All time").
    - name: domains
      description: Domains list separated by comma (e.g. norsegods.online, norsegods.online ). If not specified, domains from app instance will be used.
>>>>>>> 6f77591c
    - name: domain-type
      description: Type of identities to search for (Authorization or Email). If not specified use All.
      auto: PREDEFINED
      defaultValue: "All"
      predefined:
      - "Email"
      - "Authorization"
      - "All"
    outputs:
    - contextPath: RecordedFuture.Credentials.SearchIdentities
      description: Recorded Future identity email values.
      type: string
  - name: recordedfuture-password-lookup
    description: Lookup for password in Recorded Future Dataset
    arguments:
    - name: password-hash
      description: Password hash value.
    - name: hash-algorithm
      defaultValue: "SHA256"
      description: Password hash algorithm.
      auto: PREDEFINED
      predefined:
      - "SHA1"
      - "SHA256"
      - "NTLM"
      - "MD5"
    outputs:
    - contextPath: RecordedFuture.Credentials.Password.Hash
      description: Recorded Future password hash value.
      type: string
    - contextPath: RecordedFuture.Credentials.Password.Algorithm
      description: Recorded Future password hash algorithm.
      type: string
    - contextPath: RecordedFuture.Credentials.Password.ExposureStatus
      description: Recorded Future password exposure status.
      type: string
  - name: recordedfuture-identity-lookup
    description: Lookup for identities in Recorded Future Identity Dataset
    arguments:
    - name: identities
      required: true
<<<<<<< HEAD
      description: Identities for the lookup separated by comma.(e.g. "09719@norsegods.online, 1000739@norsegods.online").
    - name: domains
      description: Domains list separated by comma. (e.g. norsegods.online, norsegods.online )
    - name: first-downloaded
      defaultValue: "All time"
      description: Time period for first downloaded time.(e.g. "7 days ago", "Three months ago", "Last Year", "All time")
=======
      description: Identities for the lookup separated by comma (e.g. "09719@norsegods.online, 1000739@norsegods.online").
    - name: domains
      description: Domains list separated by comma (e.g. norsegods.online, norsegods.online).
    - name: first-downloaded
      defaultValue: "All time"
      description: Time period for first downloaded time (e.g. "7 days ago", "Three months ago", "Last Year", "All time").
>>>>>>> 6f77591c
    outputs:
    - contextPath: RecordedFuture.Credentials.Identities.identity.subjects
      description: Identity value.
      type: String
    - contextPath: RecordedFuture.Credentials.Identities.count
      description: Leaked credentials count number.
      type: Number
    - contextPath: RecordedFuture.Credentials.Identities.credentials.subject
      description: Identity value.
      type: String
    - contextPath: RecordedFuture.Credentials.Identities.credentials.dumps.name
      description: Dump name.
      type: String
    - contextPath: RecordedFuture.Credentials.Identities.credentials.dumps.description
      description: Dump description.
      type: String
    - contextPath: RecordedFuture.Credentials.Identities.credentials.dumps.downloaded
      description: Datetime string that show the day when dump was downloaded.
      type: String
    - contextPath: RecordedFuture.Credentials.Identities.credentials.type
      description: Dump type.
      type: String
    - contextPath: RecordedFuture.Credentials.Identities.credentials.breaches.name
      description: Breach name.
      type: String
    - contextPath: RecordedFuture.Credentials.Identities.credentials.breaches.domain
      description: Breach domain.
      type: String
    - contextPath: RecordedFuture.Credentials.Identities.credentials.breaches.type
      description: Breach type.
      type: String
    - contextPath: RecordedFuture.Credentials.Identities.credentials.breaches.breached
      description: Datetime string that show the day when breach happened.
      type: String
    - contextPath: RecordedFuture.Credentials.Identities.credentials.breaches.description
      description: Breach description.
      type: String
    - contextPath: RecordedFuture.Credentials.Identities.credentials.breaches.site_description
      description: Breach site description.
      type: String
    - contextPath: RecordedFuture.Credentials.Identities.credentials.first_downloaded
      description: Datetime string representing firs time downloaded.
      type: String
    - contextPath: RecordedFuture.Credentials.Identities.credentials.latest_downloaded
      description: Datetime string representing last time downloaded.
      type: String
    - contextPath: RecordedFuture.Credentials.Identities.credentials.exposed_secret.type
      description: Exposed secret type.
      type: String
    - contextPath: RecordedFuture.Credentials.Identities.credentials.exposed_secret.hashes.algorithm
      description: Exposed secret hash algorithm.
      type: String
    - contextPath: RecordedFuture.Credentials.Identities.credentials.exposed_secret.hashes.hash
      description: Exposed secret hash value.
      type: String
    - contextPath: RecordedFuture.Credentials.Identities.credentials.exposed_secret.effectively_clear
      description: Exposed secret clear or not.
      type: Boolean
    - contextPath: RecordedFuture.Credentials.Identities.credentials.exposed_secret.details.properties
      description: Exposed secret properties.
      type: String
    - contextPath: RecordedFuture.Credentials.Identities.credentials.exposed_secret.details.clear_text_hint
      description: Exposed secret text hint.
      type: String
    - contextPath: RecordedFuture.Credentials.Identities.credentials.exposed_secret.details.rank
      description: Rank for the exposed password.
      type: String
  runonce: false
tests:
- No tests
fromversion: 6.0.0<|MERGE_RESOLUTION|>--- conflicted
+++ resolved
@@ -4,10 +4,6 @@
 name: Recorded Future Identity
 display: Recorded Future Identity
 category: Data Enrichment & Threat Intelligence
-<<<<<<< HEAD
-image:
-=======
->>>>>>> 6f77591c
 description: Recorded Future Identity Integration that provides access to Recorded Future Identity module data.
 configuration:
 - display: Server URL (e.g., https://api.recordedfuture.com/gw/xsoar-identity)
@@ -66,26 +62,16 @@
   script: '-'
   type: python
   subtype: python3
-<<<<<<< HEAD
-  dockerimage: demisto/python3:3.10.13.72123
-=======
   dockerimage: demisto/python3:3.10.13.78960
->>>>>>> 6f77591c
   commands:
   - name: recordedfuture-identity-search
     description: Search for identities in Recorded Future Identity Dataset.
     arguments:
     - name: latest-downloaded
       defaultValue: "All time"
-<<<<<<< HEAD
-      description: Time period for last downloaded time.(e.g. "7 days ago", "Three months ago", "Last Year", "All time")
-    - name: domains
-      description: Domains list separated by comma. (e.g. norsegods.online, norsegods.online ). If not specified, domains from app instance will be used.
-=======
       description: Time period for last downloaded time (e.g. "7 days ago", "Three months ago", "Last Year", "All time").
     - name: domains
       description: Domains list separated by comma (e.g. norsegods.online, norsegods.online ). If not specified, domains from app instance will be used.
->>>>>>> 6f77591c
     - name: domain-type
       description: Type of identities to search for (Authorization or Email). If not specified use All.
       auto: PREDEFINED
@@ -127,21 +113,12 @@
     arguments:
     - name: identities
       required: true
-<<<<<<< HEAD
-      description: Identities for the lookup separated by comma.(e.g. "09719@norsegods.online, 1000739@norsegods.online").
-    - name: domains
-      description: Domains list separated by comma. (e.g. norsegods.online, norsegods.online )
-    - name: first-downloaded
-      defaultValue: "All time"
-      description: Time period for first downloaded time.(e.g. "7 days ago", "Three months ago", "Last Year", "All time")
-=======
       description: Identities for the lookup separated by comma (e.g. "09719@norsegods.online, 1000739@norsegods.online").
     - name: domains
       description: Domains list separated by comma (e.g. norsegods.online, norsegods.online).
     - name: first-downloaded
       defaultValue: "All time"
       description: Time period for first downloaded time (e.g. "7 days ago", "Three months ago", "Last Year", "All time").
->>>>>>> 6f77591c
     outputs:
     - contextPath: RecordedFuture.Credentials.Identities.identity.subjects
       description: Identity value.
