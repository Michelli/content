--- conflicted
+++ resolved
@@ -2,11 +2,7 @@
     "name": "Simple API Proxy",
     "description": "This pack provides a simple API proxy to restrict privileges or minimize the amount of credentials issued at the API.",
     "support": "community",
-<<<<<<< HEAD
-    "currentVersion": "1.0.1",
-=======
     "currentVersion": "1.0.2",
->>>>>>> 19e52d5b
     "author": "thimanshu474",
     "url": "",
     "email": "",
