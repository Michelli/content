category: Data Enrichment & Threat Intelligence
commonfields:
  id: GreyNoise
  version: -1
configuration:
- display: Integration Reliability
  name: integrationReliability
  defaultvalue: B - Usually reliable
  type: 15
  options:
  - A - Completely reliable
  - B - Usually reliable
  - C - Fairly reliable
  - D - Not usually reliable
  - E - Unreliable
  - F - Reliability cannot be judged
  additionalinfo: Reliability of the source providing the intelligence data
  required: false
- defaultvalue: indicatorType
  name: feedExpirationPolicy
  display: ''
  options:
  - never
  - interval
  - indicatorType
  - suddenDeath
  type: 17
  required: false
- defaultvalue: '20160'
  name: feedExpirationInterval
  display: ''
  type: 1
  required: false
- display: API Key
  name: apikey
  required: false
  type: 4
<<<<<<< HEAD
=======
  hidden: true
- display: API Key
  name: credentials
  required: false
  type: 9
  displaypassword: API Key
  hiddenusername: true
>>>>>>> 6f77591c
- additionalinfo: Whether to allow connections without verifying SSL certificates validity.
  display: Trust any certificate (not secure)
  name: insecure
  type: 8
  required: false
- additionalinfo: Whether to use XSOAR's system proxy settings to connect to the API.
  display: Use system proxy settings
  name: proxy
  type: 8
  required: false
defaultclassifier: 'null'
description: GreyNoise is a cybersecurity platform that collects and analyzes Internet-wide scan and attack traffic. With this integration, users can contextualize existing alerts, filter false-positives, identify compromised devices, and track emerging threats.
display: GreyNoise
name: GreyNoise
script:
  commands:
  - arguments:
    - default: true
      description: A comma-separated list of IPs.
      isArray: true
      name: ip
      required: true
    description: Runs reputation on IPs.
    name: ip
    outputs:
    - contextPath: DBotScore.Indicator
      description: The indicator that was tested.
      type: String
    - contextPath: DBotScore.Score
      description: The actual score.
      type: Number
    - contextPath: DBotScore.Type
      description: The indicator type.
      type: String
    - contextPath: DBotScore.Vendor
      description: The vendor used to calculate the score.
      type: String
    - contextPath: IP.Address
      description: IP address.
      type: string
    - contextPath: IP.ASN
      description: The autonomous system name for the IP address.
      type: string
    - contextPath: IP.Hostname
      description: The hostname that is mapped to IP address.
      type: string
    - contextPath: IP.Geo.Country
      description: The country in which the IP address is located.
      type: string
    - contextPath: IP.Geo.Description
      description: Additional information about the location such as city and region.
      type: string
    - contextPath: IP.Malicious.Vendor
      description: The vendor reporting the IP address as malicious.
      type: string
    - contextPath: IP.Malicious.Description
      description: A description explaining why the IP address was reported as malicious.
      type: string
  - arguments:
    - default: true
      description: A list of IP addresses to run a quick check on.
      isArray: true
      name: ip
      required: true
    description: 'Check whether a given IP address is "Internet background noise", or has been observed scanning or attacking devices across the Internet. Note: It checks against the last 60 days of Internet scanner data.'
    name: greynoise-ip-quick-check
    outputs:
    - contextPath: GreyNoise.IP.address
      description: The IP address of the scanning device IP.
      type: string
    - contextPath: GreyNoise.IP.noise
      description: Whether the IP is internet background noise or attacking.
      type: boolean
    - contextPath: GreyNoise.IP.riot
      description: Whether the IP is a common business service.
      type: boolean
    - contextPath: GreyNoise.IP.code
      description: Code which correlates to why GreyNoise labeled the IP as noise.
      type: string
    - contextPath: GreyNoise.IP.code_value
      description: Message which correlates to why GreyNoise labeled the IP as noise.
      type: string
  - arguments:
    - description: 'The date the device was most recently observed by GreyNoise. Example: 1d, 2d, 12h, or 1m.'
      name: last_seen
    - description: The organization that owns the network the IP address belongs to.
      name: organization
    - auto: PREDEFINED
      description: 'Classification of the device. Possible values: unknown, benign, malicious.'
      name: classification
      predefined:
      - unknown
      - benign
      - malicious
    - auto: PREDEFINED
      defaultValue: 'false'
      description: Whether the IP is spoofable or not.
      name: spoofable
      predefined:
      - 'true'
      - 'false'
    - description: The actor the device has been associated with.
      name: actor
<<<<<<< HEAD
    - description: A CVE to get scanning data about, example CVE-2021-12345
=======
    - description: A CVE to get scanning data about, example CVE-2021-12345.
>>>>>>> 6f77591c
      name: cve
    - defaultValue: '10'
      description: Maximum amount of results to grab.
      name: size
    - description: |-
        GNQL query to filter records.
         Note: It merges other arguments and takes higher precedence over the same argument if supplied.
         Example:
         malicious,
         spoofable:false SSH Scanner,
<<<<<<< HEAD
         spoofable:false classification:benign tags:POP3 Scanner cve:CVE-2010-0103
=======
         spoofable:false classification:benign tags:POP3 Scanner cve:CVE-2010-0103.
>>>>>>> 6f77591c
      name: advanced_query
    - description: Scroll token to paginate through results.
      name: next_token
    description: Get the information of IP based on the providence filters.
    name: greynoise-query
    outputs:
    - contextPath: GreyNoise.IP.address
      description: The IP address of the scanning device IP.
      type: string
    - contextPath: GreyNoise.IP.first_seen
      description: The date the device was first observed by GreyNoise. Format is ISO8601.
      type: date
    - contextPath: GreyNoise.IP.last_seen
      description: The date the device was last observed by GreyNoise. Format is ISO8601.
      type: date
    - contextPath: GreyNoise.IP.seen
      description: IP is in record with GreyNoise.
      type: boolean
    - contextPath: GreyNoise.IP.tags
      description: A list of the tags the device has been assigned over the past 90 days.
      type: array
    - contextPath: GreyNoise.IP.actor
      description: The overt actor the device has been associated with.
      type: string
    - contextPath: GreyNoise.IP.spoofable
      description: Boolean indicates if IP is spoofable.
      type: boolean
    - contextPath: GreyNoise.IP.classification
      description: Whether the device has been categorized as unknown, benign, or malicious.
      type: string
    - contextPath: GreyNoise.IP.cve
      description: CVEs associated with IP.
      type: array
    - contextPath: GreyNoise.IP.metadata.asn
      description: The autonomous system identification number.
      type: string
    - contextPath: GreyNoise.IP.metadata.city
      description: The city the device is geographically located in.
      type: string
    - contextPath: GreyNoise.IP.metadata.region
      description: The full name of the region the device is geographically located in.
      type: string
    - contextPath: GreyNoise.IP.metadata.country
      description: The full name of the country.
      type: string
    - contextPath: GreyNoise.IP.metadata.country_code
      description: The two-character country code of the country.
      type: string
    - contextPath: GreyNoise.IP.metadata.organization
      description: The organization that owns the network that the IP address belongs to.
      type: string
    - contextPath: GreyNoise.IP.metadata.category
      description: Whether the device belongs to a business, isp, hosting, education, or mobile network.
      type: string
    - contextPath: GreyNoise.IP.metadata.tor
      description: Whether or not the device is a known Tor exit node.
      type: boolean
    - contextPath: GreyNoise.IP.metadata.rdns
      description: Reverse DNS lookup of the IP address.
      type: string
    - contextPath: GreyNoise.IP.metadata.os
      description: The name of the operating system of the device.
      type: string
    - contextPath: GreyNoise.IP.vpn
      description: Whether the device is VPN endpoint or not.
      type: boolean
    - contextPath: GreyNoise.IP.vpn_service
      description: The name of the VPN service provider of the device.
      type: string
    - contextPath: GreyNoise.IP.raw_data.scan.port
      description: The port number(s) the devices has been observed scanning.
      type: number
    - contextPath: GreyNoise.IP.raw_data.scan.protocol
      description: The protocol of the port the device has been observed scanning.
      type: string
    - contextPath: GreyNoise.IP.raw_data.web.paths
      description: Any HTTP paths the device has been observed crawling the Internet for.
      type: array
    - contextPath: GreyNoise.IP.raw_data.web.useragents
      description: Any HTTP user-agents the device has been observed using while crawling the Internet.
      type: array
    - contextPath: GreyNoise.IP.raw_data.ja3.fingerprint
      description: The JA3 TLS/SSL fingerprint.
      type: string
    - contextPath: GreyNoise.IP.raw_data.ja3.port
      description: The corresponding TCP port for the given JA3 fingerprint.
      type: number
    - contextPath: GreyNoise.IP.raw_data.hassh.fingerprint
      description: HASSH hash fingerprint string.
      type: string
    - contextPath: GreyNoise.IP.raw_data.hassh.port
      description: TCP port connection where the HASSH hash was identified.
      type: number
    - contextPath: GreyNoise.Query.complete
      description: Whether all results have been fetched or not.
      type: boolean
    - contextPath: GreyNoise.Query.count
      description: Count of the total matching records.
      type: number
    - contextPath: GreyNoise.Query.message
      description: Message from the API response.
      type: string
    - contextPath: GreyNoise.Query.query
      description: Query which was used to filter the records.
      type: string
    - contextPath: GreyNoise.Query.scroll
      description: Scroll token to paginate through results.
      type: string
    - contextPath: GreyNoise.IP.bot
      description: Whether the IP is associated with known bot activity or not. Common examples include credential stuffing, content scraping, or brute force attacks.
      type: Boolean
  - arguments:
    - description: 'The date the device was most recently observed by GreyNoise. Example: 1d, 2d, 12h, or 1m.'
      name: last_seen
    - description: The organization that owns the network that the IP address belongs to.
      name: organization
    - auto: PREDEFINED
      description: Classification of the device like unknown, benign, malicious.
      name: classification
      predefined:
      - unknown
      - benign
      - malicious
    - auto: PREDEFINED
      defaultValue: 'false'
      description: Whether the IP is spoofable or not.
      name: spoofable
      predefined:
      - 'true'
      - 'false'
    - description: The actor the device has been associated with.
      name: actor
<<<<<<< HEAD
    - description: A CVE to get scanning data about, example CVE-2021-12345
=======
    - description: A CVE to get scanning data about, example CVE-2021-12345.
>>>>>>> 6f77591c
      name: cve
    - defaultValue: '10'
      description: Maximum amount of results to grab.
      name: size
    - description: |-
        GNQL query to filter records.
         Note: It merges other arguments and takes higher precedence over the same argument if supplied.
         Example:
         malicious,
         spoofable:false SSH Scanner,
<<<<<<< HEAD
         spoofable:false classification:benign tags:POP3 Scanner cve:CVE-2010-0103
=======
         spoofable:false classification:benign tags:POP3 Scanner cve:CVE-2010-0103.
>>>>>>> 6f77591c
      name: advanced_query
    description: Get aggregate statistics for the top organizations, actors, tags, ASNs, countries, classifications, and operating systems of all the results of a given GNQL query.
    name: greynoise-stats
    outputs:
    - contextPath: GreyNoise.Stats.query
      description: The query which was used to filter the records.
      type: string
    - contextPath: GreyNoise.Stats.count
      description: Count of total aggregated records.
      type: number
    - contextPath: GreyNoise.Stats.stats.classifications.classification
      description: Classification name.
      type: string
    - contextPath: GreyNoise.Stats.stats.classifications.count
      description: Classification count.
      type: number
    - contextPath: GreyNoise.Stats.stats.spoofable.spoofable
      description: Whether records are spoofable or not.
      type: boolean
    - contextPath: GreyNoise.Stats.stats.spoofable.count
      description: Spoofable count.
      type: number
    - contextPath: GreyNoise.Stats.stats.organizations.organization
      description: Organization name.
      type: string
    - contextPath: GreyNoise.Stats.stats.organizations.count
      description: Organization count.
      type: number
    - contextPath: GreyNoise.Stats.stats.actors.actor
      description: Actor name.
      type: string
    - contextPath: GreyNoise.Stats.stats.actors.count
      description: Actor count.
      type: number
    - contextPath: GreyNoise.Stats.stats.countries.country
      description: Country name.
      type: string
    - contextPath: GreyNoise.Stats.stats.countries.count
      description: Country count.
      type: number
    - contextPath: GreyNoise.Stats.stats.source_countries.country
      description: Country name.
      type: string
    - contextPath: GreyNoise.Stats.stats.source_countries.count
      description: Country count.
      type: number
    - contextPath: GreyNoise.Stats.stats.destination_countries.country
      description: Country name.
      type: string
    - contextPath: GreyNoise.Stats.stats.destination_countries.count
      description: Country count.
      type: number
    - contextPath: GreyNoise.Stats.stats.tags.tag
      description: Tag name.
      type: string
    - contextPath: GreyNoise.Stats.stats.tags.count
      description: Tag count.
      type: number
    - contextPath: GreyNoise.Stats.stats.operating_systems.operating_system
      description: Operating system name.
      type: string
    - contextPath: GreyNoise.Stats.stats.operating_systems.count
      description: Operating system count.
      type: number
    - contextPath: GreyNoise.Stats.stats.categories.category
      description: Category name.
      type: string
    - contextPath: GreyNoise.Stats.stats.categories.count
      description: Category count.
      type: number
    - contextPath: GreyNoise.Stats.stats.asns.asn
      description: Asn name.
      type: string
    - contextPath: GreyNoise.Stats.stats.asns.count
      description: Asn count.
      type: number
  - arguments:
    - default: true
<<<<<<< HEAD
      description: The IP address to be checked if it is potentially harmful or not
=======
      description: The IP address to be checked if it is potentially harmful or not.
>>>>>>> 6f77591c
      name: ip
      required: true
    description: Identifies IPs from known benign services and organizations that commonly cause false positives in network security and threat intelligence products. The collection of IPs in RIOT is continually curated and verified to provide accurate results. These IPs are extremely unlikely to pose a threat to your network.
    name: greynoise-riot
    outputs:
    - contextPath: GreyNoise.Riot.ip
      description: The IP given to check riot information about.
      type: String
    - contextPath: GreyNoise.Riot.riot
      description: The riot of the IP. "True" or "False".
      type: String
    - contextPath: GreyNoise.Riot.category
      description: The category of the IP if riot is "True".
      type: String
    - contextPath: GreyNoise.Riot.name
      description: The name of the IP if the riot is "True".
      type: String
    - contextPath: GreyNoise.Riot.description
      description: The description of the IP if riot is "True".
      type: String
    - contextPath: GreyNoise.Riot.explanation
      description: The explanation of the IP if riot is "True".
      type: String
    - contextPath: GreyNoise.Riot.last_updated
      description: The last updated time of the IP if the riot is "True".
      type: Date
    - contextPath: GreyNoise.Riot.reference
      description: The reference of the IP if riot is "True".
      type: String
  - arguments:
    - default: true
<<<<<<< HEAD
      description: The IP address to query in GreyNoise Context Command
=======
      description: The IP address to query in GreyNoise Context Command.
>>>>>>> 6f77591c
      name: ip
      required: true
    description: Identifies IPs that have been observed mass-scanning the internet.
    name: greynoise-context
    outputs:
    - contextPath: GreyNoise.IP.address
      description: The IP address of the scanning device IP.
      type: string
    - contextPath: GreyNoise.IP.first_seen
      description: The date the device was first observed by GreyNoise. Format is ISO8601.
      type: date
    - contextPath: GreyNoise.IP.last_seen
      description: The date the device was last observed by GreyNoise. Format is ISO8601.
      type: date
    - contextPath: GreyNoise.IP.seen
      description: IP is in record with GreyNoise.
      type: boolean
    - contextPath: GreyNoise.IP.tags
      description: A list of the tags the device has been assigned over the past 90 days.
      type: array
    - contextPath: GreyNoise.IP.actor
      description: The overt actor the device has been associated with.
      type: string
    - contextPath: GreyNoise.IP.spoofable
      description: Boolean indicates if IP is spoofable.
      type: boolean
    - contextPath: GreyNoise.IP.classification
      description: Whether the device has been categorized as unknown, benign, or malicious.
      type: string
    - contextPath: GreyNoise.IP.cve
      description: CVEs associated with IP.
      type: array
    - contextPath: GreyNoise.IP.metadata.asn
      description: The autonomous system identification number.
      type: string
    - contextPath: GreyNoise.IP.metadata.city
      description: The city the device is geographically located in.
      type: string
    - contextPath: GreyNoise.IP.metadata.region
      description: The full name of the region the device is geographically located in.
      type: string
    - contextPath: GreyNoise.IP.metadata.country
      description: The full name of the country.
      type: string
    - contextPath: GreyNoise.IP.metadata.country_code
      description: The two-character country code of the country.
      type: string
    - contextPath: GreyNoise.IP.metadata.organization
      description: The organization that owns the network that the IP address belongs to.
      type: string
    - contextPath: GreyNoise.IP.metadata.category
      description: Whether the device belongs to a business, isp, hosting, education, or mobile network.
      type: string
    - contextPath: GreyNoise.IP.metadata.tor
      description: Whether or not the device is a known Tor exit node.
      type: boolean
    - contextPath: GreyNoise.IP.metadata.rdns
      description: Reverse DNS lookup of the IP address.
      type: string
    - contextPath: GreyNoise.IP.metadata.os
      description: The name of the operating system of the device.
      type: string
    - contextPath: GreyNoise.IP.vpn
      description: Whether the device is VPN endpoint or not.
      type: boolean
    - contextPath: GreyNoise.IP.vpn_service
      description: The name of the VPN service provider of the device.
      type: string
    - contextPath: GreyNoise.IP.raw_data.scan.port
      description: The port number(s) the devices has been observed scanning.
      type: number
    - contextPath: GreyNoise.IP.raw_data.scan.protocol
      description: The protocol of the port the device has been observed scanning.
      type: string
    - contextPath: GreyNoise.IP.raw_data.web.paths
      description: Any HTTP paths the device has been observed crawling the Internet for.
      type: array
    - contextPath: GreyNoise.IP.raw_data.web.useragents
      description: Any HTTP user-agents the device has been observed using while crawling the Internet.
      type: array
    - contextPath: GreyNoise.IP.raw_data.ja3.fingerprint
      description: The JA3 TLS/SSL fingerprint.
      type: string
    - contextPath: GreyNoise.IP.raw_data.ja3.port
      description: The corresponding TCP port for the given JA3 fingerprint.
      type: number
    - contextPath: GreyNoise.IP.raw_data.hassh.fingerprint
      description: HASSH hash fingerprint string.
      type: string
    - contextPath: GreyNoise.IP.raw_data.hassh.port
      description: TCP port connection where the HASSH hash was identified.
      type: number
    - contextPath: GreyNoise.IP.bot
      description: Whether the IP is associated with known bot activity or not. Common examples include credential stuffing, content scraping, or brute force attacks.
      type: Boolean
  - name: greynoise-similarity
    description: >-
      Search for similar internet scanner IPs found in the GreyNoise Noise
      (internet scanner) dataset.
    arguments:
    - name: ip
      default: true
<<<<<<< HEAD
      description: IP address to find similar IPs to
=======
      description: IP address to find similar IPs to.
>>>>>>> 6f77591c
      required: true
    - name: minimum_score
      description: >-
        The minimum similarity score to match to.  Value between 80 and 100.
        Default value is 90.
      defaultValue: '90'
    - name: maximum_results
      description: The maximum number of results to return. Default value is 50.
      defaultValue: '50'
    outputs:
    - contextPath: GreyNoise.Similar.ip_address
      description: Similar IP address.
      type: string
  - name: greynoise-timeline
    description: >-
      Retrieve daily scanner timeline information for an Internet Scanner.
    arguments:
    - name: ip
      default: true
<<<<<<< HEAD
      description: IP address to find similar IPs to
=======
      description: IP address to find similar IPs to.
>>>>>>> 6f77591c
      required: true
    - name: days
      description: >-
        The number of days to retrieve daily summaries for.  Value between 1 and 90.
        Default value is 30.
      defaultValue: '30'
    - name: maximum_results
      description: The maximum number of results to return. Default value is 50.
      defaultValue: '50'
    outputs:
    - contextPath: GreyNoise.Timeline.ip_address
      description: Timeline IP address.
      type: string
<<<<<<< HEAD
  dockerimage: demisto/greynoise:1.0.0.61972
=======
  dockerimage: demisto/greynoise:1.0.0.80723
>>>>>>> 6f77591c
  runonce: false
  script: '-'
  subtype: python3
  type: python
tests:
- No tests (auto formatted)
fromversion: 5.0.0<|MERGE_RESOLUTION|>--- conflicted
+++ resolved
@@ -35,8 +35,6 @@
   name: apikey
   required: false
   type: 4
-<<<<<<< HEAD
-=======
   hidden: true
 - display: API Key
   name: credentials
@@ -44,7 +42,6 @@
   type: 9
   displaypassword: API Key
   hiddenusername: true
->>>>>>> 6f77591c
 - additionalinfo: Whether to allow connections without verifying SSL certificates validity.
   display: Trust any certificate (not secure)
   name: insecure
@@ -148,11 +145,7 @@
       - 'false'
     - description: The actor the device has been associated with.
       name: actor
-<<<<<<< HEAD
-    - description: A CVE to get scanning data about, example CVE-2021-12345
-=======
     - description: A CVE to get scanning data about, example CVE-2021-12345.
->>>>>>> 6f77591c
       name: cve
     - defaultValue: '10'
       description: Maximum amount of results to grab.
@@ -163,11 +156,7 @@
          Example:
          malicious,
          spoofable:false SSH Scanner,
-<<<<<<< HEAD
-         spoofable:false classification:benign tags:POP3 Scanner cve:CVE-2010-0103
-=======
          spoofable:false classification:benign tags:POP3 Scanner cve:CVE-2010-0103.
->>>>>>> 6f77591c
       name: advanced_query
     - description: Scroll token to paginate through results.
       name: next_token
@@ -300,11 +289,7 @@
       - 'false'
     - description: The actor the device has been associated with.
       name: actor
-<<<<<<< HEAD
-    - description: A CVE to get scanning data about, example CVE-2021-12345
-=======
     - description: A CVE to get scanning data about, example CVE-2021-12345.
->>>>>>> 6f77591c
       name: cve
     - defaultValue: '10'
       description: Maximum amount of results to grab.
@@ -315,11 +300,7 @@
          Example:
          malicious,
          spoofable:false SSH Scanner,
-<<<<<<< HEAD
-         spoofable:false classification:benign tags:POP3 Scanner cve:CVE-2010-0103
-=======
          spoofable:false classification:benign tags:POP3 Scanner cve:CVE-2010-0103.
->>>>>>> 6f77591c
       name: advanced_query
     description: Get aggregate statistics for the top organizations, actors, tags, ASNs, countries, classifications, and operating systems of all the results of a given GNQL query.
     name: greynoise-stats
@@ -398,11 +379,7 @@
       type: number
   - arguments:
     - default: true
-<<<<<<< HEAD
-      description: The IP address to be checked if it is potentially harmful or not
-=======
       description: The IP address to be checked if it is potentially harmful or not.
->>>>>>> 6f77591c
       name: ip
       required: true
     description: Identifies IPs from known benign services and organizations that commonly cause false positives in network security and threat intelligence products. The collection of IPs in RIOT is continually curated and verified to provide accurate results. These IPs are extremely unlikely to pose a threat to your network.
@@ -434,11 +411,7 @@
       type: String
   - arguments:
     - default: true
-<<<<<<< HEAD
-      description: The IP address to query in GreyNoise Context Command
-=======
       description: The IP address to query in GreyNoise Context Command.
->>>>>>> 6f77591c
       name: ip
       required: true
     description: Identifies IPs that have been observed mass-scanning the internet.
@@ -541,11 +514,7 @@
     arguments:
     - name: ip
       default: true
-<<<<<<< HEAD
-      description: IP address to find similar IPs to
-=======
       description: IP address to find similar IPs to.
->>>>>>> 6f77591c
       required: true
     - name: minimum_score
       description: >-
@@ -565,11 +534,7 @@
     arguments:
     - name: ip
       default: true
-<<<<<<< HEAD
-      description: IP address to find similar IPs to
-=======
       description: IP address to find similar IPs to.
->>>>>>> 6f77591c
       required: true
     - name: days
       description: >-
@@ -583,11 +548,7 @@
     - contextPath: GreyNoise.Timeline.ip_address
       description: Timeline IP address.
       type: string
-<<<<<<< HEAD
-  dockerimage: demisto/greynoise:1.0.0.61972
-=======
   dockerimage: demisto/greynoise:1.0.0.80723
->>>>>>> 6f77591c
   runonce: false
   script: '-'
   subtype: python3
