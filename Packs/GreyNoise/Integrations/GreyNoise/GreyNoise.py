--- conflicted
+++ resolved
@@ -267,11 +267,7 @@
     return ip_context_responses
 
 
-<<<<<<< HEAD
-def get_ip_reputation_score(classification: str) -> Tuple[int, str]:
-=======
 def get_ip_reputation_score(classification: str) -> tuple[int, str]:
->>>>>>> 6f77591c
     """Get DBot score and human-readable of score.
 
     :type classification: ``str``
@@ -932,11 +928,7 @@
 
 @exception_handler
 @logger
-<<<<<<< HEAD
-def riot_command(client: Client, args: Dict, reliability: str) -> CommandResults:
-=======
 def riot_command(client: Client, args: dict, reliability: str) -> CommandResults:
->>>>>>> 6f77591c
     """
     Returns information about IP whether it is harmful or not. RIOT (Rule It Out) means to inform the analyst about
     the harmfulness of the IP. For the harmless IP, the value of Riot is "True" which in turn returns DNS and other
@@ -1139,13 +1131,9 @@
         if packs.get("name") == "GreyNoise":
             pack_version = packs.get("currentVersion")
 
-<<<<<<< HEAD
-    api_key = demisto.params().get("apikey")
-=======
     api_key = demisto.params().get("credentials", {}).get("password") or demisto.params().get("apikey")
     if not api_key:
         return_error('Please provide a valid API token')
->>>>>>> 6f77591c
     proxy = demisto.params().get("proxy", False)
     reliability = demisto.params().get("integrationReliability", "B - Usually reliable")
     reliability = reliability if reliability else DBotScoreReliability.B
