--- conflicted
+++ resolved
@@ -197,8 +197,6 @@
   - Asset
   - Identity
   required: false
-<<<<<<< HEAD
-=======
 - additionalinfo: CSV of the Splunk lookup tables from which to take the Asset enrichment data.
   defaultvalue: asset_lookup_by_str,asset_lookup_by_cidr
   display: Asset enrichment lookup tables
@@ -213,7 +211,6 @@
   type: 0
   required: false
   section: Collect
->>>>>>> 6f77591c
 - display: 'Enrichment Timeout (Minutes)'
   name: enrichment_timeout
   type: 0
@@ -669,11 +666,7 @@
     - contextPath: Splunk.UserMapping.SplunkUser
       description: Splunk user mapping.
       type: String
-<<<<<<< HEAD
-  dockerimage: demisto/splunksdk-py3:1.0.0.73687
-=======
   dockerimage: demisto/splunksdk-py3:1.0.0.83421
->>>>>>> 6f77591c
   isfetch: true
   ismappable: true
   isremotesyncin: true
