Use the SentinelOne integration to send requests to your management server and get responses with data pulled from agents or from the management database.
This integration was integrated and tested with versions 2.0 and 2.1 of SentinelOne V2

Some changes have been made that might affect your existing content. 
If you are upgrading from a previous version of this integration, see [Breaking Changes](#breaking-changes-from-the-previous-version-of-this-integration-sentinelone-v2).

## Configure SentinelOne v2 on Cortex XSOAR

1. Navigate to **Settings** > **Integrations** > **Servers & Services**.
2. Search for SentinelOne v2.
3. Click **Add instance** to create and configure a new integration instance.

    | **Parameter** | **Description** | **Required** |
    | --- | --- | --- |
    | Server URL (e.g., https://usea1.sentinelone.net) |  | True |
    | API Token |  | False |
    | API Version |  | True |
    | Fetch incidents |  | False |
    | Incident type |  | False |
    | Fetch incidents from type |  | False |
    | First fetch timestamp (&lt;number&gt; &lt;time unit&gt;, e.g., 12 hours, 7 days, 3 months, 1 year) |  | False |
    | Minimum risk score for importing incidents (0-10), where 0 is low risk and 10 is high risk. Relevant for API version 2.0. |  | False |
    | Defines Alert severity to fetch. |  | False |
    | Define which Alerts should be fetched. |  | False |
    | Define which Threats should be fetched. |  | False |
    | Fetch limit: The maximum number of threats or alerts to fetch |  | False |
    | Site IDs | Comma-separated list of site IDs to fetch incidents for. Leave blank to fetch all sites. | False |
    | Block Site IDs | Comma-separated list of site IDs for where hashes should be blocked. If left blank all hashes will be blocked globally. If filled out with site ids all hashes will be no longer be blocked globally, they will now be blocked in the scope of those sites. | False |
    | Trust any certificate (not secure) |  | False |
    | Use system proxy settings |  | False |
    | API Token (Deprecated) | Use the "API Token \(Recommended\)" parameter instead. | False |
    | Incidents Fetch Interval |  | False |
    | Incident Mirroring Direction | Choose the direction to mirror the incident: Incoming \(from SentinelOne to Cortex XSOAR\), Outgoing \(from Cortex XSOAR to SentinelOne\), or Incoming and Outgoing \(from/to Cortex XSOAR and SentinelOne\). | False |
    | Close Mirrored XSOAR Incident | When selected, closing the SentinelOne ticket is mirrored in Cortex XSOAR. | False |

4. Click **Test** to validate the URLs, token, and connection.

## Commands

You can execute these commands from the Cortex XSOAR CLI, as part of an automation, or in a playbook.
After you successfully execute a command, a DBot message appears in the War Room with the command details.

### sentinelone-list-agents

***
Returns all agents that match the specified criteria.

#### Base Command

`sentinelone-list-agents`

#### Input

| **Argument Name** | **Description** | **Required** |
| --- | --- | --- |
| computer_name | The computer name by which to filter the results. | Optional | 
| scan_status | A comma-separated list of scan statuses by which to filter the results, for example: "started,aborted". Possible values are: started, none, finished, aborted. | Optional | 
| os_type | Included operating system types, for example: "windows". Possible values are: windows, windows_legacy, macos, linux. | Optional | 
| created_at | Endpoint creation timestamp, for example: "2018-02-27T04:49:26.257525Z". | Optional | 
| min_active_threats | Minimum number of threats per agent. | Optional | 
| limit | The maximum number of agents to return. Default is 10. | Optional | 
| params | Query params field=value pairs delimited by comma (e.g., activeThreats=3,gatewayIp=1.2.3.4). Query params are OR'd. | Optional | 
<<<<<<< HEAD
=======
| columns | A comma-separated list of additionals fields to display. | Optional |
>>>>>>> 6f77591c

#### Context Output

| **Path** | **Type** | **Description** |
| --- | --- | --- |
| SentinelOne.Agents.NetworkStatus | string | The agent network status. | 
| SentinelOne.Agents.ID | string | The agent ID. | 
| SentinelOne.Agents.AgentVersion | string | The agent software version. | 
| SentinelOne.Agents.IsDecommissioned | boolean | Whether the agent is decommissioned. | 
| SentinelOne.Agents.IsActive | boolean | Whether the agent is active. | 
| SentinelOne.Agents.LastActiveDate | date | When was the agent last active. | 
| SentinelOne.Agents.RegisteredAt | date | The registration date of the agent. | 
| SentinelOne.Agents.ExternalIP | string | The agent IP address. | 
| SentinelOne.Agents.ThreatCount | number | Number of active threats. | 
| SentinelOne.Agents.EncryptedApplications | boolean | Whether disk encryption is enabled. | 
| SentinelOne.Agents.OSName | string | Name of operating system. | 
| SentinelOne.Agents.ComputerName | string | Name of agent computer. | 
| SentinelOne.Agents.Domain | string | Domain name of the agent. | 
| SentinelOne.Agents.CreatedAt | date | Creation time of the agent. | 
| SentinelOne.Agents.SiteName | string | Site name associated with the agent. | 

### sentinelone-create-white-list-item

***
Creates an exclusion item that matches the specified input filter.

#### Base Command

`sentinelone-create-white-list-item`

#### Input

| **Argument Name** | **Description** | **Required** |
| --- | --- | --- |
| exclusion_type | Exclusion item type. Possible values are: file_type, path, white_hash, certificate, browser. | Required | 
| exclusion_value | Value of the exclusion item for the exclusion list. | Required | 
| os_type | Operating system type. Required for hash exclusions. Possible values are: windows, windows_legacy, macos, linux. | Required | 
| description | Description for adding the exclusion item. | Optional | 
| exclusion_mode | Exclusion mode (path exclusion only). Possible values are: suppress, disable_in_process_monitor_deep, disable_in_process_monitor, disable_all_monitors, disable_all_monitors_deep. | Optional | 
| path_exclusion_type | Excluded path for a path exclusion list. | Optional | 
| group_ids | A comma-separated list of group IDs by which to filter. | Optional | 
| site_ids | A comma-separated list of site IDs by which to filter. | Optional | 

#### Context Output

| **Path** | **Type** | **Description** |
| --- | --- | --- |
| SentinelOne.Exclusions.ID | string | The entity ID on the allow list. | 
| SentinelOne.Exclusions.Type | string | The item type on the allow list. | 
| SentinelOne.Exclusions.CreatedAt | date | Time when the allow list item was created. | 

### sentinelone-get-white-list

***
Lists all exclusion items that match the specified input filter.

#### Base Command

`sentinelone-get-white-list`

#### Input

| **Argument Name** | **Description** | **Required** |
| --- | --- | --- |
| item_ids | List of IDs by which to filter, for example: "225494730938493804,225494730938493915". | Optional | 
| os_types | A comma-separated list of operating system types by which to filter, for example: "windows, linux". Possible values are: windows, windows_legacy, macos, linux. | Optional | 
| exclusion_type | Exclusion type. Possible values are: file_type, path, white_hash, certificate, browser. | Optional | 
| limit | The maximum number of items to return. Default is 10. | Optional | 
| include_parent | Whether to include parent information of each item. Default value is false. Default is false. | Optional | 
| include_children | Whether to include children information of each item. Default value is false. Default is false. | Optional | 

#### Context Output

| **Path** | **Type** | **Description** |
| --- | --- | --- |
| SentinelOne.Exclusions.ID | string | The exclusion item ID. | 
| SentinelOne.Exclusions.Type | string | The exclusion item type. | 
| SentinelOne.Exclusions.CreatedAt | date | Timestamp when the exclusion item was added. | 
| SentinelOne.Exclusions.Value | string | Value of the exclusion item. | 
| SentinelOne.Exclusions.Source | string | Source of the exclusion item. | 
| SentinelOne.Exclusions.UserID | string | User ID of the user qho added the exclusion item. | 
| SentinelOne.Exclusions.UpdatedAt | date | Timestamp when the exclusion item was updated. | 
| SentinelOne.Exclusions.OsType | string | Operating system type of the exclusion item. | 
| SentinelOne.Exclusions.UserName | string | User name of the user who added the exclusion item. | 
| SentinelOne.Exclusions.Mode | string | A comma-separated list of modes by which to filter \(path exclusions only\), for example: "suppress". | 

### sentinelone-get-hash

***
Gets the file reputation by a SHA1 hash.

#### Base Command

`sentinelone-get-hash`

#### Input

| **Argument Name** | **Description** | **Required** |
| --- | --- | --- |
| hash | The content hash. | Required | 

#### Context Output

| **Path** | **Type** | **Description** |
| --- | --- | --- |
| SentinelOne.Hash.Rank | Number | The hash reputation \(1-10\). | 
| SentinelOne.Hash.Hash | String | The content hash. | 

### sentinelone-get-threats

***
Returns threats according to the specified filters.

#### Base Command

`sentinelone-get-threats`

#### Input

| **Argument Name** | **Description** | **Required** |
| --- | --- | --- |
| content_hash | A comma-separated list of content hashes of the threat. | Optional | 
| mitigation_status | A comma-separated list of mitigation statuses. Possible values are: mitigated, active, blocked, suspicious, pending, suspicious_resolved. | Optional | 
| created_before | Searches for threats created before this timestamp, for example: "2018-02-27T04:49:26.257525Z", "10 days", "5 months", "2 hours". | Optional | 
| created_after | Searches for threats created after this timestamp, for example: "2018-02-27T04:49:26.257525Z", "10 days", "5 months", "2 hours". | Optional | 
| created_until | Searches for threats created on or before this timestamp, for example: "2018-02-27T04:49:26.257525Z", "10 days", "5 months", "2 hours". | Optional | 
| created_from | Search for threats created on or after this timestamp, for example: "2018-02-27T04:49:26.257525Z", "10 days", "5 months", "2 hours". | Optional | 
| resolved | Whether to only return resolved threats. Possible values are: false, true. Default is false. | Optional | 
| display_name | Threat display name. For API version 2.0 it can be a partial display name, doesn't have to be an exact match. | Optional | 
| limit | The maximum number of threats to return. Default is 20. | Optional | 
| query | Full free-text search for fields. Can be "content_hash", "file_display_name", "file_path", "computer_name", or "uuid". | Optional | 
| threat_ids | A comma-separated list of threat IDs, for example: "225494730938493804,225494730938493915". | Optional | 
| classifications | A comma-separated list of threat classifications to search, for example: "Malware", "Network", "Benign". Possible values are: Engine, Static, Cloud, Behavioral. | Optional | 
| rank | Risk level threshold to retrieve (1-10). Relevant for API version 2.0 only. | Optional | 
| site_ids | A comma-separated list of site IDs to search for threats, for example: "225494730938493804,225494730938493915". | Optional |
| incident_statuses | Incident status. Example: "IN_PROGRESS, UNRESOLVED". | Optional |
<<<<<<< HEAD
=======
| include_resolved_param | Whether to include the resolved parameter in the query. Possible values are: false, true. Default is false. | Optional | 
>>>>>>> 6f77591c

#### Context Output

| **Path** | **Type** | **Description** |
| --- | --- | --- |
| SentinelOne.Threat.ID | String | The threat ID. | 
| SentinelOne.Threat.AgentComputerName | String | The agent computer name. | 
| SentinelOne.Threat.CreatedDate | Date | The threat creation date. | 
| SentinelOne.Threat.SiteID | String | The site ID. | 
| SentinelOne.Threat.Classification | string | The threat classification. | 
| SentinelOne.Threat.ClassificationSource | string | Source of the threat classification. | 
| SentinelOne.Threat.ConfidenceLevel | string | SentinelOne threat confidence level. | 
| SentinelOne.Threat.FileSha256 | string | SHA256 hash of the file content. | 
| SentinelOne.Threat.MitigationStatus | String | The agent mitigation status. | 
| SentinelOne.Threat.AgentID | String | The threat agent ID. | 
| SentinelOne.Threat.Rank | Number | The number representing the cloud reputation \(1-10\). | 
| SentinelOne.Threat.MarkedAsBenign | Boolean | Whether the threat is marked as benign. Relevant for version 2.0 only. | 

### sentinelone-threat-summary

***
Returns a dashboard threat summary. Can only be used with API V2.1.

#### Base Command

`sentinelone-threat-summary`

#### Input

| **Argument Name** | **Description** | **Required** |
| --- | --- | --- |
| group_ids | A comma-separated list of group IDs by which to filter, for example: "225494730938493804,225494730938493915". | Optional | 

#### Context Output

| **Path** | **Type** | **Description** |
| --- | --- | --- |
| SentinelOne.Threat.NotResolved | Number | Number of unresolved threats in the system. | 
| SentinelOne.Threat.SuspiciousNotMitigatedNotResolved | Number | Number of unmitigated suspicious threats in the system. | 
| SentinelOne.Threat.SuspiciousNotResolved | Number | Number of unresolved suspicious threats in the system. | 
| SentinelOne.Threat.Resolved | Number | Number of resolved threats in the system. | 
| SentinelOne.Threat.InProgress | Number | Number of active threats in the system. | 
| SentinelOne.Threat.Total | Number | Total number of threats in the system. | 
| SentinelOne.Threat.NotMitigated | Number | Number of unmitigated threats in the system. | 
| SentinelOne.Threat.MaliciousNotResolved | Number | Number of unresolved malicious threats in the system. | 
| SentinelOne.Threat.NotMitigatedNotResolved | Number | Number of unmitigated and unresolved threats in the system. | 

### sentinelone-mark-as-threat

***
Marks suspicious threats as threats. Can only be used with API V2.0.

#### Base Command

`sentinelone-mark-as-threat`

#### Input

| **Argument Name** | **Description** | **Required** |
| --- | --- | --- |
| threat_ids | A comma-separated list of threat IDs. | Optional | 
| target_scope | Scope to use for exclusions. Possible values are: site, tenant. | Required | 

#### Context Output

| **Path** | **Type** | **Description** |
| --- | --- | --- |
| SentinelOne.Threat.ID | String | The threat ID. | 
| SentinelOne.Threat.MarkedAsThreat | Boolean | Whether the suspicious threat was successfully marked as a threat. | 

### sentinelone-mitigate-threat

***
Applies a mitigation action to a group of threats that match the specified input filter.

#### Base Command

`sentinelone-mitigate-threat`

#### Input

| **Argument Name** | **Description** | **Required** |
| --- | --- | --- |
| action | Mitigation action. Possible values are: kill, quarantine, un-quarantine, remediate, rollback-remediation. | Required | 
| threat_ids | A comma-separated list of threat IDs. | Required | 

#### Context Output

| **Path** | **Type** | **Description** |
| --- | --- | --- |
| SentinelOne.Threat.ID | String | The threat ID. | 
| SentinelOne.Threat.Mitigated | Boolean | Whether the threat was successfully mitigated. | 
<<<<<<< HEAD
| SentinelOne.Threat.Mitigation.Action | Number | Number of threats affected. | 
=======
| SentinelOne.Threat.Mitigation.Action | String | The mitigation action performed. | 
>>>>>>> 6f77591c

### sentinelone-resolve-threat

***
Resolves threats using the threat ID. Can only be used with API V2.0.

#### Base Command

`sentinelone-resolve-threat`

#### Input

| **Argument Name** | **Description** | **Required** |
| --- | --- | --- |
| threat_ids | A comma-separated list of threat IDs. | Required | 

#### Context Output

| **Path** | **Type** | **Description** |
| --- | --- | --- |
| SentinelOne.Threat.ID | String | The threat ID. | 
| SentinelOne.Threat.Resolved | Boolean | Whether the threat was successfully resolved. | 

### sentinelone-get-agent

***
Returns the details of an agent according to the agent ID.

#### Base Command

`sentinelone-get-agent`

#### Input

| **Argument Name** | **Description** | **Required** |
| --- | --- | --- |
| agent_id | A comma-separated list of agent IDs. | Required | 

#### Context Output

| **Path** | **Type** | **Description** |
| --- | --- | --- |
| SentinelOne.Agent.NetworkStatus | string | The agent network status. | 
| SentinelOne.Agent.ID | string | The agent ID. | 
| SentinelOne.Agent.AgentVersion | string | The agent software version. | 
| SentinelOne.Agent.IsDecommissioned | boolean | Whether the agent is decommissioned. | 
| SentinelOne.Agent.IsActive | boolean | Whether the agent is active. | 
| SentinelOne.Agent.LastActiveDate | date | When was the agent last active. | 
| SentinelOne.Agent.RegisteredAt | date | The registration date of the agent. | 
| SentinelOne.Agent.ExternalIP | string | The agent IP address. | 
| SentinelOne.Agent.ThreatCount | number | Number of active threats. | 
| SentinelOne.Agent.EncryptedApplications | boolean | Whether disk encryption is enabled. | 
| SentinelOne.Agent.OSName | string | Name of the operating system. | 
| SentinelOne.Agent.ComputerName | string | Name of the agent computer. | 
| SentinelOne.Agent.Domain | string | Domain name of the agent. | 
| SentinelOne.Agent.CreatedAt | date | Agent creation time. | 
| SentinelOne.Agent.SiteName | string | Site name associated with the agent. | 

### sentinelone-get-sites

***
Returns all sites that match the specified criteria.

#### Base Command

`sentinelone-get-sites`

#### Input

| **Argument Name** | **Description** | **Required** |
| --- | --- | --- |
| updated_at | Timestamp of the last update, for example: "2018-02-27T04:49:26.257525Z". | Optional | 
| query | Full-text search for fields: name, account_name. | Optional | 
| site_type | Site type. Possible values are: Trial, Paid, POC, DEV, NFR. | Optional | 
| features | Returns sites that support the specified features. Possible values are: firewall-control, device-control, ioc. | Optional | 
| state | Site state. Possible values are: active, deleted, expired. | Optional | 
| suite | The suite of product features active for this site. Possible values are: Core, Complete. | Optional | 
| admin_only | Sites for which the user has admin privileges. Possible values are: true, false. | Optional | 
| account_id | Account ID, for example: "225494730938493804". | Optional | 
| site_name | Site name, for example: "My Site". | Optional | 
| created_at | Timestamp of the site creation, for example: "2018-02-27T04:49:26.257525Z". | Optional | 
| limit | Maximum number of results to return. Default is 50. | Optional | 

#### Context Output

| **Path** | **Type** | **Description** |
| --- | --- | --- |
| SentinelOne.Site.Creator | string | The site creator name. | 
| SentinelOne.Site.Name | string | The site name. | 
| SentinelOne.Site.Type | string | The site type. | 
| SentinelOne.Site.AccountName | string | The site account name. | 
| SentinelOne.Site.State | string | The site state. | 
| SentinelOne.Site.HealthStatus | boolean | The health status of the site. | 
| SentinelOne.Site.Suite | string | The suite to which the site belongs. | 
| SentinelOne.Site.ActiveLicenses | number | Number of active licenses for the site. | 
| SentinelOne.Site.ID | string | ID of the site. | 
| SentinelOne.Site.TotalLicenses | number | Number of total licenses for the site. | 
| SentinelOne.Site.CreatedAt | date | Timestamp when the site was created. | 
| SentinelOne.Site.Expiration | string | Timestamp when the site will expire. | 
| SentinelOne.Site.UnlimitedLicenses | boolean | Whether the site has unlimited licenses. | 

### sentinelone-get-site

***
Returns information about the site, according to the site ID.

#### Base Command

`sentinelone-get-site`

#### Input

| **Argument Name** | **Description** | **Required** |
| --- | --- | --- |
| site_id | ID of the site. | Required | 

#### Context Output

| **Path** | **Type** | **Description** |
| --- | --- | --- |
| SentinelOne.Site.Creator | string | The site creator name. | 
| SentinelOne.Site.Name | string | The site name. | 
| SentinelOne.Site.Type | string | The site type. | 
| SentinelOne.Site.AccountName | string | The site account name. | 
| SentinelOne.Site.State | string | The site state. | 
| SentinelOne.Site.HealthStatus | boolean | The health status of the site. | 
| SentinelOne.Site.Suite | string | The suite to which the site belongs. | 
| SentinelOne.Site.ActiveLicenses | number | Number of active licenses for the site. | 
| SentinelOne.Site.ID | string | ID of the site. | 
| SentinelOne.Site.TotalLicenses | number | Number of total licenses for the site. | 
| SentinelOne.Site.CreatedAt | date | Timestamp when the site was created. | 
| SentinelOne.Site.Expiration | string | Timestamp when the site will expire. | 
| SentinelOne.Site.UnlimitedLicenses | boolean | Whether the site has unlimited licenses. | 
| SentinelOne.Site.AccountID | string | Site account ID. | 
| SentinelOne.Site.IsDefault | boolean | Whether the site is the default site. | 

### sentinelone-reactivate-site

***
Reactivates an expired site.

#### Base Command

`sentinelone-reactivate-site`

#### Input

| **Argument Name** | **Description** | **Required** |
| --- | --- | --- |
| site_id | Site ID. For example: "225494730938493804". | Required | 
| unlimited | If false, an expiration should be supplied. | Optional | 
| expiration | Expiration date in case unlimited is false, for example, "2019-08-03T04:49:26.257525Z". | Optional | 

#### Context Output

| **Path** | **Type** | **Description** |
| --- | --- | --- |
| SentinelOne.Site.ID | string | Site ID. | 
| SentinelOne.Site.Reactivated | boolean | Whether the site was reactivated. | 

### sentinelone-get-activities

***
Returns a list of activities.

#### Base Command

`sentinelone-get-activities`

#### Input

| **Argument Name** | **Description** | **Required** |
| --- | --- | --- |
| created_after | Return activities created after this timestamp, for example: "2018-02-27T04:49:26.257525Z". | Optional | 
| user_emails | Email address of the user who invoked the activity (if applicable). | Optional | 
| group_ids | List of group IDs by which to filter, for example: "225494730938493804,225494730938493915". | Optional | 
| created_until | Return activities created on or before this timestamp, for example: "2018-02-27T04:49:26.257525Z". | Optional | 
| include_hidden | Include internal activities hidden from display. Possible values are: true, false. | Optional | 
| activities_ids | A comma-separated list of activity IDs by which to filter, for example: "225494730938493804,225494730938493915". | Optional | 
| created_before | Return activities created before this timestamp, for example: "2018-02-27T04:49:26.257525Z". | Optional | 
| threats_ids | A comma-separated list of threat IDs for which to return activities, for example: "225494730938493804,225494730938493915". | Optional | 
| activity_types | A comma-separated list of activity codes to return, for example: "52,53,71,72". | Optional | 
| user_ids | A comma-separated list of user IDs for users that invoked the activity (if applicable), for example: "225494730938493804,225494730938493915". | Optional | 
| created_from | Return activities created on or after this timestamp, for example: "2018-02-27T04:49:26.257525Z". | Optional | 
| created_between | Return activities created within this range (inclusive), for example: "1514978764288-1514978999999". | Optional | 
| agent_ids | Return activities related to specified agents. For example: "225494730938493804,225494730938493915". | Optional | 
| limit | Maximum number of items to return (1-100). | Optional | 
| sort_by | Field to sort results by. Possible values are: activityType, createdAt, id. | Optional | 
| sort_order | Order to sort by. Possible values are: asc, desc. | Optional | 

#### Context Output

| **Path** | **Type** | **Description** |
| --- | --- | --- |
| SentinelOne.Activity.AgentID | String | Related agent \(if applicable\). | 
| SentinelOne.Activity.AgentUpdatedVersion | String | Agent's new version \(if applicable\). | 
| SentinelOne.Activity.SiteID | String | Related site \(if applicable\). | 
| SentinelOne.Activity.UserID | String | The user who invoked the activity \(if applicable\). | 
| SentinelOne.Activity.SecondaryDescription | String | Secondary description. | 
| SentinelOne.Activity.OsFamily | String | Agent's operating system type \(if applicable\). Can be "linux", "macos", "windows", or "windows_legacy". | 
| SentinelOne.Activity.ActivityType | Number | Activity type. | 
| SentinelOne.Activity.data.SiteID | String | The site ID. | 
| SentinelOne.Activity.data.SiteName | String | The site name. | 
| SentinelOne.Activity.data.username | String | The name of the site creator. | 
| SentinelOne.Activity.Hash | String | Threat file hash \(if applicable\). | 
| SentinelOne.Activity.UpdatedAt | Date | Activity last updated time \(UTC\). | 
| SentinelOne.Activity.Comments | String | Comments for the activity. | 
| SentinelOne.Activity.ThreatID | String | Related threat \(if applicable\). | 
| SentinelOne.Activity.PrimaryDescription | String | Primary description for the activity. | 
| SentinelOne.Activity.GroupID | String | Related group \(if applicable\). | 
| SentinelOne.Activity.ID | String | Activity ID. | 
| SentinelOne.Activity.CreatedAt | Date | Activity creation time \(UTC\). | 
| SentinelOne.Activity.Description | String | Extra activity information. | 

### sentinelone-get-groups

***
Returns data for the specified group.

#### Base Command

`sentinelone-get-groups`

#### Input

| **Argument Name** | **Description** | **Required** |
| --- | --- | --- |
| group_type | Group type, for example: "static". | Optional | 
| group_ids | A comma-separated list of group IDs by which to filter, for example: "225494730938493804,225494730938493915". | Optional | 
| group_id | Group ID by which to filter, for example: "225494730938493804". | Optional | 
| is_default | Whether this is the default group. Possible values are: true, false. | Optional | 
| name | The name of the group. | Optional | 
| query | Free-text search. | Optional | 
| rank | The priority of a dynamic group over others, for example, "1", which is the highest priority. | Optional | 
| limit | Maximum number of items to return (1-200). | Optional | 

#### Context Output

| **Path** | **Type** | **Description** |
| --- | --- | --- |
| SentinelOne.Group.siteId | String | The ID of the site of which this group is a member. | 
| SentinelOne.Group.filterName | String | If the group is dynamic, the name of the filter which is used to associate agents. | 
| SentinelOne.Group.creatorId | String | The ID of the user who created the group. | 
| SentinelOne.Group.name | String | The name of the group. | 
| SentinelOne.Group.creator | String | The user who created the group. | 
| SentinelOne.Group.rank | Number | The rank, which sets the priority of a dynamic group over others. | 
| SentinelOne.Group.updatedAt | Date | Timestamp of the last update. | 
| SentinelOne.Group.totalAgents | Number | Number of agents in the group. | 
| SentinelOne.Group.filterId | String | If the group is dynamic, the group ID of the filter that is used to associate agents. | 
| SentinelOne.Group.isDefault | Boolean | Whether the groups is the default group of the site. | 
| SentinelOne.Group.inherits | Boolean | Whether the policy is inherited from a site. "False" if the group has its own edited policy. | 
| SentinelOne.Group.type | String | Group type. Can be static or dynamic | 
| SentinelOne.Group.id | String | The ID of the group. | 
| SentinelOne.Group.createdAt | Date | Timestamp of group creation. | 

### sentinelone-move-agent

***
Moves agents to a new group.

#### Base Command

`sentinelone-move-agent`

#### Input

| **Argument Name** | **Description** | **Required** |
| --- | --- | --- |
| group_id | The ID of the group to move the agent to. | Required | 
| agents_ids | Agents IDs. | Optional | 

#### Context Output

| **Path** | **Type** | **Description** |
| --- | --- | --- |
| SentinelOne.Agent.AgentsMoved | Number | The number of agents that were moved to another group. | 

### sentinelone-delete-group

***
Deletes a group, by the group ID.

#### Base Command

`sentinelone-delete-group`

#### Input

| **Argument Name** | **Description** | **Required** |
| --- | --- | --- |
| group_id | The ID of the group to delete. | Required | 

#### Context Output

| **Path** | **Type** | **Description** |
| --- | --- | --- |
| SentinelOne.DeleteGroup.Success | String | The status of the command. | 

### sentinelone-connect-agent

***
Connects agents to the network.

#### Base Command

`sentinelone-connect-agent`

#### Input

| **Argument Name** | **Description** | **Required** |
| --- | --- | --- |
| agent_id | A comma-separated list of agent IDs to connect to the network. Run the list-agents command to get a list of agent IDs. | Required | 

#### Context Output

| **Path** | **Type** | **Description** |
| --- | --- | --- |
| SentinelOne.Agent.AgentsAffected | Number | The number of affected agents. | 
| SentinelOne.Agent.ID | String | The IDs of the affected agents. | 

### sentinelone-disconnect-agent

***
Disconnects agents from the network.

#### Base Command

`sentinelone-disconnect-agent`

#### Input

| **Argument Name** | **Description** | **Required** |
| --- | --- | --- |
| agent_id | A comma-separated list of agent IDs to disconnect from the network. Run the list-agents command to get a list of agent IDs. | Required | 

#### Context Output

| **Path** | **Type** | **Description** |
| --- | --- | --- |
| SentinelOne.Agent.NetworkStatus | String | Agent network status. | 
| SentinelOne.Agent.ID | String | The IDs of the affected agents. | 

### sentinelone-broadcast-message

***
Broadcasts a message to all agents that match the input filters.

#### Base Command

`sentinelone-broadcast-message`

#### Input

| **Argument Name** | **Description** | **Required** |
| --- | --- | --- |
| message | The message to broadcast to agents. | Required | 
| active_agent | Whether to only include active agents. Default is "false". Possible values are: true, false. | Optional | 
| group_id | A comma-separated list of group IDs by which to filter the results. | Optional | 
| agent_id | A comma-separated list of agent IDs by which to filter the results. | Optional | 
| domain | A comma-separated of included network domains. | Optional | 

#### Context Output

| **Path** | **Type** | **Description** |
| --- | --- | --- |
| SentinelOne.BroadcastMessage.Affected | String | Number of affected endpoints. | 

### sentinelone-get-events

***
Returns all Deep Visibility events that match the query.

#### Base Command

`sentinelone-get-events`

#### Input

| **Argument Name** | **Description** | **Required** |
| --- | --- | --- |
| limit | Maximum number of items to return (1-100). Default is 50. | Optional | 
| query_id | QueryId obtained when creating a query in the sentinelone-create-query command. Example: "q1xx2xx3". | Required | 
| cursor | Cursor pointer to get next page of results from query. | Optional | 
<<<<<<< HEAD
=======
| columns | A comma-separated list of additionals fields to display. | Optional |
>>>>>>> 6f77591c

#### Context Output

| **Path** | **Type** | **Description** |
| --- | --- | --- |
| SentinelOne.Event.ProcessUID | String | Process unique identifier. | 
| SentinelOne.Event.SHA256 | String | SHA256 hash of the file. | 
| SentinelOne.Event.AgentOS | String | Operating system type. Can be "windows", "linux", "macos", or "windows_legac". | 
| SentinelOne.Event.ProcessID | Number | The process ID. | 
| SentinelOne.Event.User | String | User assigned to the event. | 
| SentinelOne.Event.Time | Date | Process start time. | 
| SentinelOne.Event.Endpoint | String | The agent name. | 
| SentinelOne.Event.SiteName | String | Site name. | 
| SentinelOne.Event.EventType | String | Event type. Can be "events", "file", "ip", "url", "dns", "process", "registry", "scheduled_task", or "logins". | 
| SentinelOne.Event.ProcessName | String | The name of the process. | 
| SentinelOne.Event.MD5 | String | MD5 hash of the file. | 
| SentinelOne.Event.SourceIP | String | The source ip. | 
| SentinelOne.Event.SourcePort | String | The source port. | 
| SentinelOne.Event.DestinationIP | String | The destination IP. | 
| SentinelOne.Event.DestinationPort | String | The destination port. | 
| SentinelOne.Event.SourceProcessUser | String | The source process user. | 
| SentinelOne.Event.SourceProcessCommandLine | String | The source process command line. | 
| SentinelOne.Event.DNSRequest | String | The DNS Request. | 
| SentinelOne.Event.FileFullName | String | The file full name. | 
| SentinelOne.Event.EventTime | String | The event time. | 
| Event.ID | String | Event process ID. | 
| Event.Name | String | Event name. | 
| Event.Type | String | Event type. | 
| SentinelOne.Cursor.Event | String | cursor to recieve next page | 

### sentinelone-create-query

***
Runs a Deep Visibility query and returns the queryId. You can use the queryId for all other commands, such as the sentinelone-get-events command.

#### Base Command

`sentinelone-create-query`

#### Input

| **Argument Name** | **Description** | **Required** |
| --- | --- | --- |
| query | The query string for which to return events. | Required | 
| from_date | Query start date, for example, "2019-08-03T04:49:26.257525Z". Limited to 93 days ago. | Required | 
| to_date | Query end date, for example, "2019-08-03T04:49:26.257525Z". | Required | 

#### Context Output

| **Path** | **Type** | **Description** |
| --- | --- | --- |
| SentinelOne.Query.FromDate | Date | Query start date. | 
| SentinelOne.Query.Query | String | The search query string. | 
| SentinelOne.Query.QueryID | String | The query ID. | 
| SentinelOne.Query.ToDate | Date | Query end date. | 

### sentinelone-get-processes

***
Returns a list of Deep Visibility events from query by event type - process.

#### Base Command

`sentinelone-get-processes`

#### Input

| **Argument Name** | **Description** | **Required** |
| --- | --- | --- |
| query_id | The queryId that is returned when creating a query under Create Query. Example: "q1xx2xx3". Get the query_id from the "get-query-id" command. | Required | 
| limit | Maximum number of items to return (1-100). Default is 50. | Optional | 

#### Context Output

| **Path** | **Type** | **Description** |
| --- | --- | --- |
| SentinelOne.Event.ParentProcessID | Number | Parent process ID. | 
| SentinelOne.Event.ProcessUID | String | The process unique identifier. | 
| SentinelOne.Event.SHA1 | String | SHA1 hash of the process image. | 
| SentinelOne.Event.SubsystemType | String | Process sub-system. | 
| SentinelOne.Event.ParentProcessStartTime | Date | The parent process start time. | 
| SentinelOne.Event.ProcessID | Number | The process ID. | 
| SentinelOne.Event.ParentProcessUID | String | Parent process unique identifier. | 
| SentinelOne.Event.User | String | User assigned to the event. | 
| SentinelOne.Event.Time | Date | Start time of the process. | 
| SentinelOne.Event.ParentProcessName | String | Parent process name. | 
| SentinelOne.Event.SiteName | String | Site name. | 
| SentinelOne.Event.EventType | String | The event type. | 
| SentinelOne.Event.Endpoint | String | The agent name \(endpoint\). | 
| SentinelOne.Event.IntegrityLevel | String | Process integrity level. | 
| SentinelOne.Event.CMD | String | Process CMD. | 
| SentinelOne.Event.ProcessName | String | Process name. | 
| SentinelOne.Event.ProcessDisplayName | String | Process display name. | 

### sentinelone-shutdown-agent

***
Sends a shutdown command to all agents that match the input filter.

#### Base Command

`sentinelone-shutdown-agent`

#### Input

| **Argument Name** | **Description** | **Required** |
| --- | --- | --- |
| query | A free-text search term that will match applicable attributes (sub-string match). Note: A device's physical addresses will only be matched if they start with the search term (not if they contain the search term). | Optional | 
| agent_id | A comma-separated list of agents IDs to shutdown. | Optional | 
| group_id | The ID of the network group. | Optional | 

#### Context Output

| **Path** | **Type** | **Description** |
| --- | --- | --- |
| SentinelOne.Agent.ID | String | The ID of the agent that was shutdown. | 

### sentinelone-uninstall-agent

***
Sends an uninstall command to all agents that match the input filter.

#### Base Command

`sentinelone-uninstall-agent`

#### Input

| **Argument Name** | **Description** | **Required** |
| --- | --- | --- |
| query | A free-text search term that will match applicable attributes (sub-string match). Note: A device's physical addresses will only be matched if they start with the search term (not if they contain the search term). | Optional | 
| agent_id | A comma-separated list of agents IDs to shutdown. | Optional | 
| group_id | The ID of the network group. | Optional | 

#### Context Output

| **Path** | **Type** | **Description** |
| --- | --- | --- |
| SentinelOne.uninstall.Affected | String | Number of affected agents. | 

### sentinelone-update-threats-verdict

***
Updates the analyst verdict to a group of threats that match the specified input filter. Relevant for API version 2.1.

#### Base Command

`sentinelone-update-threats-verdict`

#### Input

| **Argument Name** | **Description** | **Required** |
| --- | --- | --- |
| verdict | Analyst verdict action. Possible values are: undefined, true_positive, false_positive, suspicious. | Required | 
| threat_ids | A comma-separated list of threat IDs. | Required | 

#### Context Output

| **Path** | **Type** | **Description** |
| --- | --- | --- |
| SentinelOne.Threat.ID | String | The threat ID. | 
| SentinelOne.Threat.Updated | Boolean | Whether the threat was successfully updated in the analyst verdict. | 
| SentinelOne.Threat.Update.Action | String | Name of the analyst verdict action performed on the threats. | 

### sentinelone-update-alerts-verdict

***
Updates the analyst verdict to a group of alerts that match the specified input filter. Relevant for API version 2.1.

#### Base Command

`sentinelone-update-alerts-verdict`

#### Input

| **Argument Name** | **Description** | **Required** |
| --- | --- | --- |
| verdict | Analyst verdict action. Possible values are: undefined, true_positive, false_positive, suspicious. | Required | 
| alert_ids | A comma-separated list of alert IDs. | Required | 

#### Context Output

| **Path** | **Type** | **Description** |
| --- | --- | --- |
| SentinelOne.Alert.ID | String | The alert ID. | 
| SentinelOne.Alert.Updated | Boolean | Whether the alert was successfully updated in the analyst verdict. | 
| SentinelOne.Alert.Update.Action | String | Name of the analyst verdict action performed on the alerts. | 

### sentinelone-create-star-rule

***
Creates a custom STAR rule. Relevant for API version 2.1.

#### Base Command

`sentinelone-create-star-rule`

#### Input

| **Argument Name** | **Description** | **Required** |
| --- | --- | --- |
| name | The name of the STAR rule. | Required | 
| rule_severity | The rule severity. Possible values are: Low, Medium, High, Critical. | Required | 
| expiration_mode | Type of expiration mode. Possible values are: Permanent, Temporary. | Required | 
| query_type | Type of the query. For now it's "events". Possible values are: events, processes. | Required | 
| query | The query string for which to return events. | Required | 
| description | The description of the STAR rule. | Optional | 
| expiration_date | If expiration mode is "Temporary" then it should be supplied, for example, "2019-08-03T04:49:26.257525Z" . | Optional | 
| site_ids | A comma-separated list of site IDs. | Optional | 
| group_ids | A comma-separated list of Group IDs. | Optional | 
| account_ids | A comma-separated list of Account IDs. | Optional | 
| network_quarantine | Whether to enable the network quarantine of the STAR rule. Possible values are: true, false. | Required | 
| treatAsThreat | The treatAsThreat type. Possible values are: Malicious, Suspicious, UNDEFINED. | Required | 

#### Context Output

| **Path** | **Type** | **Description** |
| --- | --- | --- |
| SentinelOne.StarRule.ID | String | The STAR rule ID. | 
| SentinelOne.StarRule.Name | String | The STAR rule name. | 
| SentinelOne.StarRule.Status | String | The status of the STAR rule. | 
| SentinelOne.StarRule.Severity | String | The severity of the STAR rule. | 
| SentinelOne.StarRule.Description | String | The description of the STAR rule. | 
| SentinelOne.StarRule.NetworkQuarantine | Boolean | The network quarantine of the STAR rule. | 
| SentinelOne.StarRule.TreatAsThreat | String | The Treat As Threat of the STAR rule. | 
| SentinelOne.StarRule.ExpirationMode | String | The expiration mode of the STAR rule. | 
| SentinelOne.StarRule.ExpirationDate | String | The expiration date of the STAR rule. | 
| SentinelOne.StarRule.ScopeHierarchy | String | The scope hierarchy of the STAR rule. | 
| SentinelOne.StarRule.CreatedAt | String | The created time for the STAR rule. | 
| SentinelOne.StarRule.UpdatedAt | String | The updated time for the STAR rule. | 

### sentinelone-get-star-rules

***
Get a list of custom detection rules for a given scope. Relevant for API version 2.1.

#### Base Command

`sentinelone-get-star-rules`

#### Input

| **Argument Name** | **Description** | **Required** |
| --- | --- | --- |
| status | A comma-separated list of the status of the STAR rule. Available options are: "Activating, Active, Deleted, Deleting, Disabled, Disabling and Draft".Example: "Draft,Active". | Optional | 
| creator_contains | Free-text filter by rule creator (supports multiple values). Example: "Service Pack 1". | Optional | 
| queryType | Return rules with the filtered type. Example: "events". Possible values are: events, processes. | Optional | 
| query | Free-text filter by S1 query (supports multiple values). Example: "Service Pack 1". | Optional | 
| description_contains | Free-text filter by rule description (supports multiple values). Example: "Service Pack 1". | Optional | 
| ruleIds | A comma-separated list of Rules IDs. Example: "225494730938493804,225494730938493915". | Optional | 
| name_contains | Free-text filter by rule name (supports multiple values). Example: "Service Pack 1". | Optional | 
| accountIds | A comma-separated list of Account IDs to filter by. Example: "225494730938493804,225494730938493915". | Optional | 
| expirationMode | Return rules with the filtered expiration mode. Example: "Permanent". Possible values are: Temporary, Permanent. | Optional | 
| limit | Limit number of returned items (1-1000). Example: "10". | Optional | 
| siteIds | A comma-separated list of site IDs to filter by. Example: "225494730938493804,225494730938493915". | Optional | 

#### Context Output

| **Path** | **Type** | **Description** |
| --- | --- | --- |
| SentinelOne.StarRule.ID | Number | The STAR rule ID. | 
| SentinelOne.StarRule.Creator | string | The STAR rule creator. | 
| SentinelOne.StarRule.Name | string | The STAR rule name. | 
| SentinelOne.StarRule.Status | string | The STAR rule status. | 
| SentinelOne.StarRule.Severity | string | The STAR rule severity. | 
| SentinelOne.StarRule.GeneratedAlerts | Number | The number of STAR rule generated alerts. | 
| SentinelOne.StarRule.Description | string | The STAR rule description. | 
| SentinelOne.StarRule.StatusReason | string | The STAR rule status reason. | 
| SentinelOne.StarRule.ExpirationMode | string | The STAR rule expiration mode. | 
| SentinelOne.StarRule.ExpirationDate | Date | The STAR rule expiration date. | 
| SentinelOne.StarRule.Expired | Boolean | Whether the STAR rule expired. | 

### sentinelone-update-star-rule

***
Updates a custom STAR rule. Relevant for API version 2.1.

#### Base Command

`sentinelone-update-star-rule`

#### Input

| **Argument Name** | **Description** | **Required** |
| --- | --- | --- |
| rule_id | Rule ID  Example: "225494730938493804". | Required | 
| name | The name of the STAR rule. | Required | 
| rule_severity | The rule severity. Possible values are: Low, Medium, High, Critical. | Required | 
| expiration_mode | Type of expiration mode. Possible values are: Permanent, Temporary. | Required | 
| query_type | Type of the query. For now it's "events". Possible values are: events, processes. | Required | 
| query | The query string for which to return events. | Required | 
| description | The description of the STAR rule. | Optional | 
| expiration_date | If expiration mode is "Temporary" then it should be supplied, for example, "2019-08-03T04:49:26.257525Z". | Optional | 
| site_ids | A comma-separated list of site IDs. | Optional | 
| group_ids | A comma-separated list of group IDs. | Optional | 
| account_ids | A comma-separated list of account IDs. | Optional | 
| network_quarantine | Whether to enable the network quarantine of the STAR rule. Possible values are: true, false. | Required | 
| treatAsThreat | The treatAsThreat. Possible values are: Malicious, Suspicious, UNDEFINED. | Required | 

#### Context Output

| **Path** | **Type** | **Description** |
| --- | --- | --- |
| SentinelOne.StarRule.ID | String | The STAR rule ID. | 
| SentinelOne.StarRule.Name | String | The STAR rule name. | 
| SentinelOne.StarRule.Status | String | The status of the STAR rule. | 
| SentinelOne.StarRule.Severity | String | The severity of the STAR rule. | 
| SentinelOne.StarRule.Description | String | The description of the STAR rule. | 
| SentinelOne.StarRule.NetworkQuarantine | Boolean | The network quarantine of the STAR rule. | 
| SentinelOne.StarRule.TreatAsThreat | String | The Treat As Threat of the STAR rule. | 
| SentinelOne.StarRule.ExpirationMode | String | The expiration mode of the STAR rule. | 
| SentinelOne.StarRule.ExpirationDate | String | The expiration date of the STAR rule. | 
| SentinelOne.StarRule.ScopeHierarchy | String | The scope hierarchy of the STAR rule. | 
| SentinelOne.StarRule.CreatedAt | String | The created time for the STAR rule. | 
| SentinelOne.StarRule.UpdatedAt | String | The updated time for the STAR rule. | 

### sentinelone-enable-star-rules

***
Activate Custom Detection rules that match the specified input filter. Relevant for API version 2.1.

#### Base Command

`sentinelone-enable-star-rules`

#### Input

| **Argument Name** | **Description** | **Required** |
| --- | --- | --- |
| rule_ids | A comma-separated list of STAR rule IDs. | Required | 

#### Context Output

| **Path** | **Type** | **Description** |
| --- | --- | --- |
| SentinelOne.StarRule.ID | String | The Rule ID. | 
| SentinelOne.StarRule.Enabled | Boolean | Whether the STAR rule was successfully enabled. | 

### sentinelone-disable-star-rules

***
Disable Custom Detection rules that match the specified input filter. Relevant for API version 2.1.

#### Base Command

`sentinelone-disable-star-rules`

#### Input

| **Argument Name** | **Description** | **Required** |
| --- | --- | --- |
| rule_ids | A comma-separated list of STAR rule IDs. | Required | 

#### Context Output

| **Path** | **Type** | **Description** |
| --- | --- | --- |
| SentinelOne.StarRule.ID | String | The Rule ID. | 
| SentinelOne.StarRule.Disabled | Boolean | Whether the STAR rule was successfully disabled. | 

### sentinelone-delete-star-rule

***
Deletes Custom Detection Rules that match the specified input filter. Relevant for API version 2.1.

#### Base Command

`sentinelone-delete-star-rule`

#### Input

| **Argument Name** | **Description** | **Required** |
| --- | --- | --- |
| rule_ids | A comma-separated list of STAR rule IDs. | Required | 

#### Context Output

| **Path** | **Type** | **Description** |
| --- | --- | --- |
| SentinelOne.StarRule.ID | String | The Rule ID. | 
| SentinelOne.StarRule.Deleted | Boolean | Whether the STAR rule was successfully deleted. | 

### sentinelone-get-blocklist

***
Add a hash to the blocklist ("blacklist" in SentinelOne documentation). If the `global` flag is `true`, then group_ids, site_ids, and account_ids are ignored.

#### Base Command

`sentinelone-get-blocklist`

#### Input

| **Argument Name** | **Description** | **Required** |
| --- | --- | --- |
| global | Whether the global list is accessible. (Same as `tenant` flag in API docs.). Possible values are: true, false. Default is true. | Optional | 
| group_ids | Comma-separated list of group IDs to filter by. | Optional | 
| site_ids | Comma-separated list of site IDs to filter by. | Optional | 
| account_ids | Comma-separated list of account IDs to filter by. | Optional | 
| offset | The number of records to skip (for paging). Default is 0. | Optional | 
| limit | The maximum number of records to return. Default is 1000. | Optional | 
| hash | Hash to search for in the blocklist. | Optional | 

#### Context Output

| **Path** | **Type** | **Description** |
| --- | --- | --- |
| SentinelOne.Blocklist.UserId | String | User ID. | 
| SentinelOne.Blocklist.UpdatedAt | String | When entry was most recently updated. | 
| SentinelOne.Blocklist.Value | String | File hash. | 
| SentinelOne.Blocklist.ScopePath | String | SentinelOne list scope. | 
| SentinelOne.Blocklist.Type | String | Block list type. | 
| SentinelOne.Blocklist.Source | String | Source of entry. | 
| SentinelOne.Blocklist.ID | String | Entry ID. | 
| SentinelOne.Blocklist.CreatedAt | String | Date entry was created. | 
| SentinelOne.Blocklist.Description | String | Description of the blocklist. | 
| SentinelOne.Blocklist.OSType | String | Operating system type block is enforced on. | 
| SentinelOne.Blocklist.ScopeName | String | Name of the blocklist scope. | 

### sentinelone-add-hash-to-blocklist

***
Add a hash to the global blocklist in SentinelOne.

#### Base Command

`sentinelone-add-hash-to-blocklist`

#### Input

| **Argument Name** | **Description** | **Required** |
| --- | --- | --- |
| sha1 | SHA1 hash to add to the global blocklist. | Optional | 
| source | String describing the source of the block. Default is XSOAR. | Optional | 
| os_type | Type of operating system. Possible values are: windows, linux, macos. | Required | 
| description | Note stored in SentinelOne about the block. Default is Blocked from XSOAR. | Optional | 

#### Context Output

| **Path** | **Type** | **Description** |
| --- | --- | --- |
| SentinelOne.AddHashToBlocklist.hash | unknown | Hash of the file. | 
| SentinelOne.AddHashToBlocklist.status | unknown | Status of the action to add a hash to the blocklist. | 

### sentinelone-remove-hash-from-blocklist

***
Remove a hash from the global blocklist in SentinelOne

#### Base Command

`sentinelone-remove-hash-from-blocklist`

#### Input

| **Argument Name** | **Description** | **Required** |
| --- | --- | --- |
| sha1 | SHA1 hash to remove from the global blocklist. | Optional | 
| os_type | Optional operating system type. If not supplied, will remove the SHA1 hash across all platforms. Possible values are: windows, macos, linux. | Optional | 

#### Context Output

| **Path** | **Type** | **Description** |
| --- | --- | --- |
| SentinelOne.RemoveHashFromBlocklist.hash | unknown | Hash of the file. | 
| SentinelOne.RemoveHashFromBlocklist.status | unknown | Status of the action to remove a hash from the blocklist. | 

### sentinelone-fetch-file

***
Invokes a fetch files command against an agent endpoint.

#### Base Command

`sentinelone-fetch-file`

#### Input

| **Argument Name** | **Description** | **Required** |
| --- | --- | --- |
| agent_id | Agent ID to retrieve the file from. | Required | 
| file_path | File path to download the file from. | Required | 
| password | Password to protect the zip file with. | Required | 

#### Context Output

There is no context output for this command.
### sentinelone-download-fetched-file

***
Download a file fetched using th sentinelone-fetch-file command to submit the request and the sentinelone-get-activities command to get the download path.

#### Base Command

`sentinelone-download-fetched-file`

#### Input

| **Argument Name** | **Description** | **Required** |
| --- | --- | --- |
| agent_id | SentinelOne agent ID. Default is Agent ID. | Required | 
| activity_id | Activity ID in the get-activities command. | Required | 
| password | Password used in the sentinelone-fetch-file command. | Required | 

#### Context Output

There is no context output for this command.
### sentinelone-write-threat-note

***
Add a threat note to one or more threats. Relevant for API version 2.1.

#### Base Command

`sentinelone-write-threat-note`

#### Input

| **Argument Name** | **Description** | **Required** |
| --- | --- | --- |
| threat_ids | A comma-separated list of threat IDs. | Required | 
| note | Threat Note Text. | Required | 

#### Context Output

| **Path** | **Type** | **Description** |
| --- | --- | --- |
| SentinelOne.Threat.ID | String | The threat ID. | 
| SentinelOne.Threat.Note | String | The threat note. | 
| SentinelOne.Threat.Status | String | Whether the note was added successfully. | 

### sentinelone-create-ioc

***
Add an IoC to the Threat Intelligence database. Relevant for API version 2.1.

#### Base Command

`sentinelone-create-ioc`

#### Input

| **Argument Name** | **Description** | **Required** |
| --- | --- | --- |
| name | Threat Intelligence indicator name. | Required | 
| source | The source of the identified Threat Intelligence indicator. | Required | 
| type | The type of the Threat Intelligence indicator. Possible values are: DNS, IPV4, IPV6, MD5, SHA1, SHA256, URL. | Required | 
| method | The comparison method used by SentinelOne to trigger the event. Possible values are: EQUALS. | Required | 
| validUntil | Expiration date for the Threat Intelligence indicator. | Required | 
| value | The value of the Threat Intelligence indicator. | Required | 
| account_ids | List of account IDs to filter by. | Required | 
| externalId | The unique identifier of the indicator as provided by the Threat Intelligence source. | Optional | 
| description | Description of the Threat Intelligence indicator. | Optional | 

#### Context Output

| **Path** | **Type** | **Description** |
| --- | --- | --- |
| SentinelOne.IOC.UUID | String | The IOC UUID. | 
| SentinelOne.IOC.Name | String | Threat Intelligence indicator name. | 
| SentinelOne.IOC.Source | String | The source of the identified Threat Intelligence indicator. | 
| SentinelOne.IOC.Type | String | The type of the Threat Intelligence indicator. | 
| SentinelOne.IOC.BatchId | String | The IOC batch ID. | 
| SentinelOne.IOC.Creator | String | The IOC creator. | 
| SentinelOne.IOC.Scope | String | The IOC scope. | 
| SentinelOne.IOC.ScopeId | String | The IOC scope ID. | 
| SentinelOne.IOC.ValidUntil | String | Expiration date for the Threat Intelligence indicator. | 
| SentinelOne.IOC.Description | String | Description of the Threat Intelligence indicator. | 
| SentinelOne.IOC.ExternalId | String | The unique identifier of the indicator as provided by the Threat Intelligence source. | 

### sentinelone-delete-ioc

***
Delete an IOC from the Threat Intelligence database that matches a filter. Relevant for API version 2.1.

#### Base Command

`sentinelone-delete-ioc`

#### Input

| **Argument Name** | **Description** | **Required** |
| --- | --- | --- |
| account_ids | List of account IDs to filter by. | Required | 
| uuids | UUID of Threat Intelligence indicator. | Required | 

#### Context Output

| **Path** | **Type** | **Description** |
| --- | --- | --- |
| SentinelOne.IOC.UUID | String | The IOC UUID. | 
| SentinelOne.IOC.Deleted | Boolean | Whether the Threat Intelligence indicator was deleted. | 

### sentinelone-get-iocs

***
Get the IOCs of a specified account that match the filter. Relevant for API version 2.1.

#### Base Command

`sentinelone-get-iocs`

#### Input

| **Argument Name** | **Description** | **Required** |
| --- | --- | --- |
| account_ids | List of account IDs to filter by. | Required | 
| limit | Limit number of returned items (1-1000). Default is 1000. | Optional | 
| upload_time_gte | The time (greater than or equal to) at which the Threat Intelligence indicator was uploaded to the SentinelOne database. Example: "2022-07-13T20:33:29.007906Z". | Optional | 
| upload_time_lte | The time (less than or equal to) at which the Threat Intelligence indicator was uploaded to the SentinelOne database. Example: "2022-07-13T20:33:29.007906Z". | Optional | 
| cursor | Cursor position returned by the last request. Should be used for iterating over more than 1000 items. Example: "YWdlbnRfaWQ6NTgwMjkzODE=". | Optional | 
| uuids | A list of unique IDs of the parent process of the indicator of compromise. Example: "2cffae871197f20d864fe8363eee6651". | Optional | 
| type | The type of the Threat Intelligence indicator. Possible values are: DNS, IPV4, IPV6, MD5, SHA1, SHA256, URL. | Optional | 
| batch_id | Unique ID of the uploaded indicators batch. Example: "atmtn000000028a881bcf939dc6d92ab55443". | Optional | 
| source | List of the sources of the identified Threat Intelligence indicator. Example: "AlienVault". | Optional | 
| value | The value of the Threat Intelligence indicator. Example: "175.0.x.x". | Optional | 
| external_id | The unique identifier of the indicator as provided by the Threat Intelligence source. Example: "e277603e-1060-5ad4-9937-c26c97f1ca68". | Optional | 
| name_contains | A comma-separated list of free-text filtered by the indicator name. Example: "foo.dll". | Optional | 
| creator_contains | A comma-separated list of free-text filtered by the user who uploaded the Threat Intelligence indicator. Example: "admin@sentinelone.com". | Optional | 
| description_contains | A comma-separated list of free-text filtered by the description of the indicator. Example: "Malicious-activity". | Optional | 
| category_in | The categories of the Threat Intelligence indicator. Example: The malware type associated with the IOC. | Optional | 
| updated_at_gte | The time (greater or equal to) at which the indicator was last updated in the SentinelOne database. Example: "2021-07-13T20:33:29.007906Z". | Optional | 
| updated_at_lte | The time (less than or equal to) at which the indicator was last updated in the SentinelOne database. Example: "2021-07-13T20:33:29.007906Z". | Optional | 
| creation_time_gte | Creation time (greater than or equal to) as set by the user. Example: "2021-07-13T20:33:29.007906Z". | Optional | 
| creation_time_lte | Creation time (less than or equal to) as set by the user. Example: "2021-07-13T20:33:29.007906Z". | Optional | 

#### Context Output

| **Path** | **Type** | **Description** |
| --- | --- | --- |
| SentinelOne.IOC.UUID | String | The IOC UUID. | 
| SentinelOne.IOC.Creator | String | Threat Intelligence indicator creator. | 
| SentinelOne.IOC.Name | String | Threat Intelligence indicator name. | 
| SentinelOne.IOC.Value | String | Threat Intelligence indicator value. | 
| SentinelOne.IOC.Description | String | Threat Intelligence indicator description. | 
| SentinelOne.IOC.Type | String | Threat Intelligence indicator type. | 
| SentinelOne.IOC.ExternalId | String | Threat Intelligence indicator external ID. | 
| SentinelOne.IOC.Source | String | Threat Intelligence indicator source. | 
| SentinelOne.IOC.UploadTime | String | Threat Intelligence indicator upload time. | 
| SentinelOne.IOC.ValidUntil | String | Threat Intelligence indicator expiration time. | 

### sentinelone-create-power-query

***
Start a Deep Visibility Power query to get back status and potential results (ping afterwards using the queryId if query has not finished). Relevant for API version 2.1

#### Base Command

`sentinelone-create-power-query`

#### Input

| **Argument Name** | **Description** | **Required** |
| --- | --- | --- |
| query | Events matching the query search term will be returned. | Required | 
| from_date | Events created after this timestamp. | Required | 
| to_date | Events created before or at this timestamp. | Required | 
| limit | Limit number of returned items (1-100000). | Optional | 

#### Context Output

There is no context output for this command.
### sentinelone-ping-power-query

***
Ping a Deep Visibility Power query using the queryId argument if results have not returned from an initial Power query or a previous ping. Relevant for API version 2.1.

#### Base Command

`sentinelone-ping-power-query`

#### Input

| **Argument Name** | **Description** | **Required** |
| --- | --- | --- |
| queryId | QueryId. | Required | 

#### Context Output

There is no context output for this command.
### sentinelone-update-threats-status

***
Updates the incident status to a group of threats that match the specified input filter. Relevant for API version 2.1.

#### Base Command

`sentinelone-update-threats-status`

#### Input

| **Argument Name** | **Description** | **Required** |
| --- | --- | --- |
| status | Incident status. Possible values are: in_progress, resolved, unresolved. | Required | 
| threat_ids | A comma-separated list of threat IDs. | Required | 

#### Context Output

| **Path** | **Type** | **Description** |
| --- | --- | --- |
| SentinelOne.Threat.ID | String | The threat ID. | 
| SentinelOne.Threat.Updated | Boolean | Whether the threat was successfully updated. | 
| SentinelOne.Threat.Status | String | Name of the status performed on the threats. | 

### sentinelone-update-alerts-status

***
Updates the incident status to a group of alerts that match the specified input filter. Relevant for API version 2.1.

#### Base Command

`sentinelone-update-alerts-status`

#### Input

| **Argument Name** | **Description** | **Required** |
| --- | --- | --- |
| status | Incident status. Possible values are: in_progress, resolved, unresolved. | Required | 
| alert_ids | A comma-separated list of alert IDs. | Required | 

#### Context Output

| **Path** | **Type** | **Description** |
| --- | --- | --- |
| SentinelOne.Alert.ID | String | The alert ID. | 
| SentinelOne.Alert.Updated | Boolean | Whether the alert was successfully updated. | 
| SentinelOne.Alert.Status | String | The status performed on the alerts. | 

### sentinelone-expire-site

***
Expire the site of the given ID

#### Base Command

`sentinelone-expire-site`

#### Input

| **Argument Name** | **Description** | **Required** |
| --- | --- | --- |
| site_id | A valid site ID. | Required | 

#### Context Output

| **Path** | **Type** | **Description** |
| --- | --- | --- |
| SentinelOne.Site.ID | String | The site ID. | 
| SentinelOne.Site.Name | String | The site name. | 
| SentinelOne.Site.State | String | The site state. | 
| SentinelOne.Site.SKU | String | The SKU of product features active for this site. | 
| SentinelOne.Site.SiteType | String | The site type. | 
| SentinelOne.Site.Suite | String | The site suite. | 
| SentinelOne.Site.TotalLicenses | String | The total licenses. | 
| SentinelOne.Site.AccountID | String | The account ID. | 
| SentinelOne.Site.Creator | String | Full name of the creating user. | 
| SentinelOne.Site.CreatorID | String | ID of the creating user. | 
| SentinelOne.Site.Description | String | Description of the site. | 
| SentinelOne.Site.Expiration | String | Expiration date of the site. | 

### sentinelone-fetch-threat-file

***
Fetch a file associated with the threat that matches the filter.

#### Base Command

`sentinelone-fetch-threat-file`

#### Input

| **Argument Name** | **Description** | **Required** |
| --- | --- | --- |
| threat_id | Please provide the Valid Threat ID. Example: 14629133470822878. | Required | 
| password | File encryption password. (At least 10 characters, three out of this list "uppercase", "lowercase", "digits" and "symbols" are mandatory. Maximum length is 256 characters.). | Required | 

#### Context Output

| **Path** | **Type** | **Description** |
| --- | --- | --- |
| SentinelOne.Threat.ID | String | The threat ID. | 
| SentinelOne.Threat.Downloadable | Boolean | Whether the file is downloadable. | 
| SentinelOne.Threat.ZippedFile | String | Details of the zipped folder. | 

### sentinelone-get-alerts

***
Get the list of alerts that matches the filter provided. Relevant for API version 2.1.

#### Base Command

`sentinelone-get-alerts`

#### Input

| **Argument Name** | **Description** | **Required** |
| --- | --- | --- |
| created_from | Greater than or equal to the time created. Example: "2018-02-27T04:49:26.257525Z", "10 days", "2 hours","5 months". | Required | 
| created_until | Less than or equal to the time created. Example: "2018-02-27T04:49:26.257525Z", "10 days", "2 hours","5 months". | Optional | 
| ruleName | Free-text filter by rule name. Example: "rule1". | Optional | 
| incidentStatus | Incident status. Example: "IN_PROGRESS". | Optional | 
| analystVerdict | Analyst verdict. Example: "TRUE_POSITIVE". | Optional | 
| alert_ids | A comma-separated list of alert IDs. | Optional | 
| limit | Limit number of returned items (1-1000). Default is 1000. | Optional | 
| site_ids | A comma-separated list of site IDs to filter by. Example: "225494730938493804,225494730938493915". | Optional | 
| cursor | Cursor position returned by the last request. Should be used for iterating over more than 1000 items. Example: "YWdlbnRfaWQ6NTgwMjkzODE=". | Optional | 

#### Context Output

| **Path** | **Type** | **Description** |
| --- | --- | --- |
| SentinelOne.Alert.EventType | String | Event type. | 
| SentinelOne.Alert.RuleName | String | The rule name. | 
| SentinelOne.Alert.SrcProcUser | String | Source process user. | 
| SentinelOne.Alert.SrcProcName | String | Source process name. | 
| SentinelOne.Alert.SrcProcPath | String | Source process file path. | 
| SentinelOne.Alert.SrcProcCommandline | String | The command line | 
| SentinelOne.Alert.SrcProcSHA1 | String | Source process SHA1 file hash. | 
| SentinelOne.Alert.SrcProcStartTime | String | PID start time. | 
| SentinelOne.Alert.SrcProcStorylineId | String | Source process story line ID. | 
| SentinelOne.Alert.SrcParentProcName | String | Source parent process name. | 
| SentinelOne.Alert.SrcParentProcPath | String | Source parent process file path. | 
| SentinelOne.Alert.SrcParentProcCommandline | String | Source parent process command line. | 
| SentinelOne.Alert.SrcParentProcStartTime | String | PID start time. | 
| SentinelOne.Alert.SrcParentProcUser | String | Source parent process user. | 
| SentinelOne.Alert.SrcParentProcSHA1 | String | Source parent process SHA1 file hash. | 
| SentinelOne.Alert.SrcProcSignerIdentity | String | Source process file signer identity. | 
| SentinelOne.Alert.SrcParentProcSignerIdentity | String | Source parent process file signer identity. | 
| SentinelOne.Alert.AlertCreatedAt | String | The the alert was created. | 
| SentinelOne.Alert.AlertId | String | Alert ID. | 
| SentinelOne.Alert.AnalystVerdict | String | Analyst verdict. | 
| SentinelOne.Alert.IncidentStatus | String | Incident status | 
| SentinelOne.Alert.EndpointName | String | Endpoint name | 
| SentinelOne.Alert.AgentId | String | Agent ID. | 
| SentinelOne.Alert.AgentUUID | String | Agent UUID. | 
| SentinelOne.Alert.dvEventId | String | Deep Visibility event ID. | 
| SentinelOne.Alert.AgentOS | String | Agent operating system. | 
| SentinelOne.Alert.AgentVersion | String | Agent version. | 
| SentinelOne.Alert.SiteId | String | Site ID. | 
| SentinelOne.Alert.RuleId | String | Rule ID. | 

### sentinelone-get-installed-applications

***
Get the installed applications for a specific agent.

#### Base Command

`sentinelone-get-installed-applications`

#### Input

| **Argument Name** | **Description** | **Required** |
| --- | --- | --- |
| agent_ids | A comma-separated list of agent IDs. Example: 14629133470822878,14627455454652878. | Required | 

#### Context Output

| **Path** | **Type** | **Description** |
| --- | --- | --- |
| SentinelOne.Application.Name | String | The application name. | 
| SentinelOne.Application.Publisher | String | The publisher. | 
| SentinelOne.Application.Size | String | The size of the application in bytes. | 
| SentinelOne.Application.Version | String | The version of the application. | 
| SentinelOne.Application.InstalledOn | String | The date the application was installed. | 

### sentinelone-initiate-endpoint-scan

***
Initiate the endpoint virus scan on provided agent IDs.

#### Base Command

`sentinelone-initiate-endpoint-scan`

#### Input

| **Argument Name** | **Description** | **Required** |
| --- | --- | --- |
| agent_ids | A comma-separated list of Agent IDs. Example: 14629133470822878,14627455454652878. | Required | 

#### Context Output

| **Path** | **Type** | **Description** |
| --- | --- | --- |
| SentinelOne.Agent.AgentID | String | The Agent ID. | 
| SentinelOne.Agent.Initiated | Boolean | Whether the scan was initiated. | 

### sentinelone-remove-item-from-whitelist

***
Remove an item from the SentinelOne exclusion list

#### Base Command

`sentinelone-remove-item-from-whitelist`

#### Input

| **Argument Name** | **Description** | **Required** |
| --- | --- | --- |
| item | Value of the item to be removed from the exclusion list. | Required | 
| os_type | OS type. Can be "windows", "windows_legacy", "macos", or "linux". Possible values are: windows, windows_legacy, macos, linux. | Optional | 
| exclusion_type | Exclusion item type. The options are: file_type, path, white_hash, certificate, or browser. | Optional | 

#### Context Output

| **Path** | **Type** | **Description** |
| --- | --- | --- |
| SentinelOne.RemoveItemFromWhitelist.status | String | Status on if items were removed from whitelist or not found on whitelist. | 
| SentinelOne.RemoveItemFromWhitelist.item | String | Item removed fom whitelist. | 

### sentinelone-run-remote-script
<<<<<<< HEAD

***
Run a remote script that was uploaded to the SentinelOne Script Library.

#### Base Command

`sentinelone-run-remote-script`

#### Input

| **Argument Name** | **Description** | **Required** |
| --- | --- | --- |
| account_ids | A comma-separated list of account IDs. | Required | 
| output_destination | Output destination. Possible values: DataSetCloud/Local/None/SentinelCloud. Possible values are: DataSetCloud, Local, None, SentinelCloud. | Required | 
| task_description | Task description. | Required | 
| script_id | Script ID. | Required | 
| output_directory | Output directory. | Required | 
| agent_ids | A comma-separated list of agent IDs on which the script should run. | Required | 
| singularity_xdr_Keyword | Singularityxdr keyword. | Optional |
| singularity_xdr_Url | Singularityxdr keyword. | Optional |
| api_key | Api key. | Optional |
| input_params | Input params. | Optional |
| password | Password. | Optional |
| script_runtime_timeout_seconds | Script runtime timout in seconds for current execution. | Optional |
| requires_approval | If set to true, execution will require approval. | Optional |

#### Context Output

| **Path** | **Type** | **Description** |
| --- | --- | --- |
| SentinelOne.RunRemoteScript.pendingExecutionId | string | ID of the created pending execution. Present only if pending flag is true. | 
| SentinelOne.RunRemoteScript.pending | boolean | Flag indicating if the requested script execution requires approval and is created as a pending execution. | 
| SentinelOne.RunRemoteScript.affected | number | Number of entities affected by the requested operation. | 
| SentinelOne.RunRemoteScript.parentTaskId | string | The parent task ID of the script execution task. Null in case of pending execution. | 

### get-mapping-fields

***
Returns the list of fields for an incident type.

#### Base Command

`get-mapping-fields`
=======

***
Run a remote script that was uploaded to the SentinelOne Script Library.

#### Base Command

`sentinelone-run-remote-script`
>>>>>>> 6f77591c

#### Input

| **Argument Name** | **Description** | **Required** |
| --- | --- | --- |
<<<<<<< HEAD

#### Context Output

There is no context output for this command.
### update-remote-system

***
Pushes local changes to the remote system.

#### Base Command

=======
| account_ids | A comma-separated list of account IDs. | Required | 
| output_destination | Output destination. Possible values: DataSetCloud/Local/None/SentinelCloud. Possible values are: DataSetCloud, Local, None, SentinelCloud. | Required | 
| task_description | Task description. | Required | 
| script_id | Script ID. | Required | 
| output_directory | Output directory. | Required | 
| agent_ids | A comma-separated list of agent IDs on which the script should run. | Required | 
| singularity_xdr_Keyword | Singularityxdr keyword. | Optional |
| singularity_xdr_Url | Singularityxdr keyword. | Optional |
| api_key | Api key. | Optional |
| input_params | Input params. | Optional |
| password | Password. | Optional |
| script_runtime_timeout_seconds | Script runtime timout in seconds for current execution. | Optional |
| requires_approval | If set to true, execution will require approval. | Optional |

#### Context Output

| **Path** | **Type** | **Description** |
| --- | --- | --- |
| SentinelOne.RunRemoteScript.pendingExecutionId | string | ID of the created pending execution. Present only if pending flag is true. | 
| SentinelOne.RunRemoteScript.pending | boolean | Flag indicating if the requested script execution requires approval and is created as a pending execution. | 
| SentinelOne.RunRemoteScript.affected | number | Number of entities affected by the requested operation. | 
| SentinelOne.RunRemoteScript.parentTaskId | string | The parent task ID of the script execution task. Null in case of pending execution. | 

### get-mapping-fields

***
Returns the list of fields for an incident type.

#### Base Command

`get-mapping-fields`

#### Input

| **Argument Name** | **Description** | **Required** |
| --- | --- | --- |

#### Context Output

There is no context output for this command.
### update-remote-system

***
Pushes local changes to the remote system.

#### Base Command

>>>>>>> 6f77591c
`update-remote-system`

#### Input

| **Argument Name** | **Description** | **Required** |
| --- | --- | --- |

#### Context Output

There is no context output for this command.
### get-remote-data

***
Get remote data from a remote incident. This method does not update the current incident, and should be used for debugging purposes.

#### Base Command

`get-remote-data`

#### Input

| **Argument Name** | **Description** | **Required** |
| --- | --- | --- |
| id | The ticket ID. | Required | 
| lastUpdate | Retrieve entries that were created after lastUpdate. | Required | 

#### Context Output

There is no context output for this command.
### get-modified-remote-data

***
Gets the list of incidents that were modified since the last update time. Note that this method is here for debugging purposes. The get-modified-remote-data command is used as part of a Mirroring feature, which is available from version 6.1.

#### Base Command

`get-modified-remote-data`

<<<<<<< HEAD
=======
#### Input

| **Argument Name** | **Description** | **Required** |
| --- | --- | --- |
| last_update | Retrieve entries that were created after lastUpdate. | Optional | 

#### Context Output

There is no context output for this command.
### sentinelone-get-dv-query-status

***
Returns status of a Deep Visibility Query

#### Base Command

`sentinelone-get-dv-query-status`

#### Input

| **Argument Name** | **Description** | **Required** |
| --- | --- | --- |
| query_id | The queryId that is returned when creating a query under Create Query. Example: "q1xx2xx3". Get the query_id from the "get-query-id" command. | Required | 

#### Context Output

| **Path** | **Type** | **Description** |
| --- |--------| --- |
| SentinelOne.Query.Status.progressStatus | string | Progress Query Status | 
| SentinelOne.Query.Status.queryModeInfo.lastActivatedAt | string | Last Activated At | 
| SentinelOne.Query.Status.queryModeInfo.mode | string | Query Mode | 
| SentinelOne.Query.Status.responseState | string | State of the Query | 
| SentinelOne.Query.Status.warnings | string | Warnings during Query | 
| SentinelOne.Query.Status.QueryId | string | QueryID From Request | 

### sentinelone-get-agent-mac

***
Returns network interface details for a given Agent ID. This includes MAC address details and interface description.

#### Base Command

`sentinelone-get-agent-mac`

>>>>>>> 6f77591c
#### Input

| **Argument Name** | **Description** | **Required** |
| --- | --- | --- |
<<<<<<< HEAD
| last_update | Retrieve entries that were created after lastUpdate. | Optional | 

#### Context Output

There is no context output for this command.
### sentinelone-get-dv-query-status

***
Returns status of a Deep Visibility Query

#### Base Command

`sentinelone-get-dv-query-status`
=======
| agent_id | AgentId of the System. | Required | 

#### Context Output

| **Path** | **Type** | **Description** |
| --- | --- | --- |
| SentinelOne.MAC | string | Agent network interface details. | 
| SentinelOne.MAC.agent_id | string | AgentID | 
| SentinelOne.MAC.hostname | string | Hostname | 
| SentinelOne.MAC.int_name | string | Interface Name | 
| SentinelOne.MAC.ip | string | IP Address | 
| SentinelOne.MAC.mac | string | MAC Address | 

### sentinelone-get-accounts

***
Returns details of accounts.

#### Base Command

`sentinelone-get-accounts`
>>>>>>> 6f77591c

#### Input

| **Argument Name** | **Description** | **Required** |
| --- | --- | --- |
<<<<<<< HEAD
| query_id | The queryId that is returned when creating a query under Create Query. Example: "q1xx2xx3". Get the query_id from the "get-query-id" command. | Required | 
=======
| account_id | Can filter on one account ID. Otherwise, it returns information from all accounts. | Optional | 
>>>>>>> 6f77591c

#### Context Output

| **Path** | **Type** | **Description** |
| --- |--------| --- |
| SentinelOne.Query.Status.progressStatus | string | Progress Query Status | 
| SentinelOne.Query.Status.queryModeInfo.lastActivatedAt | string | Last Activated At | 
| SentinelOne.Query.Status.queryModeInfo.mode | string | Query Mode | 
| SentinelOne.Query.Status.responseState | string | State of the Query | 
| SentinelOne.Query.Status.warnings | string | Warnings during Query | 
| SentinelOne.Query.Status.QueryId | string | QueryID From Request | 

### sentinelone-get-agent-mac

***
Returns network interface details for a given Agent ID. This includes MAC address details and interface description.

#### Base Command

`sentinelone-get-agent-mac`

#### Input

| **Argument Name** | **Description** | **Required** |
| --- | --- | --- |
<<<<<<< HEAD
| agent_id | AgentId of the System. | Required | 
=======
| SentinelOne.Accounts.AccountType | string | The account type. | 
| SentinelOne.Accounts.ActiveAgents | number | The account number of active agents. | 
| SentinelOne.Accounts.NumberOfSites | number | The account number of sites. | 
| SentinelOne.Accounts.State | string | The account state. | 
| SentinelOne.Accounts.CreatedAt | string | The account creation date. | 
| SentinelOne.Accounts.Expiration | string | The account expiration date. | 
| SentinelOne.Accounts.ID | string | The account ID. | 
| SentinelOne.Accounts.Name | string | The account name. | 

### sentinelone-get-threat-notes

***
Returns threat notes.

#### Base Command

`sentinelone-get-threat-notes`

#### Input

| **Argument Name** | **Description** | **Required** |
| --- | --- | --- |
| threat_id | The ID of the threat. | Required | 
>>>>>>> 6f77591c

#### Context Output

| **Path** | **Type** | **Description** |
| --- | --- | --- |
<<<<<<< HEAD
| SentinelOne.MAC | string | Agent network interface details. | 
| SentinelOne.MAC.agent_id | string | AgentID | 
| SentinelOne.MAC.hostname | string | Hostname | 
| SentinelOne.MAC.int_name | string | Interface Name | 
| SentinelOne.MAC.ip | string | IP Address | 
| SentinelOne.MAC.mac | string | MAC Address | 
=======
| SentinelOne.Notes.CreatedAt | string | The note creation date. | 
| SentinelOne.Notes.Creator | string | The note creator. | 
| SentinelOne.Notes.CreatorID | string | The note creator ID. | 
| SentinelOne.Notes.Edited | boolean | Whether the note was edited or not.. | 
| SentinelOne.Notes.ID | string | The note ID. | 
| SentinelOne.Notes.Text | string | The note text. | 
| SentinelOne.Notes.UpdatedAt | string | The note updated time. | 
>>>>>>> 6f77591c

### Incident Mirroring

You can enable incident mirroring between Cortex XSOAR incidents and SentinelOne v2 corresponding events (available from Cortex XSOAR version 6.0.0).
To set up the mirroring:
1. Enable *Fetching incidents* in your instance configuration.
2. In the *Mirroring Direction* integration parameter, select in which direction the incidents should be mirrored:

    | **Option** | **Description** |
    | --- | --- |
    | None | Turns off incident mirroring. |
    | Incoming | Any changes in SentinelOne v2 events (mirroring incoming fields) will be reflected in Cortex XSOAR incidents. |
    | Outgoing | Any changes in Cortex XSOAR incidents will be reflected in SentinelOne v2 events (outgoing mirrored fields). |
    | Incoming And Outgoing | Changes in Cortex XSOAR incidents and SentinelOne v2 events will be reflected in both directions. |


Newly fetched incidents will be mirrored in the chosen direction. However, this selection does not affect existing incidents.

**Important Note:** To ensure the mirroring works as expected, mappers are required, both for incoming and outgoing, to map the expected fields in Cortex XSOAR and SentinelOne v2.<|MERGE_RESOLUTION|>--- conflicted
+++ resolved
@@ -60,10 +60,7 @@
 | min_active_threats | Minimum number of threats per agent. | Optional | 
 | limit | The maximum number of agents to return. Default is 10. | Optional | 
 | params | Query params field=value pairs delimited by comma (e.g., activeThreats=3,gatewayIp=1.2.3.4). Query params are OR'd. | Optional | 
-<<<<<<< HEAD
-=======
 | columns | A comma-separated list of additionals fields to display. | Optional |
->>>>>>> 6f77591c
 
 #### Context Output
 
@@ -200,10 +197,7 @@
 | rank | Risk level threshold to retrieve (1-10). Relevant for API version 2.0 only. | Optional | 
 | site_ids | A comma-separated list of site IDs to search for threats, for example: "225494730938493804,225494730938493915". | Optional |
 | incident_statuses | Incident status. Example: "IN_PROGRESS, UNRESOLVED". | Optional |
-<<<<<<< HEAD
-=======
 | include_resolved_param | Whether to include the resolved parameter in the query. Possible values are: false, true. Default is false. | Optional | 
->>>>>>> 6f77591c
 
 #### Context Output
 
@@ -296,11 +290,7 @@
 | --- | --- | --- |
 | SentinelOne.Threat.ID | String | The threat ID. | 
 | SentinelOne.Threat.Mitigated | Boolean | Whether the threat was successfully mitigated. | 
-<<<<<<< HEAD
-| SentinelOne.Threat.Mitigation.Action | Number | Number of threats affected. | 
-=======
 | SentinelOne.Threat.Mitigation.Action | String | The mitigation action performed. | 
->>>>>>> 6f77591c
 
 ### sentinelone-resolve-threat
 
@@ -684,10 +674,7 @@
 | limit | Maximum number of items to return (1-100). Default is 50. | Optional | 
 | query_id | QueryId obtained when creating a query in the sentinelone-create-query command. Example: "q1xx2xx3". | Required | 
 | cursor | Cursor pointer to get next page of results from query. | Optional | 
-<<<<<<< HEAD
-=======
 | columns | A comma-separated list of additionals fields to display. | Optional |
->>>>>>> 6f77591c
 
 #### Context Output
 
@@ -1601,7 +1588,6 @@
 | SentinelOne.RemoveItemFromWhitelist.item | String | Item removed fom whitelist. | 
 
 ### sentinelone-run-remote-script
-<<<<<<< HEAD
 
 ***
 Run a remote script that was uploaded to the SentinelOne Script Library.
@@ -1645,21 +1631,11 @@
 #### Base Command
 
 `get-mapping-fields`
-=======
-
-***
-Run a remote script that was uploaded to the SentinelOne Script Library.
-
-#### Base Command
-
-`sentinelone-run-remote-script`
->>>>>>> 6f77591c
-
-#### Input
-
-| **Argument Name** | **Description** | **Required** |
-| --- | --- | --- |
-<<<<<<< HEAD
+
+#### Input
+
+| **Argument Name** | **Description** | **Required** |
+| --- | --- | --- |
 
 #### Context Output
 
@@ -1671,55 +1647,6 @@
 
 #### Base Command
 
-=======
-| account_ids | A comma-separated list of account IDs. | Required | 
-| output_destination | Output destination. Possible values: DataSetCloud/Local/None/SentinelCloud. Possible values are: DataSetCloud, Local, None, SentinelCloud. | Required | 
-| task_description | Task description. | Required | 
-| script_id | Script ID. | Required | 
-| output_directory | Output directory. | Required | 
-| agent_ids | A comma-separated list of agent IDs on which the script should run. | Required | 
-| singularity_xdr_Keyword | Singularityxdr keyword. | Optional |
-| singularity_xdr_Url | Singularityxdr keyword. | Optional |
-| api_key | Api key. | Optional |
-| input_params | Input params. | Optional |
-| password | Password. | Optional |
-| script_runtime_timeout_seconds | Script runtime timout in seconds for current execution. | Optional |
-| requires_approval | If set to true, execution will require approval. | Optional |
-
-#### Context Output
-
-| **Path** | **Type** | **Description** |
-| --- | --- | --- |
-| SentinelOne.RunRemoteScript.pendingExecutionId | string | ID of the created pending execution. Present only if pending flag is true. | 
-| SentinelOne.RunRemoteScript.pending | boolean | Flag indicating if the requested script execution requires approval and is created as a pending execution. | 
-| SentinelOne.RunRemoteScript.affected | number | Number of entities affected by the requested operation. | 
-| SentinelOne.RunRemoteScript.parentTaskId | string | The parent task ID of the script execution task. Null in case of pending execution. | 
-
-### get-mapping-fields
-
-***
-Returns the list of fields for an incident type.
-
-#### Base Command
-
-`get-mapping-fields`
-
-#### Input
-
-| **Argument Name** | **Description** | **Required** |
-| --- | --- | --- |
-
-#### Context Output
-
-There is no context output for this command.
-### update-remote-system
-
-***
-Pushes local changes to the remote system.
-
-#### Base Command
-
->>>>>>> 6f77591c
 `update-remote-system`
 
 #### Input
@@ -1758,8 +1685,6 @@
 
 `get-modified-remote-data`
 
-<<<<<<< HEAD
-=======
 #### Input
 
 | **Argument Name** | **Description** | **Required** |
@@ -1804,26 +1729,10 @@
 
 `sentinelone-get-agent-mac`
 
->>>>>>> 6f77591c
-#### Input
-
-| **Argument Name** | **Description** | **Required** |
-| --- | --- | --- |
-<<<<<<< HEAD
-| last_update | Retrieve entries that were created after lastUpdate. | Optional | 
-
-#### Context Output
-
-There is no context output for this command.
-### sentinelone-get-dv-query-status
-
-***
-Returns status of a Deep Visibility Query
-
-#### Base Command
-
-`sentinelone-get-dv-query-status`
-=======
+#### Input
+
+| **Argument Name** | **Description** | **Required** |
+| --- | --- | --- |
 | agent_id | AgentId of the System. | Required | 
 
 #### Context Output
@@ -1845,45 +1754,17 @@
 #### Base Command
 
 `sentinelone-get-accounts`
->>>>>>> 6f77591c
-
-#### Input
-
-| **Argument Name** | **Description** | **Required** |
-| --- | --- | --- |
-<<<<<<< HEAD
-| query_id | The queryId that is returned when creating a query under Create Query. Example: "q1xx2xx3". Get the query_id from the "get-query-id" command. | Required | 
-=======
+
+#### Input
+
+| **Argument Name** | **Description** | **Required** |
+| --- | --- | --- |
 | account_id | Can filter on one account ID. Otherwise, it returns information from all accounts. | Optional | 
->>>>>>> 6f77591c
-
-#### Context Output
-
-| **Path** | **Type** | **Description** |
-| --- |--------| --- |
-| SentinelOne.Query.Status.progressStatus | string | Progress Query Status | 
-| SentinelOne.Query.Status.queryModeInfo.lastActivatedAt | string | Last Activated At | 
-| SentinelOne.Query.Status.queryModeInfo.mode | string | Query Mode | 
-| SentinelOne.Query.Status.responseState | string | State of the Query | 
-| SentinelOne.Query.Status.warnings | string | Warnings during Query | 
-| SentinelOne.Query.Status.QueryId | string | QueryID From Request | 
-
-### sentinelone-get-agent-mac
-
-***
-Returns network interface details for a given Agent ID. This includes MAC address details and interface description.
-
-#### Base Command
-
-`sentinelone-get-agent-mac`
-
-#### Input
-
-| **Argument Name** | **Description** | **Required** |
-| --- | --- | --- |
-<<<<<<< HEAD
-| agent_id | AgentId of the System. | Required | 
-=======
+
+#### Context Output
+
+| **Path** | **Type** | **Description** |
+| --- | --- | --- |
 | SentinelOne.Accounts.AccountType | string | The account type. | 
 | SentinelOne.Accounts.ActiveAgents | number | The account number of active agents. | 
 | SentinelOne.Accounts.NumberOfSites | number | The account number of sites. | 
@@ -1907,20 +1788,11 @@
 | **Argument Name** | **Description** | **Required** |
 | --- | --- | --- |
 | threat_id | The ID of the threat. | Required | 
->>>>>>> 6f77591c
-
-#### Context Output
-
-| **Path** | **Type** | **Description** |
-| --- | --- | --- |
-<<<<<<< HEAD
-| SentinelOne.MAC | string | Agent network interface details. | 
-| SentinelOne.MAC.agent_id | string | AgentID | 
-| SentinelOne.MAC.hostname | string | Hostname | 
-| SentinelOne.MAC.int_name | string | Interface Name | 
-| SentinelOne.MAC.ip | string | IP Address | 
-| SentinelOne.MAC.mac | string | MAC Address | 
-=======
+
+#### Context Output
+
+| **Path** | **Type** | **Description** |
+| --- | --- | --- |
 | SentinelOne.Notes.CreatedAt | string | The note creation date. | 
 | SentinelOne.Notes.Creator | string | The note creator. | 
 | SentinelOne.Notes.CreatorID | string | The note creator ID. | 
@@ -1928,7 +1800,6 @@
 | SentinelOne.Notes.ID | string | The note ID. | 
 | SentinelOne.Notes.Text | string | The note text. | 
 | SentinelOne.Notes.UpdatedAt | string | The note updated time. | 
->>>>>>> 6f77591c
 
 ### Incident Mirroring
 
