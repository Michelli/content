--- conflicted
+++ resolved
@@ -2,11 +2,7 @@
     "name": "Bmc Helix Remedyforce",
     "description": "Integration of BMC Helix Remedyforce with Cortex XSOAR. BMC Helix Remedyforce integration allows customers to create/update service requests and incidents. It also allows to update status, resolve service requests and incidents with customer notes. This integration exposes standard ticketing capabilities that can be utilized as part of automation & orchestration.",
     "support": "xsoar",
-<<<<<<< HEAD
-    "currentVersion": "1.0.36",
-=======
     "currentVersion": "1.0.37",
->>>>>>> 6f77591c
     "author": "Cortex XSOAR",
     "url": "https://www.paloaltonetworks.com/cortex",
     "email": "",
