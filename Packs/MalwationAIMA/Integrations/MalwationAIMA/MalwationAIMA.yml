category: Forensics & Malware Analysis
commonfields:
  id: MalwationAIMA
  version: -1
configuration:
- defaultvalue: https://aima.malwation.com
  display: Server URL (e.g. https://aima.malwation.com)
  name: url
  required: true
  type: 0
- display: AIMA API Key
  name: apikey
  required: true
  type: 4
- defaultvalue: 'false'
  display: Trust any certificate (not secure)
  name: insecure
  type: 8
  required: false
- defaultvalue: 'false'
  display: Use system proxy settings
  name: proxy
  type: 8
  required: false
- additionalinfo: It is additional for MALWATION Content Analysis Platform.
  display: CAP API Key
  name: cap_apikey
  type: 4
  required: false
<<<<<<< HEAD
description: Malwation AIMA malware analysis sandboxing.
display: Malwation AIMA
=======
description: Deprecated. Use ThreatZone instead.
display: Malwation AIMA (Deprecated)
>>>>>>> 6f77591c
name: MalwationAIMA
script:
  commands:
  - arguments:
    - auto: PREDEFINED
      defaultValue: win7x64
      description: Choose what environment you want to run your submission.
      name: environment
      predefined:
      - win7x64
      - win10x64
      required: true
<<<<<<< HEAD
=======
      deprecated: true
>>>>>>> 6f77591c
    - auto: PREDEFINED
      defaultValue: 'false'
      description: Privacy of the submission.
      name: isPublic
      predefined:
      - 'true'
      - 'false'
      required: true
    - description: Entry ID of the file to submit.
      name: entry_id
      predefined:
      - ''
      required: true
    - auto: PREDEFINED
      defaultValue: '1'
      description: Duration of the submission analysis.
      name: timeout
      predefined:
      - '1'
      - '2'
      - '5'
      - '8'
    - auto: PREDEFINED
      defaultValue: 'false'
      description: Enable human simulation.
      name: mouse_simulation
      predefined:
      - 'true'
      - 'false'
    - auto: PREDEFINED
      defaultValue: 'false'
      description: Malware Config Extractor.
      name: config_extractor
      predefined:
      - 'true'
      - 'false'
    - auto: PREDEFINED
      defaultValue: 'false'
      description: Https inspection to read encrypted traffic.
      name: https_inspection
      predefined:
      - 'true'
      - 'false'
    - auto: PREDEFINED
      defaultValue: 'false'
      description: If you want to access MemProcFS Module enable this metafield.
      name: full_memory_dump
      predefined:
      - 'true'
      - 'false'
    - auto: PREDEFINED
      defaultValue: 'false'
      description: Enable Internet Connection.
      name: enable_net
      predefined:
      - 'true'
      - 'false'
    - auto: PREDEFINED
      defaultValue: desktop
      description: The working path of the submission.
      name: work_path
      predefined:
      - desktop
      - appdata
      - windows
      - temp
    - description: Password of the zip file. Do not use if archive has no password.
      name: zip_pass
    - description: 'Name of the sample in the zip file. '
      name: file_from_zip
    description: Submits a sample to AIMA for analysis.
    name: aima-upload-sample
    outputs:
    - contextPath: AIMA.Analysis.UUID
      description: UUID of sample.
      type: String
    - contextPath: AIMA.Analysis.URL
      description: URL of analysis of sample.
      type: String
  - arguments:
    - description: UUID of the submission.
      name: uuid
      required: true
    description: Retrive the analysis result from AIMA Sandbox.
    name: aima-get-result
    outputs:
    - contextPath: AIMA.Result.STATUS
      description: The status of the submission scanning process.
      type: String
    - contextPath: AIMA.Result.LEVEL
      description: Threat Level of the scanned file. (malicious, suspicious or informative).
      type: String
    - contextPath: AIMA.Result.URL
      description: The result page url of the submission.
      type: String
    - contextPath: AIMA.Result.MD5
      description: The md5 hash of the submission.
      type: String
    - contextPath: AIMA.Result.INFO
      description: Contains the file name, scan process status and public status.
      type: String
    - contextPath: AIMA.Result.SHA1
      description: The sha1 hash of the submission.
      type: String
    - contextPath: AIMA.Result.SHA256
      description: The sha256 hash of the submission.
      type: String
    - contextPath: AIMA.Result.ID
      description: The ID of the submission.
      type: String
    deprecated: true
  - arguments:
    - description: The entry id of the file.
      name: entry_id
      required: true
    description: Submits sample to Malwation CAP for static analysis.
    name: aima-cap-static-upload-sample
    outputs:
    - contextPath: CAP.Static.UUID
      description: The uuid value of the submission.
      type: String
    deprecated: true
  - arguments:
    - description: The Entry id of the file.
      name: entry_id
      required: true
    description: Submits sample to Malwation CAP for mav analysis.
    name: aima-cap-mav-upload-sample
    outputs:
    - contextPath: CAP.Mav.UUID
      description: The uuid value of the submission.
      type: String
    deprecated: true
  - arguments:
    - description: The uuid of the file.
      name: uuid
      required: true
    description: Retrive static analysis result from Malwation CAP.
    name: aima-cap-static-get-submission
    outputs:
    - contextPath: CAP.Static.SCORE
      description: Thread level of the scanned file. (malicious, suspicious or informative).
      type: String
    - contextPath: CAP.Static.WEIGHT
      description: The weight score of detection.
      type: Number
    - contextPath: CAP.Static.STATUS
      description: The status of the submission scanning process.
      type: String
    - contextPath: CAP.Static.YARA
      description: The matched yara rules with sample.
      type: String
    - contextPath: CAP.Static.ENTROPY
      description: The entropy value of sample.
      type: Number
    deprecated: true
  - arguments:
    - description: The uuid value of submission.
      name: uuid
      required: true
    description: Retrive mav analysis result from Malwation CAP.
    name: aima-cap-mav-get-submission
    outputs:
    - contextPath: CAP.Mav.COUNT
      description: The count of the detection by engines.
      type: Number
    - contextPath: CAP.Mav.SCORE
      description: Threat Level of the scanned file (malicious, suspicious or informative).
      type: String
    - contextPath: CAP.Mav.DETECTIONS
      description: The results of detections by engines.
      type: Number
    - contextPath: CAP.Mav.STATUS
      description: The status of the submission scanning process.
      type: String
<<<<<<< HEAD
=======
    deprecated: true
>>>>>>> 6f77591c
  dockerimage: demisto/python3:3.10.13.73190
  runonce: false
  script: '-'
  subtype: python3
  type: python
tests:
- No tests (auto formatted)
fromversion: 6.0.0
deprecated: true<|MERGE_RESOLUTION|>--- conflicted
+++ resolved
@@ -27,13 +27,8 @@
   name: cap_apikey
   type: 4
   required: false
-<<<<<<< HEAD
-description: Malwation AIMA malware analysis sandboxing.
-display: Malwation AIMA
-=======
 description: Deprecated. Use ThreatZone instead.
 display: Malwation AIMA (Deprecated)
->>>>>>> 6f77591c
 name: MalwationAIMA
 script:
   commands:
@@ -46,10 +41,7 @@
       - win7x64
       - win10x64
       required: true
-<<<<<<< HEAD
-=======
       deprecated: true
->>>>>>> 6f77591c
     - auto: PREDEFINED
       defaultValue: 'false'
       description: Privacy of the submission.
@@ -225,10 +217,7 @@
     - contextPath: CAP.Mav.STATUS
       description: The status of the submission scanning process.
       type: String
-<<<<<<< HEAD
-=======
-    deprecated: true
->>>>>>> 6f77591c
+    deprecated: true
   dockerimage: demisto/python3:3.10.13.73190
   runonce: false
   script: '-'
